--- conflicted
+++ resolved
@@ -608,11 +608,7 @@
 
 		_, err = vm.VerifyCrossChainCall(client, input)
 		if err != nil {
-<<<<<<< HEAD
 			if err != vm.ErrCrossChainCallFailed {
-=======
-			if err.Error() != "Expect Error:CrossChainCall: logIdx out-of-bound" {
->>>>>>> 9c1a4f79
 				t.Errorf("The resulting error does not match the expected error; actual err:%s", err.Error())
 			}
 		} else {
@@ -636,11 +632,7 @@
 
 		_, err = vm.VerifyCrossChainCall(client, input)
 		if err != nil {
-<<<<<<< HEAD
 			if err != vm.ErrCrossChainCallFailed {
-=======
-			if err.Error() != "Expect Error:CrossChainCall: chainId 2 no support" {
->>>>>>> 9c1a4f79
 				t.Errorf("The resulting error does not match the expected error; actual err:%s", err.Error())
 			}
 		} else {
@@ -707,11 +699,7 @@
 	ExpectTxData   func() ([]byte, error)
 	ExpectTraces   []*ExpectTrace
 	ExpectCCRBytes []byte
-<<<<<<< HEAD
 	expectSysErr   error
-=======
-	happenError    error
->>>>>>> 9c1a4f79
 	Index          int
 }
 
@@ -719,13 +707,8 @@
 	wt.ExpectCCRBytes = crossChainCallRes
 }
 
-<<<<<<< HEAD
 func (wt *WrapTx) SetSysErr(err error) {
 	wt.expectSysErr = err
-=======
-func (wt *WrapTx) SetUnexpectErr(err error) {
-	wt.happenError = err
->>>>>>> 9c1a4f79
 }
 
 func (wt *WrapTx) MarkTransitionIndex() string {
@@ -737,8 +720,6 @@
 }
 
 func (wt *WrapTx) VerifyCallResult(crossCallResult []byte, happenedError error, txIndex int, t *testing.T) {
-<<<<<<< HEAD
-
 	// verify system err whether match with the preseted expect-syserr
 	if wt.expectSysErr != nil {
 		if happenedError == nil {
@@ -753,23 +734,6 @@
 	}
 
 	// verify expect err or cccOutput
-=======
-	if happenedError != nil {
-		if wt.happenError == nil {
-			t.Fatalf("[txIndex %d] happened err: %s", txIndex, happenedError.Error())
-			return
-		}
-
-		if happenedError.Error() != wt.happenError.Error() {
-			t.Fatalf("[txIndex %d] \nexpect happen err:%s\nactual happen err:%s", txIndex, wt.happenError, happenedError)
-		} else {
-			t.Logf("[txIndex %d] expect happen err match: %s", txIndex, happenedError.Error())
-		}
-		happenedError = nil
-		return
-	}
-
->>>>>>> 9c1a4f79
 	tracesWithVersion := &vm.CrossChainCallOutputsWithVersion{}
 	err := rlp.DecodeBytes(crossCallResult, tracesWithVersion)
 	if err != nil {
@@ -784,39 +748,26 @@
 
 	for i, v := range actualTraces {
 		cs := v.Output
-<<<<<<< HEAD
 		wt.ExpectTraces[i].verifyRes(cs, t, txIndex, i, v.Success, happenedError)
-=======
-		wt.ExpectTraces[i].verifyRes(cs, t, txIndex, i, v.Success)
->>>>>>> 9c1a4f79
 	}
 
 }
 
 type ExpectTrace struct {
 	CallResultBytes []byte // call result
-<<<<<<< HEAD
 	ExpectErr       error
-=======
-	ExpectErrBytes  error
->>>>>>> 9c1a4f79
 	success         bool
 	UnExpectErr     error
 }
 
 func NewExpectTrace(callResultBytes []byte, expectErrBytes error, unExpectErr error) *ExpectTrace {
-<<<<<<< HEAD
 	return &ExpectTrace{CallResultBytes: callResultBytes, ExpectErr: expectErrBytes, UnExpectErr: unExpectErr}
-=======
-	return &ExpectTrace{CallResultBytes: callResultBytes, ExpectErrBytes: expectErrBytes, UnExpectErr: unExpectErr}
->>>>>>> 9c1a4f79
 }
 
 func (et *ExpectTrace) compareRes(cs []byte) bool {
 	return bytes.Equal(et.CallResultBytes, cs)
 }
 
-<<<<<<< HEAD
 func (et *ExpectTrace) verifyRes(cs []byte, t *testing.T, txIndex, outputIndex int, success bool, experr error) {
 
 	if success != true {
@@ -828,13 +779,6 @@
 		return
 	}
 
-=======
-func (et *ExpectTrace) verifyRes(cs []byte, t *testing.T, txIndex, outputIndex int, success bool) {
-
-	if success != true {
-		t.Error("the trace.Success should be true when execute succeed")
-	}
->>>>>>> 9c1a4f79
 	if bytes.Equal(et.CallResultBytes, cs) {
 		t.Logf("[txIndex %d][outputIndex %d] crossChainCall output match", txIndex, outputIndex)
 	} else {
@@ -1179,12 +1123,8 @@
 	if unExpErr != nil {
 		return NewExpectTrace(nil, nil, unExpErr)
 	} else if expErr != nil {
-<<<<<<< HEAD
 		log.Println("CrossChainCallResultToExpectCallResult produced experr", expErr.Error())
 		return NewExpectTrace(nil, vm.ErrExecutionReverted, nil)
-=======
-		return NewExpectTrace(nil, expErr, nil)
->>>>>>> 9c1a4f79
 	} else {
 		pack, err := cs.ABIPack()
 		if err != nil {
@@ -1264,11 +1204,7 @@
 		t.Fatal(err)
 	}
 	CallOnceArgs := NewCrossChainCallArgument(config, externalClient, chainID.Uint64(), targetTxHash, 0, 300, 10)
-<<<<<<< HEAD
 	CallOnceArgsWithExpectErrAsLogIdxExceed := NewCrossChainCallArgument(config, externalClient, chainID.Uint64(), targetTxHash, 3, 300, 10)
-=======
-	//CallOnceArgsWithExpectErrAsLogIdxExceed := NewCrossChainCallArgument(config, externalClient, chainID.Uint64(), targetTxHash, 2, 300, 10)
->>>>>>> 9c1a4f79
 	CallOnceArgsWithExpectErrAsNotFound := NewCrossChainCallArgument(config, externalClient, chainID.Uint64(), common.HexToHash(txHashNotFound), 2, 300, 10)
 
 	BatchCallTrace0 := NewCrossChainCallArgument(config, externalClient, chainID.Uint64(), targetTxHash, 0, 300, 10)
@@ -1276,11 +1212,7 @@
 	BatchCallTrace2 := NewCrossChainCallArgument(config, externalClient, chainID.Uint64(), targetTxHash, 0, 300, 10)
 	BatchCallArgs := NewCrossChainCallArgument(config, externalClient, chainID.Uint64(), targetTxHash, 0, 300, 10)
 
-<<<<<<< HEAD
 	ExpectErrChainIdNoSupportArgs := NewCrossChainCallArgument(config, externalClient, 5, targetTxHash, 0, 300, 10)
-=======
-	//ExpectErrChainIdNoSupportArgs := NewCrossChainCallArgument(config, externalClient, 5, targetTxHash, 0, 300, 10)
->>>>>>> 9c1a4f79
 
 	wrapTxs := []*WrapTx{
 		&WrapTx{
@@ -1300,7 +1232,6 @@
 				CallOnceArgs.CrossChainCallResultToExpectCallResult(),
 			},
 		},
-<<<<<<< HEAD
 		//unexpect err match:CrossChainCall:logIdx out-of-bound
 		&WrapTx{
 			Tx: types.NewTx(&types.DynamicFeeTx{
@@ -1319,27 +1250,6 @@
 				CallOnceArgsWithExpectErrAsLogIdxExceed.CrossChainCallResultToExpectCallResult(),
 			},
 		},
-=======
-		// expect err match:CrossChainCall:logIdx out-of-bound
-		//&WrapTx{
-		//	Tx: types.NewTx(&types.DynamicFeeTx{
-		//		ChainID:   globalchainId,
-		//		Nonce:     0,
-		//		To:        &contractAddr,
-		//		Value:     big.NewInt(0),
-		//		Gas:       5000000,
-		//		GasTipCap: big.NewInt(1000000000),
-		//		GasFeeCap: big.NewInt(6000000000),
-		//		Data:      CallOnceArgsWithExpectErrAsLogIdxExceed.CallOncePackWithoutErr(),
-		//	}),
-		//	Args:         CallOnceArgsWithExpectErrAsLogIdxExceed,
-		//	ExpectTxData: CallOnceArgsWithExpectErrAsLogIdxExceed.CallOncePack,
-		//	ExpectTraces: []*ExpectTrace{
-		//		CallOnceArgsWithExpectErrAsLogIdxExceed.CrossChainCallResultToExpectCallResult(),
-		//	},
-		//	happenError: vm.NewExpectCallErr("CrossChainCall: logIdx out-of-bound"),
-		//},
->>>>>>> 9c1a4f79
 		// unexpect err txHash not found
 		&WrapTx{
 			Tx: types.NewTx(&types.DynamicFeeTx{
@@ -1352,7 +1262,6 @@
 				GasFeeCap: big.NewInt(6000000000),
 				Data:      CallOnceArgsWithExpectErrAsNotFound.CallOncePackWithoutErr(),
 			}),
-<<<<<<< HEAD
 			expectSysErr: ethereum.NotFound,
 			Args:         CallOnceArgsWithExpectErrAsNotFound,
 			ExpectTxData: CallOnceArgsWithExpectErrAsNotFound.CallOncePack,
@@ -1376,29 +1285,6 @@
 			},
 		},
 		// batch cross-chain-call
-=======
-			Args:         CallOnceArgsWithExpectErrAsNotFound,
-			ExpectTxData: CallOnceArgsWithExpectErrAsNotFound.CallOncePack,
-			happenError:  ethereum.NotFound,
-		},
-		//// expect err chainId no support
-		//&WrapTx{
-		//	Tx: types.NewTx(&types.DynamicFeeTx{
-		//		ChainID:   globalchainId,
-		//		Nonce:     0,
-		//		To:        &contractAddr,
-		//		Value:     big.NewInt(0),
-		//		Gas:       5000000,
-		//		GasTipCap: big.NewInt(1000000000),
-		//		GasFeeCap: big.NewInt(6000000000),
-		//		Data:      ExpectErrChainIdNoSupportArgs.CallOncePackWithoutErr(),
-		//	}),
-		//	Args:         ExpectErrChainIdNoSupportArgs,
-		//	ExpectTxData: ExpectErrChainIdNoSupportArgs.CallOncePack,
-		//	happenError:  vm.NewExpectCallErr(fmt.Sprintf("CrossChainCall: chainId %d no support", ExpectErrChainIdNoSupportArgs.ChainId)),
-		//},
-		// cross-chain-call twice
->>>>>>> 9c1a4f79
 		&WrapTx{
 			Tx: types.NewTx(&types.DynamicFeeTx{
 				ChainID:   globalchainId,
@@ -1472,11 +1358,7 @@
 		if err != nil {
 			stx.VerifyCallResult(nil, err, txIndex, t)
 		} else {
-<<<<<<< HEAD
 			stx.VerifyCallResult(execResult.CCCOutputs, execResult.Err, txIndex, t)
-=======
-			stx.VerifyCallResult(execResult.CCCOutputs, err, txIndex, t)
->>>>>>> 9c1a4f79
 			stx.SetExternalCallRes(execResult.CCCOutputs)
 		}
 	}
@@ -1484,11 +1366,7 @@
 	t.Log("================preset crossChainCall output=====================")
 	//evm executes a transaction while the external calling client is inactive
 	for txIndex, stx := range singedWrapTxs {
-<<<<<<< HEAD
 		if stx.expectSysErr != nil {
-=======
-		if stx.happenError != nil {
->>>>>>> 9c1a4f79
 			continue
 		}
 		// prepare chainContext
@@ -1522,7 +1400,6 @@
 		vmenv := vm.NewEVMWithMRC(blockContext, vm.TxContext{}, mrCtx, statedb, config, vmconfig)
 
 		// preset CrossChainCall outputs in evm
-<<<<<<< HEAD
 		err = vmenv.PresetCCCOutputs(stx.ExpectCCRBytes)
 		if err != nil {
 			t.Fatal(err)
@@ -1531,21 +1408,10 @@
 
 		if err != nil {
 			t.Fatal(err)
-		}
-
+
+		}
 		stx.VerifyCallResult(execResult.CCCOutputs, execResult.Err, txIndex, t)
 
-=======
-		vmenv.PresetCCCOutputs(stx.ExpectCCRBytes)
-		execResult, err := core.ApplyMessage(vmenv, msg, gaspool)
-
-		if err != nil {
-			stx.VerifyCallResult(nil, err, txIndex, t)
-		} else {
-			stx.VerifyCallResult(execResult.CCCOutputs, err, txIndex, t)
-		}
-
->>>>>>> 9c1a4f79
 		// compare gas use
 		if actualUsedGas != stx.GasUsed {
 			t.Errorf("The gas consumption is different when the client is nil and not nil, txIndex=[%d] , nil gas used (%d) , no nil gas used (%d) ", txIndex, actualUsedGas, stx.GasUsed)
