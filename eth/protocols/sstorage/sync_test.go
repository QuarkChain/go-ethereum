--- conflicted
+++ resolved
@@ -131,20 +131,12 @@
 	sm := sstorage.ContractToShardManager[contract]
 	if sm == nil {
 		return common.Address{}, nil, fmt.Errorf("shard manager for contract %s is not support", contract.Hex())
-<<<<<<< HEAD
 	}
 	miner, ok := sm.GetShardMiner(shardId)
 	if !ok {
 		return common.Address{}, nil, fmt.Errorf("shard %d do not support for contract %s", shardId, contract.Hex())
 	}
-=======
-	}
-
-	miner, ok := sm.GetShardMiner(shardId)
-	if !ok {
-		return common.Address{}, nil, fmt.Errorf("shard %d do not support for contract %s", shardId, contract.Hex())
-	}
->>>>>>> 7db82a8f
+
 	res := make([]*core.KV, 0)
 	for _, idx := range indexes {
 		_, meta, err := core.GetSstorageMetadata(c.stateDB, contract, idx)
@@ -161,7 +153,6 @@
 	return miner, res, nil
 }
 
-<<<<<<< HEAD
 func (c *blockChain) ReadEncodedKVsByIndexRange(contract common.Address, shardId uint64, origin uint64, limit uint64,
 	bytes uint64) (common.Address, []*core.KV, error) {
 	sm := sstorage.ContractToShardManager[contract]
@@ -172,19 +163,7 @@
 	if !ok {
 		return common.Address{}, nil, fmt.Errorf("shard %d do not support for contract %s", shardId, contract.Hex())
 	}
-=======
-func (c *blockChain) ReadEncodedKVsByIndexRange(contract common.Address, shardId uint64, origin uint64,
-	limit uint64, bytes uint64) (common.Address, []*core.KV, error) {
-	sm := sstorage.ContractToShardManager[contract]
-	if sm == nil {
-		return common.Address{}, nil, fmt.Errorf("shard manager for contract %s is not support", contract.Hex())
-	}
-
-	miner, ok := sm.GetShardMiner(shardId)
-	if !ok {
-		return common.Address{}, nil, fmt.Errorf("shard %d do not support for contract %s", shardId, contract.Hex())
-	}
->>>>>>> 7db82a8f
+
 	res := make([]*core.KV, 0)
 	read := uint64(0)
 	for idx := origin; idx <= limit; idx++ {
