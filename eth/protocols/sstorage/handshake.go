package sstorage

import (
	"fmt"
	"github.com/ethereum/go-ethereum/sstorage"
	"time"

	"github.com/ethereum/go-ethereum/p2p"
)

const (
	// handshakeTimeout is the maximum allowed time for the `sstorage` handshake to
	// complete before dropping the connection.= as malicious.
	handshakeTimeout = 5 * time.Second
)

// Handshake executes the sstorage protocol handshake
func (p *Peer) Handshake() error {
	// Send out own handshake in a new thread
	errc := make(chan error, 2)

	go func() {
		errc <- p.RequestShardList(sstorage.Shards())
	}()
	go func() {
		errc <- p.readStatus()
	}()
	timeout := time.NewTimer(handshakeTimeout)
	defer timeout.Stop()
	for i := 0; i < 2; i++ {
		select {
		case err := <-errc:
			if err != nil {
				return err
			}
		case <-timeout.C:
			return p2p.DiscReadTimeout
		}
	}

	return nil
}

// readStatus reads the remote handshake message.
func (p *Peer) readStatus() error {
	msg, err := p.rw.ReadMsg()
	if err != nil {
		return err
	}
	if msg.Code != GetShardsMsg {
		return fmt.Errorf("no status message: first msg has code %x (!= %x)", msg.Code, GetShardsMsg)
	}
	res := new(ShardListPacket)
	if err := msg.Decode(res); err != nil {
		return fmt.Errorf("%w: message %v: %v", errDecode, msg, err)
	}
<<<<<<< HEAD
	p.SetShards(convertShardList(res))
	p.logger.Warn("Handshake", "url", p.Node().URLv4(), "shards", p.shards)
=======
>>>>>>> 8c90890c

	p.SetShards(convertShardList(res))
	return nil
}<|MERGE_RESOLUTION|>--- conflicted
+++ resolved
@@ -54,11 +54,6 @@
 	if err := msg.Decode(res); err != nil {
 		return fmt.Errorf("%w: message %v: %v", errDecode, msg, err)
 	}
-<<<<<<< HEAD
-	p.SetShards(convertShardList(res))
-	p.logger.Warn("Handshake", "url", p.Node().URLv4(), "shards", p.shards)
-=======
->>>>>>> 8c90890c
 
 	p.SetShards(convertShardList(res))
 	return nil
