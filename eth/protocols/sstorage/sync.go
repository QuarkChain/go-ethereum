// Copyright 2020 The go-ethereum Authors
// This file is part of the go-ethereum library.
//
// The go-ethereum library is free software: you can redistribute it and/or modify
// it under the terms of the GNU Lesser General Public License as published by
// the Free Software Foundation, either version 3 of the License, or
// (at your option) any later version.
//
// The go-ethereum library is distributed in the hope that it will be useful,
// but WITHOUT ANY WARRANTY; without even the implied warranty of
// MERCHANTABILITY or FITNESS FOR A PARTICULAR PURPOSE. See the
// GNU Lesser General Public License for more details.
//
// You should have received a copy of the GNU Lesser General Public License
// along with the go-ethereum library. If not, see <http://www.gnu.org/licenses/>.

package sstorage

import (
	"bytes"
	"errors"
	"fmt"
	"math/big"
	"math/rand"
	"sync"
	"time"

	"github.com/ethereum/go-ethereum/common"
	"github.com/ethereum/go-ethereum/core/state"
	"github.com/ethereum/go-ethereum/core/types"
	"github.com/ethereum/go-ethereum/crypto"
	"github.com/ethereum/go-ethereum/ethdb"
	"github.com/ethereum/go-ethereum/event"
	"github.com/ethereum/go-ethereum/log"
	"github.com/ethereum/go-ethereum/p2p/msgrate"
	"github.com/ethereum/go-ethereum/sstorage"
	"github.com/holiman/uint256"
	"golang.org/x/crypto/sha3"
)

const (
	// maxRequestSize is the maximum number of bytes to request from a remote peer.
	// This number is used as the high cap for kv range requests.
	maxRequestSize = uint64(512 * 1024)
)

// ErrCancelled is returned from sstorage syncing if the operation was prematurely
// terminated.
var ErrCancelled = errors.New("sync cancelled")

var (
	emptyHash = common.Hash{}

	requestTimeoutInMillisecond = 10000 * time.Millisecond // Millisecond
)

// kvRequest tracks a pending kv request to ensure responses are to
// actual requests and to validate any security constraints.
//
// Concurrency note: kv requests and responses are handled concurrently from
// the main runloop to allow Keccak256 hash verifications on the peer's thread and
// to drop on invalid response. The request struct must contain all the Data to
// construct the response without accessing runloop internals (i.e. task). That
// is only included to allow the runloop to match a response to the task being
// synced without having yet another set of maps.
type kvRequest struct {
	peer string    // Peer to which this request is assigned
	id   uint64    // Request ID of this request
	time time.Time // Timestamp when the request was sent

	deliver chan *kvResponse // Channel to deliver successful response on
	revert  chan *kvRequest  // Channel to deliver request failure on
	cancel  chan struct{}    // Channel to track sync cancellation
	timeout *time.Timer      // Timer to track delivery timeout
	stale   chan struct{}    // Channel to signal the request was dropped

	contract common.Address
	shardId  uint64
	indexes  []uint64

	task *kvTask // kvTask which this request is filling (only access fields through the runloop!!)
}

// kvResponse is an already verified remote response to a kv request.
type kvResponse struct {
	reqId    uint64         // Request ID of this response
	task     *kvTask        // kvTask which this request is filling
	contract common.Address // contract
	shardId  uint64         // shardId
	kvs      []*KV          // kvs to store into the sharded storage
}

// kvTask represents the sync task for a sstorage shard.
type kvTask struct {
	// These fields get serialized to leveldb on shutdown
	contract  common.Address   // contract address
	shardId   uint64           // shardId
	indexes   map[uint64]int64 // indexes kv index to sync time map
	batchSize uint64

	statelessPeers map[string]struct{} // Peers that failed to deliver kv Data

	// These fields are internals used during runtime
	req map[uint64]*kvRequest  // Pending request to fill this task
	res map[uint64]*kvResponse // Validate response filling this task

	filled bool // Flag whether the task has been filled
	done   bool // Flag whether the task can be removed
}

func (t *kvTask) getKVIndexesForRequest(batch uint64) []uint64 {
	indexes := make([]uint64, 0)
	l := uint64(0)
	for idx, tm := range t.indexes {
		if time.Now().UnixMilli()-tm > requestTimeoutInMillisecond.Milliseconds() {
			indexes = append(indexes, idx)
			l++
		}
		if l >= batch {
			break
		}
	}

	return indexes
}

// SyncProgress is a database entry to allow suspending and resuming a sstorage state
// sync. Opposed to full and fast sync, there is no way to restart a suspended
// sstorage sync without prior knowledge of the suspension point.
type SyncProgress struct {
	Tasks []*kvTask // The suspended kv tasks

	// Status report during syncing phase
	KVSynced uint64             // Number of kvs downloaded
	KVBytes  common.StorageSize // Number of kv bytes downloaded
}

// SyncPeer abstracts out the methods required for a peer to be synced against
// with the goal of allowing the construction of mock peers without the full
// blown networking.
type SyncPeer interface {
	// ID retrieves the peer's unique identifier.
	ID() string

	// IsShardExist is the peer support this shardId
	IsShardExist(contract common.Address, shardId uint64) bool

	// RequestKVs fetches a batch of kvs with a kv list
	RequestKVs(id uint64, contract common.Address, shardId uint64, kvList []uint64) error

	// RequestShardList fetches shard list support by the peer
	RequestShardList(shards map[common.Address][]uint64) error

	// Log retrieves the peer's own contextual logger.
	Log() log.Logger

	LogPeerInfo()
}

type BlockChain interface {
	StateAt(root common.Hash) (*state.StateDB, error)

	CurrentBlock() *types.Block
}

// Syncer is a sstorage syncer based the sstorage protocol. It's purpose is to
// download all kvs from remote peers.
//
// Every network request has a variety of failure events:
//   - The peer disconnects after task assignment, failing to send the request
//   - The peer disconnects after sending the request, before delivering on it
//   - The peer remains connected, but does not deliver a response in time
//   - The peer delivers a stale response after a previous timeout
//   - The peer delivers a refusal to serve the requested state
type Syncer struct {
	db    ethdb.KeyValueStore // Database to store the sync state
	chain BlockChain
	tasks []*kvTask

	sstorageInfo map[common.Address][]uint64 // Map for contract address to support shardIds
	syncDone     bool                        // Flag to signal that sstorage phase is done
	update       chan struct{}               // Notification channel for possible sync progression

	peers map[string]SyncPeer // Currently active peers to download from

	peerJoin *event.Feed       // Event feed to react to peers joining
	peerDrop *event.Feed       // Event feed to react to peers dropping
	rates    *msgrate.Trackers // Message throughput rates for peers

	// Request tracking during syncing phase
	kvIdlers map[string]struct{}   // Peers that aren't serving kv requests
	kvReqs   map[uint64]*kvRequest // KV requests currently running

	kvSynced  uint64             // Number of kvs downloaded
	kvBytes   common.StorageSize // Number of kv bytes downloaded
	kvSyncing uint64             // Number of kvs downloading

	startTime time.Time // Time instance when sstorage sync started
	logTime   time.Time // Time instance when status was last reported

	pend sync.WaitGroup // Tracks network request goroutines for graceful shutdown
	lock sync.RWMutex   // Protects fields that can change outside of sync (peers, reqs, root)
}

// NewSyncer creates a new sstorage syncer to download the sharded storage content over the sstorage protocol.
func NewSyncer(db ethdb.KeyValueStore, chain BlockChain, sstorageInfo map[common.Address][]uint64) *Syncer {
	return &Syncer{
		db: db,

		tasks:        make([]*kvTask, 0),
		sstorageInfo: sstorageInfo,
		chain:        chain,

		peers:    make(map[string]SyncPeer),
		peerJoin: new(event.Feed),
		peerDrop: new(event.Feed),
		rates:    msgrate.NewTrackers(log.New("proto", "sstorage")),
		update:   make(chan struct{}, 1),

		kvIdlers: make(map[string]struct{}),
		kvReqs:   make(map[uint64]*kvRequest),
	}
}

// Register injects a new Data source into the syncer's peerset.
func (s *Syncer) Register(peer SyncPeer) error {
	// Make sure the peer is not registered yet
	id := peer.ID()

	s.lock.Lock()
	if _, ok := s.peers[id]; ok {
		log.Error("Sstorage peer already registered", "id", id)

		s.lock.Unlock()
		return errors.New("already registered")
	}
	s.peers[id] = peer
	s.rates.Track(id, msgrate.NewTracker(s.rates.MeanCapacities(), s.rates.MedianRoundTrip()))

	// Mark the peer as idle, even if no sync is running
	s.kvIdlers[id] = struct{}{}
	s.lock.Unlock()

	// Notify any active syncs that a new peer can be assigned Data
	s.peerJoin.Send(id)
	return nil
}

// Unregister injects a new Data source into the syncer's peerset.
func (s *Syncer) Unregister(id string) error {
	// Remove all traces of the peer from the registry
	s.lock.Lock()
	if _, ok := s.peers[id]; !ok {
		log.Error("Sstorage peer not registered", "id", id)

		s.lock.Unlock()
		return errors.New("not registered")
	}
	delete(s.peers, id)
	s.rates.Untrack(id)

	// Remove status markers, even if no sync is running
	for _, task := range s.tasks {
		delete(task.statelessPeers, id)
	}

	delete(s.kvIdlers, id)
	s.lock.Unlock()

	// Notify any active syncs that pending requests need to be reverted
	s.peerDrop.Send(id)
	return nil
}

// Sync starts (or resumes a previous) sync cycle to iterate over all the kvs
// for storage shards the node support and reconstruct the node storage.
// Previously downloaded segments will not be redownloaded of fixed.
func (s *Syncer) Sync(cancel chan struct{}) error {
	if s.startTime == (time.Time{}) {
		s.startTime = time.Now()
	}
	// Retrieve the previous sync status from LevelDB and abort if already synced
	s.loadSyncStatus()
	if len(s.tasks) == 0 {
		log.Debug("Sstorage sync already completed")
		return nil
	}
	defer func() { // Persist any progress, independent of failure
		s.cleanKVTasks()
	}()

	for addr, ids := range s.sstorageInfo {
		log.Debug("Starting Sstorage sync cycle", "contract", addr.Hex(), "shards", ids)
	}

	// Whether sync completed or not, disregard any future packets
	defer func() {
		s.lock.Lock()
		s.kvReqs = make(map[uint64]*kvRequest)
		s.lock.Unlock()
		s.report(true)
	}()
	// Keep scheduling sync tasks
	peerJoin := make(chan string, 16)
	peerJoinSub := s.peerJoin.Subscribe(peerJoin)
	defer peerJoinSub.Unsubscribe()

	peerDrop := make(chan string, 16)
	peerDropSub := s.peerDrop.Subscribe(peerDrop)
	defer peerDropSub.Unsubscribe()

	// Create a set of unique channels for this sync cycle. We need these to be
	// ephemeral so a Data race doesn't accidentally deliver something stale on
	// a persistent channel across syncs
	var (
		kvReqFails = make(chan *kvRequest)
		kvResps    = make(chan *kvResponse)
		i          = 0
	)
	for {
		// Remove all completed tasks and terminate sync if everything's done
		s.cleanKVTasks()
		if len(s.tasks) == 0 {
			return nil
		}
		// Assign all the Data retrieval tasks to any free peers
		s.assignKVTasks(kvResps, kvReqFails, cancel)

		// Wait for something to happen
		select {
		case <-time.After(requestTimeoutInMillisecond):

		case <-s.update:
			// Something happened (new peer, delivery, timeout), recheck tasks
		case <-peerJoin:
			// A new peer joined, try to schedule it new tasks
		case id := <-peerDrop:
			s.revertRequests(id)
		case <-cancel:
			return ErrCancelled

		case req := <-kvReqFails:
			s.revertKVRequest(req)

		case res := <-kvResps:
			s.processKVResponse(res)
		}
		// Report stats if something meaningful happened
		s.report(false)
		i++
	}
}

// loadSyncStatus retrieves a previously aborted sync status from the database,
// or generates a fresh one if none is available.
func (s *Syncer) loadSyncStatus() {
	// Start a fresh sync for retrieval.
	s.kvSynced, s.kvBytes = 0, 0

	// create tasks
	for contract, shards := range s.sstorageInfo {
		sm := sstorage.ContractToShardManager[contract]
		for _, sid := range shards {
			task := kvTask{
				contract:       contract,
				shardId:        sid,
				batchSize:      maxRequestSize / sm.MaxKvSize(),
				indexes:        make(map[uint64]int64),
				statelessPeers: make(map[string]struct{}),
				filled:         false,
				done:           false,
			}

			s.tasks = append(s.tasks, &task)
		}
	}

	// fill in tasks async
	go func() {
		for true {
			log.Info("loadSyncStatus", "block number", s.chain.CurrentBlock().Number())
			stateDB, err := s.chain.StateAt(s.chain.CurrentBlock().Root())
			if err != nil {
				log.Error("load syc status failed, fail to get state DB.",
					"block number", s.chain.CurrentBlock().NumberU64(), "err", err.Error())
				time.Sleep(30 * time.Second)
				continue
			}
			for _, task := range s.tasks {
				sm := sstorage.ContractToShardManager[task.contract]
				cnt := 0
				for i := sm.KvEntries() * task.shardId; i < sm.KvEntries()*(task.shardId+1); i++ {
					meta, err := getSstorageMetadata(stateDB, task.contract, i)
					if err != nil {
						log.Warn("getSstorageMetadata", "err", err.Error())
						continue
					}
					if data, ok, err := sm.TryRead(i, int(meta.kvSize), common.BytesToHash(meta.hashInMeta)); ok && err == nil {
						kv := KV{i, data}
						if err := verifyKV(sm, &kv, meta, false); err == nil {
							continue
						}
					}
					task.indexes[i] = 0
					cnt++
				}
				log.Info("load task state.", "contract", task.contract.Hex(), "shard", task.shardId, "count", cnt)
				task.filled = true
				if len(task.indexes) == 0 {
					task.done = true
				}
			}
			log.Info("load task done.", "len", len(s.tasks))
			break
		}
	}()
	time.Sleep(100 * time.Millisecond)
}

// Progress returns the sstorage sync status statistics.
func (s *Syncer) Progress() (*SyncProgress, uint64) {
	s.lock.Lock()
	defer s.lock.Unlock()

	progress := &SyncProgress{
		KVSynced: s.kvSynced,
		KVBytes:  s.kvBytes,
	}
	return progress, s.kvSyncing
}

// cleanKVTasks removes kv range retrieval tasks that have already been completed.
func (s *Syncer) cleanKVTasks() {
	// If the sync was already done before, don't even bother
	if len(s.tasks) == 0 {
		return
	}
	// Sync wasn't finished previously, check for any task that can be finalized
	for i := 0; i < len(s.tasks); i++ {
		if s.tasks[i].done {
			s.tasks = append(s.tasks[:i], s.tasks[i+1:]...)
			i--
		}
	}
	// If everything was just finalized, generate the account trie and start heal
	if len(s.tasks) == 0 {
		s.lock.Lock()
		s.syncDone = true
		s.lock.Unlock()

		// Push the final sync report
		s.report(true)
	}
}

// assignKVTasks attempts to match idle peers to pending code retrievals.
func (s *Syncer) assignKVTasks(success chan *kvResponse, fail chan *kvRequest, cancel chan struct{}) {
	s.lock.Lock()
	defer s.lock.Unlock()

	if len(s.kvIdlers) == 0 {
		return
	}
	idlers := make([]string, 0, len(s.kvIdlers))
	for id := range s.kvIdlers {
		idlers = append(idlers, id)
	}

	// Iterate over all the tasks and try to find a pending one
	for _, task := range s.tasks {
		// All the kvs are downloading, wait for request time or success
		batch := maxRequestSize / sstorage.ContractToShardManager[task.contract].MaxKvSize()
		indexes := task.getKVIndexesForRequest(batch)
		if len(indexes) == 0 {
			continue
		}
		// kvTask pending retrieval, try to find an idle peer. If no such peer
		// exists, we probably assigned tasks for all (or they are stateless).
		// Abort the entire assignment mechanism.
		if len(idlers) == 0 {
			return
		}
		var (
			peer SyncPeer = nil
		)
		for i, id := range idlers {
			p := s.peers[id]
			if _, ok := task.statelessPeers[id]; ok {
				continue
			}
			p.LogPeerInfo()
			if p.IsShardExist(task.contract, task.shardId) {
				peer = p
				if i < len(idlers)-1 {
					idlers = append(idlers[:i], idlers[i+1:]...)
				} else { // last one
					idlers = idlers[:i]
				}
				break
			}
		}
		if peer == nil {
			log.Info("peer for request no found", "contract", task.contract.Hex(), "shard id",
				task.shardId, "index len", len(task.indexes), "peers", len(s.peers), "idlers", len(idlers))
			return
		}

		// Matched a pending task to an idle peer, allocate a unique request id
		var reqid uint64
		for {
			reqid = uint64(rand.Int63())
			if reqid == 0 {
				continue
			}
			if _, ok := s.kvReqs[reqid]; ok {
				continue
			}
			break
		}

		req := &kvRequest{
			peer:     peer.ID(),
			id:       reqid,
			contract: task.contract,
			shardId:  task.shardId,
			indexes:  indexes,
			time:     time.Now(),
			deliver:  success,
			revert:   fail,
			cancel:   cancel,
			stale:    make(chan struct{}),
			task:     task,
		}
		req.timeout = time.AfterFunc(s.rates.TargetTimeout(), func() {
			peer.Log().Debug("KV request timed out", "reqid", reqid)
			s.rates.Update(peer.ID(), KVsMsg, 0, 0)
			s.scheduleRevertKVRequest(req)
		})
		s.kvReqs[reqid] = req
		delete(s.kvIdlers, peer.ID())

		s.pend.Add(1)
		go func() {
			defer s.pend.Done()

			// Attempt to send the remote request and revert if it fails
			if err := peer.RequestKVs(reqid, req.task.contract, req.shardId, req.indexes); err != nil {
				log.Debug("Failed to request kvs", "err", err)
				s.scheduleRevertKVRequest(req)
			}
		}()
		for _, idx := range indexes {
			task.indexes[idx] = time.Now().UnixMilli()
		}
	}
}

// revertRequests locates all the currently pending reuqests from a particular
// peer and reverts them, rescheduling for others to fulfill.
func (s *Syncer) revertRequests(peer string) {
	// Gather the requests first, revertals need the lock too
	s.lock.Lock()
	var kvReqs []*kvRequest
	for _, req := range s.kvReqs {
		if req.peer == peer {
			kvReqs = append(kvReqs, req)
		}
	}
	s.lock.Unlock()

	// Revert all the requests matching the peer
	for _, req := range kvReqs {
		s.revertKVRequest(req)
	}
}

// scheduleRevertKVRequest asks the event loop to clean up a kv request
// and return all failed retrieval tasks to the scheduler for reassignment.
func (s *Syncer) scheduleRevertKVRequest(req *kvRequest) {
	select {
	case req.revert <- req:
		// Sync event loop notified
	case <-req.cancel:
		// Sync cycle got cancelled
	case <-req.stale:
		// Request already reverted
	}
}

// revertKVRequest cleans up a kv request and returns all failed
// retrieval tasks to the scheduler for reassignment.
//
// Note, this needs to run on the event runloop thread to reschedule to idle peers.
// On peer threads, use scheduleRevertKVRequest.
func (s *Syncer) revertKVRequest(req *kvRequest) {
	log.Debug("Reverting kv request", "peer", req.peer)
	select {
	case <-req.stale:
		log.Trace("KV request already reverted", "peer", req.peer, "reqid", req.id)
		return
	default:
	}
	close(req.stale)

	// Remove the request from the tracked set
	s.lock.Lock()
	delete(s.kvReqs, req.id)
	s.lock.Unlock()

	// If there's a timeout timer still running, abort it and mark the code
	// retrievals as not-pending, ready for resheduling
	req.timeout.Stop()
	for _, index := range req.indexes {
		req.task.indexes[index] = 0
	}
}

// processKVResponse integrates an already validated kv response
// into the account tasks.
func (s *Syncer) processKVResponse(res *kvResponse) {
	var (
		synced      uint64
		syncedBytes uint64
	)
	if res.task.contract != res.contract {
		log.Error("processKVResponse fail: contract mismatch",
			"task", res.task.contract.Hex(), "res", res.contract.Hex())
		return
	}
	sm := sstorage.ContractToShardManager[res.contract]
	if sm == nil {
		log.Error("processKVResponse fail: contract not support",
			"res contract", res.contract.Hex())
		return
	}
	successCount, failureCount, root := 0, 0, s.chain.CurrentBlock().Root()
	state, err := s.chain.StateAt(root)
	if err != nil {
		log.Error("processKVResponse get state fail", "error", err)
		return
	}

	for _, kv := range res.kvs {
		// 1. get kv meta
		// 2. verify kv
		// 3.1. if pass, write to storage and delete(res.task.indexes, Idx)
		// 3.2. if fail, set res.task.indexes[Idx] = 0
		synced++
		syncedBytes += uint64(len(kv.Data))

		// update state if chain insert new block
		if root != s.chain.CurrentBlock().Root() {
			root = s.chain.CurrentBlock().Root()
			state, err = s.chain.StateAt(root)
			if err != nil {
				log.Error("processKVResponse get state fail", "error", err)
				return
			}
		}

		meta, err := getSstorageMetadata(state, res.contract, kv.Idx)
		if err != nil || meta == nil {
			log.Warn("processKVResponse get kv meta fail", "error", err)
			failureCount++
			continue
		}

		err = verifyKV(sm, kv, meta, true)
		if err != nil {
			log.Warn("processKVResponse verify kv fail", "error", err)
			failureCount++
			continue
		}

		success, err := sm.TryWriteMaskedKV(kv.Idx, kv.Data)
		if !success || err != nil {
			res.task.indexes[kv.Idx] = 0
			failureCount++
		} else {
			delete(res.task.indexes, kv.Idx)
			successCount++
		}
	}

	// set peer to stateless peer if fail too much
	req, ok := res.task.req[res.reqId]
	if successCount == 0 && ok {
		res.task.statelessPeers[req.peer] = struct{}{}
	}

	s.kvSynced += synced
	s.kvBytes += common.StorageSize(syncedBytes)
	log.Info("Persisted set of kvs", "count", synced, "bytes", syncedBytes)

	// If this delivery completed the last pending task, forward the account task
	// to the next kv
	if len(res.task.indexes) == 0 && res.task.filled {
<<<<<<< HEAD
		log.Warn("task done", "shardId", res.task.shardId)
		res.task.done = true
	}
	log.Info("remain index for sync", "shardId", res.task.shardId, "len", len(res.task.indexes))
=======
		log.Info("task done", "shardId", res.task.shardId)
		res.task.done = true
	}
	log.Debug("remain index for sync", "shardId", res.task.shardId, "len", len(res.task.indexes))
>>>>>>> 9b7f959b
}

type metadata struct {
	kvIdx      uint64
	kvSize     uint64
	hashInMeta []byte
}

// verifyKV verify kv using metadata
func verifyKV(sm *sstorage.ShardManager, kv *KV, meta *metadata, isMasked bool) error {
	if kv.Idx != meta.kvIdx {
		return fmt.Errorf("verifyKV fail: kvIdx mismatch; kv Idx: %d; meta kvIdx: %d", kv.Idx, meta.kvIdx)
	}

	data := make([]byte, len(kv.Data))
	copy(data, kv.Data)
	if isMasked {
		if sm == nil {
			return fmt.Errorf("empty sm to verify KV")
		}
		d, r, err := sm.UnmaskKV(meta.kvIdx, data, common.BytesToHash(meta.hashInMeta))
		if !r || err != nil {
			return fmt.Errorf("Unmask KV fail, err: %v", err)
		}

		if meta.kvSize != uint64(len(data)) {
			return fmt.Errorf("verifyKV fail: size error; Data size: %d; meta kvSize: %d", len(kv.Data), meta.kvSize)
		}
		data = d
	}

	hasher := sha3.NewLegacyKeccak256().(crypto.KeccakState)
	hasher.Write(data)
	hash := common.Hash{}
	hasher.Read(hash[:])

	if bytes.Compare(hash[:24], meta.hashInMeta) != 0 {
		return fmt.Errorf("verifyKV fail: size error; Data hash: %s; meta hash (24): %s",
			common.Bytes2Hex(hash[:24]), common.Bytes2Hex(meta.hashInMeta))
	}

	return nil
}

// getSlotHash generate slot hash to fetch Data from stateDB
func getSlotHash(slotIdx uint64, key common.Hash) common.Hash {
	slot := uint256.NewInt(slotIdx).Bytes32()

	keydata := key.Bytes()
	slotdata := slot[:]
	data := append(keydata, slotdata...)

	hasher := sha3.NewLegacyKeccak256().(crypto.KeccakState)
	hasher.Write(data)

	hashRes := common.Hash{}
	hasher.Read(hashRes[:])

	return hashRes
}

func getSstorageMetadata(s *state.StateDB, contract common.Address, index uint64) (*metadata, error) {
	// according to https://github.com/web3q/web3q-contracts/blob/main/contracts/DecentralizedKV.sol,
	// it need to fetch the skey from idxMap (slot 6) using storage index,
	// then get metadata from kvMap (slot 5) using skey. the metadata struct is as following
	// struct PhyAddr {
	// 	uint40 kvIdx;
	// 	uint24 kvSize;
	// 	bytes24 hash;
	// }
	position := getSlotHash(2, uint256.NewInt(index).Bytes32())
	skey := s.GetState(contract, position)
	if skey == emptyHash {
		return nil, fmt.Errorf("fail to get skey for index %d", index)
	}

	position = getSlotHash(1, skey)
	meta := s.GetState(contract, position)
	if meta == emptyHash {
		return nil, fmt.Errorf("fail to get metadata for skey %s", skey.Hex())
	}

	return &metadata{
			new(big.Int).SetBytes(meta[27:]).Uint64(),
			new(big.Int).SetBytes(meta[24:27]).Uint64(),
			meta[:24]},
		nil
}

// OnKVs is a callback method to invoke when a batch of contract
// bytes codes are received from a remote peer.
func (s *Syncer) OnKVs(peer SyncPeer, id uint64, kvs []*KV) error {
	var size common.StorageSize
	for _, kv := range kvs {
		if kv != nil {
			size += common.StorageSize(len(kv.Data))
		}
	}
	logger := peer.Log().New("reqid", id)
	logger.Trace("Delivering set of kvs", "kvs", len(kvs), "bytes", size)

	// Whether or not the response is valid, we can mark the peer as idle and
	// notify the scheduler to assign a new task. If the response is invalid,
	// we'll drop the peer in a bit.
	s.lock.Lock()
	if _, ok := s.peers[peer.ID()]; ok {
		s.kvIdlers[peer.ID()] = struct{}{}
	}
	select {
	case s.update <- struct{}{}:
	default:
	}
	// Ensure the response is for a valid request
	req, ok := s.kvReqs[id]
	if !ok {
		// Request stale, perhaps the peer timed out but came through in the end
		logger.Warn("Unexpected kv packet")
		s.lock.Unlock()
		return nil
	}
	delete(s.kvReqs, id)
	s.rates.Update(peer.ID(), KVsMsg, time.Since(req.time), len(kvs))

	// Clean up the request timeout timer, we'll see how to proceed further based
	// on the actual delivered content
	if !req.timeout.Stop() {
		// The timeout is already triggered, and this request will be reverted+rescheduled
		s.lock.Unlock()
		return nil
	}

	// get id range and check range
	sm := sstorage.ContractToShardManager[req.contract]
	if sm == nil {
		logger.Debug("Peer rejected kv request")
		req.task.statelessPeers[peer.ID()] = struct{}{}
		s.lock.Unlock()

		// Signal this request as failed, and ready for rescheduling
		s.scheduleRevertKVRequest(req)
		return nil
	}
	startIdx, endIdx := sm.KvEntries()*req.shardId, sm.KvEntries()*(req.shardId+1)-1
	kvInRange := make([]*KV, 0)
	for _, kv := range kvs {
		if startIdx <= kv.Idx && endIdx >= kv.Idx {
			kvInRange = append(kvInRange, kv)
		}
	}
	if len(kvs) > len(kvInRange) {
		logger.Warn("Drop unexpected kvs", "count", len(kvs)-len(kvInRange))
	}

	// Response is valid, but check if peer is signalling that it does not have
	// the requested Data. For kv range queries that means the peer is not
	// yet synced.
	if len(kvInRange) == 0 {
		logger.Debug("Peer rejected kv request")
		req.task.statelessPeers[peer.ID()] = struct{}{}
		s.lock.Unlock()

		// Signal this request as failed, and ready for rescheduling
		s.scheduleRevertKVRequest(req)
		return nil
	}
	s.lock.Unlock()

	// Response validated, send it to the scheduler for filling
	response := &kvResponse{
		task:     req.task,
		reqId:    req.id,
		contract: req.contract,
		shardId:  req.shardId,
		kvs:      kvs,
	}
	select {
	case req.deliver <- response:
	case <-req.cancel:
	case <-req.stale:
	}
	return nil
}

// report calculates various status reports and provides it to the user.
func (s *Syncer) report(force bool) {
	// Don't report anything until we have a meaningful progress
	synced := s.kvSynced
	if synced == 0 {
		return
	}
	kvsToSync := uint64(0)
	for _, task := range s.tasks {
		kvsToSync = kvsToSync + uint64(len(task.indexes))
	}
	s.logTime = time.Now()

	elapsed := time.Since(s.startTime)
	estTime := elapsed / time.Duration(synced) * time.Duration(kvsToSync+synced)

	// Create a mega progress report
	var (
		progress = fmt.Sprintf("%.2f%%", float64(synced)*100/float64(kvsToSync+synced))
		kv       = fmt.Sprintf("%v@%v", log.FormatLogfmtUint64(s.kvSynced), s.kvBytes.TerminalString())
	)
	log.Info("State sync in progress", "synced", progress, "state", synced,
		"kv", kv, "eta", common.PrettyDuration(estTime-elapsed))
}<|MERGE_RESOLUTION|>--- conflicted
+++ resolved
@@ -695,17 +695,10 @@
 	// If this delivery completed the last pending task, forward the account task
 	// to the next kv
 	if len(res.task.indexes) == 0 && res.task.filled {
-<<<<<<< HEAD
-		log.Warn("task done", "shardId", res.task.shardId)
-		res.task.done = true
-	}
-	log.Info("remain index for sync", "shardId", res.task.shardId, "len", len(res.task.indexes))
-=======
 		log.Info("task done", "shardId", res.task.shardId)
 		res.task.done = true
 	}
 	log.Debug("remain index for sync", "shardId", res.task.shardId, "len", len(res.task.indexes))
->>>>>>> 9b7f959b
 }
 
 type metadata struct {
