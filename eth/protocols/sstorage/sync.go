// Copyright 2020 The go-ethereum Authors
// This file is part of the go-ethereum library.
//
// The go-ethereum library is free software: you can redistribute it and/or modify
// it under the terms of the GNU Lesser General Public License as published by
// the Free Software Foundation, either version 3 of the License, or
// (at your option) any later version.
//
// The go-ethereum library is distributed in the hope that it will be useful,
// but WITHOUT ANY WARRANTY; without even the implied warranty of
// MERCHANTABILITY or FITNESS FOR A PARTICULAR PURPOSE. See the
// GNU Lesser General Public License for more details.
//
// You should have received a copy of the GNU Lesser General Public License
// along with the go-ethereum library. If not, see <http://www.gnu.org/licenses/>.

package sstorage

import (
	"bytes"
	"errors"
	"fmt"
	"math/big"
	"math/rand"
	"sync"
	"time"

	"github.com/ethereum/go-ethereum/common"
	"github.com/ethereum/go-ethereum/core/state"
	"github.com/ethereum/go-ethereum/core/types"
	"github.com/ethereum/go-ethereum/crypto"
	"github.com/ethereum/go-ethereum/ethdb"
	"github.com/ethereum/go-ethereum/event"
	"github.com/ethereum/go-ethereum/log"
	"github.com/ethereum/go-ethereum/p2p/msgrate"
	"github.com/ethereum/go-ethereum/sstorage"
	"github.com/holiman/uint256"
	"golang.org/x/crypto/sha3"
)

const (
	// maxRequestSize is the maximum number of bytes to request from a remote peer.
	// This number is used as the high cap for kv range requests.
	maxRequestSize = uint64(512 * 1024)
)

// ErrCancelled is returned from sstorage syncing if the operation was prematurely
// terminated.
var ErrCancelled = errors.New("sync cancelled")

var (
	emptyHash = common.Hash{}

	requestTimeoutInMillisecond = 10000 * time.Millisecond // Millisecond
)

// kvRequest tracks a pending kv request to ensure responses are to
// actual requests and to validate any security constraints.
//
// Concurrency note: kv requests and responses are handled concurrently from
// the main runloop to allow Keccak256 hash verifications on the peer's thread and
// to drop on invalid response. The request struct must contain all the Data to
// construct the response without accessing runloop internals (i.e. task). That
// is only included to allow the runloop to match a response to the task being
// synced without having yet another set of maps.
type kvRequest struct {
	peer string    // Peer to which this request is assigned
	id   uint64    // Request ID of this request
	time time.Time // Timestamp when the request was sent

	deliver chan *kvResponse // Channel to deliver successful response on
	revert  chan *kvRequest  // Channel to deliver request failure on
	cancel  chan struct{}    // Channel to track sync cancellation
	timeout *time.Timer      // Timer to track delivery timeout
	stale   chan struct{}    // Channel to signal the request was dropped

	contract common.Address
	shardId  uint64
	indexes  []uint64

	task *kvTask // kvTask which this request is filling (only access fields through the runloop!!)
}

// kvResponse is an already verified remote response to a kv request.
type kvResponse struct {
	reqId    uint64         // Request ID of this response
	task     *kvTask        // kvTask which this request is filling
	contract common.Address // contract
	shardId  uint64         // shardId
	kvs      []*KV          // kvs to store into the sharded storage
}

// kvTask represents the sync task for a sstorage shard.
type kvTask struct {
	// These fields get serialized to leveldb on shutdown
	contract  common.Address   // contract address
	shardId   uint64           // shardId
	indexes   map[uint64]int64 // indexes kv index to sync time map
	batchSize uint64

	statelessPeers map[string]struct{} // Peers that failed to deliver kv Data

	// These fields are internals used during runtime
	req map[uint64]*kvRequest  // Pending request to fill this task
	res map[uint64]*kvResponse // Validate response filling this task

	filled bool // Flag whether the task has been filled
	done   bool // Flag whether the task can be removed
}

func (t *kvTask) getKVIndexesForRequest(batch uint64) []uint64 {
	indexes := make([]uint64, 0)
	l := uint64(0)
	for idx, tm := range t.indexes {
		if time.Now().UnixMilli()-tm > requestTimeoutInMillisecond.Milliseconds() {
			indexes = append(indexes, idx)
			l++
		}
		if l >= batch {
			break
		}
	}

	return indexes
}

// SyncProgress is a database entry to allow suspending and resuming a sstorage state
// sync. Opposed to full and fast sync, there is no way to restart a suspended
// sstorage sync without prior knowledge of the suspension point.
type SyncProgress struct {
	Tasks []*kvTask // The suspended kv tasks

	// Status report during syncing phase
	KVSynced uint64             // Number of kvs downloaded
	KVBytes  common.StorageSize // Number of kv bytes downloaded
}

// SyncPeer abstracts out the methods required for a peer to be synced against
// with the goal of allowing the construction of mock peers without the full
// blown networking.
type SyncPeer interface {
	// ID retrieves the peer's unique identifier.
	ID() string

	// IsShardExist is the peer support this shardId
	IsShardExist(contract common.Address, shardId uint64) bool

	// RequestKVs fetches a batch of kvs with a kv list
	RequestKVs(id uint64, contract common.Address, shardId uint64, kvList []uint64) error

	// RequestShardList fetches shard list support by the peer
	RequestShardList(shards map[common.Address][]uint64) error

	// Log retrieves the peer's own contextual logger.
	Log() log.Logger

	LogPeerInfo()
}

type BlockChain interface {
	StateAt(root common.Hash) (*state.StateDB, error)

	CurrentBlock() *types.Block

	LockInsertChain() error

	UnlockInsertChain()
}

// Syncer is a sstorage syncer based the sstorage protocol. It's purpose is to
// download all kvs from remote peers.
//
// Every network request has a variety of failure events:
//   - The peer disconnects after task assignment, failing to send the request
//   - The peer disconnects after sending the request, before delivering on it
//   - The peer remains connected, but does not deliver a response in time
//   - The peer delivers a stale response after a previous timeout
//   - The peer delivers a refusal to serve the requested state
type Syncer struct {
	db    ethdb.KeyValueStore // Database to store the sync state
	chain BlockChain
	tasks []*kvTask

	sstorageInfo map[common.Address][]uint64 // Map for contract address to support shardIds
	syncDone     bool                        // Flag to signal that sstorage phase is done
	update       chan struct{}               // Notification channel for possible sync progression

	peers map[string]SyncPeer // Currently active peers to download from

	peerJoin *event.Feed       // Event feed to react to peers joining
	peerDrop *event.Feed       // Event feed to react to peers dropping
	rates    *msgrate.Trackers // Message throughput rates for peers

	// Request tracking during syncing phase
	kvIdlers map[string]struct{}   // Peers that aren't serving kv requests
	kvReqs   map[uint64]*kvRequest // KV requests currently running

	kvSynced  uint64             // Number of kvs downloaded
	kvBytes   common.StorageSize // Number of kv bytes downloaded
	kvSyncing uint64             // Number of kvs downloading

	startTime time.Time // Time instance when sstorage sync started
	logTime   time.Time // Time instance when status was last reported

	pend sync.WaitGroup // Tracks network request goroutines for graceful shutdown
	lock sync.RWMutex   // Protects fields that can change outside of sync (peers, reqs, root)
	once sync.Once      // make loadSyncStatus run once
}

// NewSyncer creates a new sstorage syncer to download the sharded storage content over the sstorage protocol.
func NewSyncer(db ethdb.KeyValueStore, chain BlockChain, sstorageInfo map[common.Address][]uint64) *Syncer {
	return &Syncer{
		db: db,

		tasks:        make([]*kvTask, 0),
		sstorageInfo: sstorageInfo,
		chain:        chain,

		peers:    make(map[string]SyncPeer),
		peerJoin: new(event.Feed),
		peerDrop: new(event.Feed),
		rates:    msgrate.NewTrackers(log.New("proto", "sstorage")),
		update:   make(chan struct{}, 1),

		kvIdlers: make(map[string]struct{}),
		kvReqs:   make(map[uint64]*kvRequest),
	}
}

// Register injects a new Data source into the syncer's peerset.
func (s *Syncer) Register(peer SyncPeer) error {
	// Make sure the peer is not registered yet
	id := peer.ID()

	s.lock.Lock()
	if _, ok := s.peers[id]; ok {
		log.Error("Sstorage peer already registered", "id", id)

		s.lock.Unlock()
		return errors.New("already registered")
	}
	s.peers[id] = peer
	s.rates.Track(id, msgrate.NewTracker(s.rates.MeanCapacities(), s.rates.MedianRoundTrip()))

	// Mark the peer as idle, even if no sync is running
	s.kvIdlers[id] = struct{}{}
	s.lock.Unlock()

	// Notify any active syncs that a new peer can be assigned Data
	s.peerJoin.Send(id)
	return nil
}

// Unregister injects a new Data source into the syncer's peerset.
func (s *Syncer) Unregister(id string) error {
	// Remove all traces of the peer from the registry
	s.lock.Lock()
	if _, ok := s.peers[id]; !ok {
		log.Error("Sstorage peer not registered", "id", id)

		s.lock.Unlock()
		return errors.New("not registered")
	}
	delete(s.peers, id)
	s.rates.Untrack(id)

	// Remove status markers, even if no sync is running
	for _, task := range s.tasks {
		delete(task.statelessPeers, id)
	}

	delete(s.kvIdlers, id)
	s.lock.Unlock()

	// Notify any active syncs that pending requests need to be reverted
	s.peerDrop.Send(id)
	return nil
}

// Sync starts (or resumes a previous) sync cycle to iterate over all the kvs
// for storage shards the node support and reconstruct the node storage.
// Previously downloaded segments will not be redownloaded of fixed.
func (s *Syncer) Sync(cancel chan struct{}) error {
	if s.startTime == (time.Time{}) {
		s.startTime = time.Now()
	}
	// Retrieve the previous sync status from LevelDB and abort if already synced
	s.once.Do(s.loadSyncStatus)
	if len(s.tasks) == 0 {
		log.Debug("Sstorage sync already completed")
		return nil
	}
	defer func() { // Persist any progress, independent of failure
		s.cleanKVTasks()
	}()

	for addr, ids := range s.sstorageInfo {
		log.Debug("Starting Sstorage sync cycle", "contract", addr.Hex(), "shards", ids)
	}

	// Whether sync completed or not, disregard any future packets
	defer func() {
		s.lock.Lock()
		s.kvReqs = make(map[uint64]*kvRequest)
		s.lock.Unlock()
		s.report(true)
	}()
	// Keep scheduling sync tasks
	peerJoin := make(chan string, 16)
	peerJoinSub := s.peerJoin.Subscribe(peerJoin)
	defer peerJoinSub.Unsubscribe()

	peerDrop := make(chan string, 16)
	peerDropSub := s.peerDrop.Subscribe(peerDrop)
	defer peerDropSub.Unsubscribe()

	// Create a set of unique channels for this sync cycle. We need these to be
	// ephemeral so a Data race doesn't accidentally deliver something stale on
	// a persistent channel across syncs
	var (
		kvReqFails = make(chan *kvRequest)
		kvResps    = make(chan *kvResponse)
		i          = 0
	)
	for {
		// Remove all completed tasks and terminate sync if everything's done
		s.cleanKVTasks()
		if len(s.tasks) == 0 {
			return nil
		}
		// Assign all the Data retrieval tasks to any free peers
		s.assignKVTasks(kvResps, kvReqFails, cancel)

		// Wait for something to happen
		select {
		case <-time.After(requestTimeoutInMillisecond):

		case <-s.update:
			// Something happened (new peer, delivery, timeout), recheck tasks
		case <-peerJoin:
			// A new peer joined, try to schedule it new tasks
		case id := <-peerDrop:
			s.revertRequests(id)
		case <-cancel:
			return ErrCancelled

		case req := <-kvReqFails:
			s.revertKVRequest(req)

		case res := <-kvResps:
			s.processKVResponse(res)
		}
		// Report stats if something meaningful happened
		s.report(false)
		i++
	}
}

// loadSyncStatus retrieves a previously aborted sync status from the database,
// or generates a fresh one if none is available.
func (s *Syncer) loadSyncStatus() {
	// Start a fresh sync for retrieval.
	s.kvSynced, s.kvBytes = 0, 0

	// create tasks
	for contract, shards := range s.sstorageInfo {
		sm := sstorage.ContractToShardManager[contract]
		for _, sid := range shards {
			task := kvTask{
				contract:       contract,
				shardId:        sid,
				batchSize:      maxRequestSize / sm.MaxKvSize(),
				indexes:        make(map[uint64]int64),
				statelessPeers: make(map[string]struct{}),
				filled:         false,
				done:           false,
			}

			s.tasks = append(s.tasks, &task)
		}
	}

	// fill in tasks async
	go func() {
		for true {
			log.Info("loadSyncStatus", "block number", s.chain.CurrentBlock().Number())
			stateDB, err := s.chain.StateAt(s.chain.CurrentBlock().Root())
			if err != nil {
				log.Error("load syc status failed, fail to get state DB.",
					"block number", s.chain.CurrentBlock().NumberU64(), "err", err.Error())
				time.Sleep(30 * time.Second)
				continue
			}
			for _, task := range s.tasks {
				sm := sstorage.ContractToShardManager[task.contract]
				cnt := 0
				for i := sm.KvEntries() * task.shardId; i < sm.KvEntries()*(task.shardId+1); i++ {
					_, meta, err := getSstorageMetadata(stateDB, task.contract, i)
					if err != nil {
						log.Warn("getSstorageMetadata", "err", err.Error())
						continue
					}
					if data, ok, err := sm.TryRead(i, int(meta.kvSize), common.BytesToHash(meta.hashInMeta)); ok && err == nil {
						kv := KV{i, data}
						if err := verifyKV(sm, &kv, meta, false); err == nil {
							continue
						}
					}
					task.indexes[i] = 0
					cnt++
				}
				log.Info("load task state.", "contract", task.contract.Hex(), "shard", task.shardId, "count", cnt)
				task.filled = true
				if len(task.indexes) == 0 {
					task.done = true
				}
			}
			log.Info("load task done.", "len", len(s.tasks))
			break
		}
	}()
	time.Sleep(100 * time.Millisecond)
}

// Progress returns the sstorage sync status statistics.
func (s *Syncer) Progress() (*SyncProgress, uint64) {
	s.lock.Lock()
	defer s.lock.Unlock()

	progress := &SyncProgress{
		KVSynced: s.kvSynced,
		KVBytes:  s.kvBytes,
	}
	return progress, s.kvSyncing
}

// cleanKVTasks removes kv range retrieval tasks that have already been completed.
func (s *Syncer) cleanKVTasks() {
	// If the sync was already done before, don't even bother
	if len(s.tasks) == 0 {
		return
	}
	// Sync wasn't finished previously, check for any task that can be finalized
	for i := 0; i < len(s.tasks); i++ {
		if s.tasks[i].done {
			s.tasks = append(s.tasks[:i], s.tasks[i+1:]...)
			i--
		}
	}
	// If everything was just finalized, generate the account trie and start heal
	if len(s.tasks) == 0 {
		s.lock.Lock()
		s.syncDone = true
		s.lock.Unlock()

		// Push the final sync report
		s.report(true)
	}
}

// assignKVTasks attempts to match idle peers to pending code retrievals.
func (s *Syncer) assignKVTasks(success chan *kvResponse, fail chan *kvRequest, cancel chan struct{}) {
	s.lock.Lock()
	defer s.lock.Unlock()

	if len(s.kvIdlers) == 0 {
		return
	}
	idlers := make([]string, 0, len(s.kvIdlers))
	for id := range s.kvIdlers {
		idlers = append(idlers, id)
	}

	// Iterate over all the tasks and try to find a pending one
	for _, task := range s.tasks {
		// All the kvs are downloading, wait for request time or success
		batch := maxRequestSize / sstorage.ContractToShardManager[task.contract].MaxKvSize()
		indexes := task.getKVIndexesForRequest(batch)
		if len(indexes) == 0 {
			continue
		}
		// kvTask pending retrieval, try to find an idle peer. If no such peer
		// exists, we probably assigned tasks for all (or they are stateless).
		// Abort the entire assignment mechanism.
		if len(idlers) == 0 {
			return
		}
		var (
			peer SyncPeer = nil
		)
		for i, id := range idlers {
			p := s.peers[id]
			if _, ok := task.statelessPeers[id]; ok {
				continue
			}
			p.LogPeerInfo()
			if p.IsShardExist(task.contract, task.shardId) {
				peer = p
				if i < len(idlers)-1 {
					idlers = append(idlers[:i], idlers[i+1:]...)
				} else { // last one
					idlers = idlers[:i]
				}
				break
			}
		}
		if peer == nil {
			log.Info("peer for request no found", "contract", task.contract.Hex(), "shard id",
				task.shardId, "index len", len(task.indexes), "peers", len(s.peers), "idlers", len(idlers))
			return
		}

		// Matched a pending task to an idle peer, allocate a unique request id
		var reqid uint64
		for {
			reqid = uint64(rand.Int63())
			if reqid == 0 {
				continue
			}
			if _, ok := s.kvReqs[reqid]; ok {
				continue
			}
			break
		}

		req := &kvRequest{
			peer:     peer.ID(),
			id:       reqid,
			contract: task.contract,
			shardId:  task.shardId,
			indexes:  indexes,
			time:     time.Now(),
			deliver:  success,
			revert:   fail,
			cancel:   cancel,
			stale:    make(chan struct{}),
			task:     task,
		}
		req.timeout = time.AfterFunc(s.rates.TargetTimeout(), func() {
			peer.Log().Debug("KV request timed out", "reqid", reqid)
			s.rates.Update(peer.ID(), KVsMsg, 0, 0)
			s.scheduleRevertKVRequest(req)
		})
		s.kvReqs[reqid] = req
		delete(s.kvIdlers, peer.ID())

		s.pend.Add(1)
		go func() {
			defer s.pend.Done()

			// Attempt to send the remote request and revert if it fails
			if err := peer.RequestKVs(reqid, req.task.contract, req.shardId, req.indexes); err != nil {
				log.Debug("Failed to request kvs", "err", err)
				s.scheduleRevertKVRequest(req)
			}
		}()
		for _, idx := range indexes {
			task.indexes[idx] = time.Now().UnixMilli()
		}
	}
}

// revertRequests locates all the currently pending reuqests from a particular
// peer and reverts them, rescheduling for others to fulfill.
func (s *Syncer) revertRequests(peer string) {
	// Gather the requests first, revertals need the lock too
	s.lock.Lock()
	var kvReqs []*kvRequest
	for _, req := range s.kvReqs {
		if req.peer == peer {
			kvReqs = append(kvReqs, req)
		}
	}
	s.lock.Unlock()

	// Revert all the requests matching the peer
	for _, req := range kvReqs {
		s.revertKVRequest(req)
	}
}

// scheduleRevertKVRequest asks the event loop to clean up a kv request
// and return all failed retrieval tasks to the scheduler for reassignment.
func (s *Syncer) scheduleRevertKVRequest(req *kvRequest) {
	select {
	case req.revert <- req:
		// Sync event loop notified
	case <-req.cancel:
		// Sync cycle got cancelled
	case <-req.stale:
		// Request already reverted
	}
}

// revertKVRequest cleans up a kv request and returns all failed
// retrieval tasks to the scheduler for reassignment.
//
// Note, this needs to run on the event runloop thread to reschedule to idle peers.
// On peer threads, use scheduleRevertKVRequest.
func (s *Syncer) revertKVRequest(req *kvRequest) {
	log.Debug("Reverting kv request", "peer", req.peer)
	select {
	case <-req.stale:
		log.Trace("KV request already reverted", "peer", req.peer, "reqid", req.id)
		return
	default:
	}
	close(req.stale)

	// Remove the request from the tracked set
	s.lock.Lock()
	delete(s.kvReqs, req.id)
	s.lock.Unlock()

	// If there's a timeout timer still running, abort it and mark the code
	// retrievals as not-pending, ready for resheduling
	req.timeout.Stop()
	for _, index := range req.indexes {
		req.task.indexes[index] = 0
	}
}

// processKVResponse integrates an already validated kv response
// into the account tasks.
func (s *Syncer) processKVResponse(res *kvResponse) {
	var (
		synced      uint64
		syncedBytes uint64
	)
	if res.task.contract != res.contract {
		log.Error("processKVResponse fail: contract mismatch",
			"task", res.task.contract.Hex(), "res", res.contract.Hex())
		return
	}
	sm := sstorage.ContractToShardManager[res.contract]
	if sm == nil {
		log.Error("processKVResponse fail: contract not support",
			"res contract", res.contract.Hex())
		return
	}

<<<<<<< HEAD
	s.chain.LockInsertChain()
	defer s.chain.UnlockInsertChain()
	st := time.Now()
	successCount, failureCount, root := 0, 0, s.chain.CurrentBlock().Root()
	state, err := s.chain.StateAt(root)
=======
	vkvs := make([]*VerifiedKV, 0)
	state, err := s.chain.StateAt(s.chain.CurrentBlock().Root())
>>>>>>> bf9d5827
	if err != nil {
		log.Error("processKVResponse: get state for verification fail", "error", err)
		return
	}

	for _, kv := range res.kvs {
		synced++
		syncedBytes += uint64(len(kv.Data))

		metaHash, meta, err := getSstorageMetadata(state, res.contract, kv.Idx)
		if err != nil || meta == nil {
			log.Warn("processKVResponse: get vkv MetaHash for verification fail", "error", err)
			continue
		}

		err = verifyKV(sm, kv, meta, true)
		if err != nil {
			log.Warn("processKVResponse: verify vkv fail", "error", err)
			continue
		}
		vkvs = append(vkvs, &VerifiedKV{kv.Idx, kv.Data, metaHash})
	}

	s.chain.LockInsertChain()
	defer s.chain.UnlockInsertChain()

	successCount, root := 0, s.chain.CurrentBlock().Root()
	state, err = s.chain.StateAt(root)
	if err != nil {
		log.Error("processKVResponse: get state for write vkv fail", "error", err)
		return
	}

	for _, vkv := range vkvs {
		metaHash, meta, err := getSstorageMetadata(state, res.contract, vkv.Idx)
		if err != nil || meta == nil {
			log.Warn("processKVResponse: get vkv MetaHash for write vkv fail", "error", err)
			continue
		}

		if metaHash != vkv.MetaHash {
			log.Warn("processKVResponse: verify vkv fail", "error", err)
			continue
		}

		success, err := sm.TryWriteMaskedKV(vkv.Idx, vkv.Data)
		if !success || err != nil {
			res.task.indexes[vkv.Idx] = 0
		} else {
			delete(res.task.indexes, vkv.Idx)
			successCount++
		}
	}

	// set peer to stateless peer if fail too much
	req, ok := res.task.req[res.reqId]
	if successCount == 0 && ok {
		res.task.statelessPeers[req.peer] = struct{}{}
	}

	s.kvSynced += synced
	s.kvBytes += common.StorageSize(syncedBytes)
	log.Info("Persisted set of kvs", "count", synced, "bytes", syncedBytes, "time (Milliseconds)", time.Since(st).Milliseconds())

	// If this delivery completed the last pending task, forward the account task
	// to the next vkv
	if len(res.task.indexes) == 0 && res.task.filled {
		log.Info("task done", "shardId", res.task.shardId)
		res.task.done = true
	}
	log.Debug("remain index for sync", "shardId", res.task.shardId, "len", len(res.task.indexes))
}

type metadata struct {
	kvIdx      uint64
	kvSize     uint64
	hashInMeta []byte
}

// verifyKV verify kv using metadata
func verifyKV(sm *sstorage.ShardManager, kv *KV, meta *metadata, isMasked bool) error {
	if kv.Idx != meta.kvIdx {
		return fmt.Errorf("verifyKV fail: kvIdx mismatch; kv Idx: %d; MetaHash kvIdx: %d", kv.Idx, meta.kvIdx)
	}

	data := make([]byte, len(kv.Data))
	copy(data, kv.Data)
	if isMasked {
		if sm == nil {
			return fmt.Errorf("empty sm to verify KV")
		}
		d, r, err := sm.UnmaskKV(meta.kvIdx, data, common.BytesToHash(meta.hashInMeta))
		if !r || err != nil {
			return fmt.Errorf("Unmask KV fail, err: %v", err)
		}

		if meta.kvSize != uint64(len(data)) {
			return fmt.Errorf("verifyKV fail: size error; Data size: %d; MetaHash kvSize: %d", len(kv.Data), meta.kvSize)
		}
		data = d
	}

	hasher := sha3.NewLegacyKeccak256().(crypto.KeccakState)
	hasher.Write(data)
	hash := common.Hash{}
	hasher.Read(hash[:])

	if bytes.Compare(hash[:24], meta.hashInMeta) != 0 {
		return fmt.Errorf("verifyKV fail: size error; Data hash: %s; MetaHash hash (24): %s",
			common.Bytes2Hex(hash[:24]), common.Bytes2Hex(meta.hashInMeta))
	}

	return nil
}

// getSlotHash generate slot hash to fetch Data from stateDB
func getSlotHash(slotIdx uint64, key common.Hash) common.Hash {
	slot := uint256.NewInt(slotIdx).Bytes32()

	keydata := key.Bytes()
	slotdata := slot[:]
	data := append(keydata, slotdata...)

	hasher := sha3.NewLegacyKeccak256().(crypto.KeccakState)
	hasher.Write(data)

	hashRes := common.Hash{}
	hasher.Read(hashRes[:])

	return hashRes
}

func getSstorageMetadata(s *state.StateDB, contract common.Address, index uint64) (common.Hash, *metadata, error) {
	// according to https://github.com/web3q/web3q-contracts/blob/main/contracts/DecentralizedKV.sol,
	// it need to fetch the skey from idxMap (slot 6) using storage index,
	// then get metadata from kvMap (slot 5) using skey. the metadata struct is as following
	// struct PhyAddr {
	// 	uint40 kvIdx;
	// 	uint24 kvSize;
	// 	bytes24 hash;
	// }
	position := getSlotHash(2, uint256.NewInt(index).Bytes32())
	skey := s.GetState(contract, position)
	if skey == emptyHash {
		return emptyHash, nil, fmt.Errorf("fail to get skey for index %d", index)
	}

	position = getSlotHash(1, skey)
	meta := s.GetState(contract, position)
	if meta == emptyHash {
		return emptyHash, nil, fmt.Errorf("fail to get metadata for skey %s", skey.Hex())
	}

	return meta, &metadata{
			new(big.Int).SetBytes(meta[27:]).Uint64(),
			new(big.Int).SetBytes(meta[24:27]).Uint64(),
			meta[:24]},
		nil
}

// OnKVs is a callback method to invoke when a batch of contract
// bytes codes are received from a remote peer.
func (s *Syncer) OnKVs(peer SyncPeer, id uint64, kvs []*KV) error {
	var size common.StorageSize
	for _, kv := range kvs {
		if kv != nil {
			size += common.StorageSize(len(kv.Data))
		}
	}
	logger := peer.Log().New("reqid", id)
	logger.Trace("Delivering set of kvs", "kvs", len(kvs), "bytes", size)

	// Whether or not the response is valid, we can mark the peer as idle and
	// notify the scheduler to assign a new task. If the response is invalid,
	// we'll drop the peer in a bit.
	s.lock.Lock()
	if _, ok := s.peers[peer.ID()]; ok {
		s.kvIdlers[peer.ID()] = struct{}{}
	}
	select {
	case s.update <- struct{}{}:
	default:
	}
	// Ensure the response is for a valid request
	req, ok := s.kvReqs[id]
	if !ok {
		// Request stale, perhaps the peer timed out but came through in the end
		logger.Warn("Unexpected kv packet")
		s.lock.Unlock()
		return nil
	}
	delete(s.kvReqs, id)
	s.rates.Update(peer.ID(), KVsMsg, time.Since(req.time), len(kvs))

	// Clean up the request timeout timer, we'll see how to proceed further based
	// on the actual delivered content
	if !req.timeout.Stop() {
		// The timeout is already triggered, and this request will be reverted+rescheduled
		s.lock.Unlock()
		return nil
	}

	// get id range and check range
	sm := sstorage.ContractToShardManager[req.contract]
	if sm == nil {
		logger.Debug("Peer rejected kv request")
		req.task.statelessPeers[peer.ID()] = struct{}{}
		s.lock.Unlock()

		// Signal this request as failed, and ready for rescheduling
		s.scheduleRevertKVRequest(req)
		return nil
	}
	startIdx, endIdx := sm.KvEntries()*req.shardId, sm.KvEntries()*(req.shardId+1)-1
	kvInRange := make([]*KV, 0)
	for _, kv := range kvs {
		if startIdx <= kv.Idx && endIdx >= kv.Idx {
			kvInRange = append(kvInRange, kv)
		}
	}
	if len(kvs) > len(kvInRange) {
		logger.Warn("Drop unexpected kvs", "count", len(kvs)-len(kvInRange))
	}

	// Response is valid, but check if peer is signalling that it does not have
	// the requested Data. For kv range queries that means the peer is not
	// yet synced.
	if len(kvInRange) == 0 {
		logger.Debug("Peer rejected kv request")
		req.task.statelessPeers[peer.ID()] = struct{}{}
		s.lock.Unlock()

		// Signal this request as failed, and ready for rescheduling
		s.scheduleRevertKVRequest(req)
		return nil
	}
	s.lock.Unlock()

	// Response validated, send it to the scheduler for filling
	response := &kvResponse{
		task:     req.task,
		reqId:    req.id,
		contract: req.contract,
		shardId:  req.shardId,
		kvs:      kvs,
	}
	select {
	case req.deliver <- response:
	case <-req.cancel:
	case <-req.stale:
	}
	return nil
}

// report calculates various status reports and provides it to the user.
func (s *Syncer) report(force bool) {
	// Don't report anything until we have a meaningful progress
	synced := s.kvSynced
	if synced == 0 {
		return
	}
	kvsToSync := uint64(0)
	for _, task := range s.tasks {
		kvsToSync = kvsToSync + uint64(len(task.indexes))
	}
	s.logTime = time.Now()

	elapsed := time.Since(s.startTime)
	estTime := elapsed / time.Duration(synced) * time.Duration(kvsToSync+synced)

	// Create a mega progress report
	var (
		progress = fmt.Sprintf("%.2f%%", float64(synced)*100/float64(kvsToSync+synced))
		kv       = fmt.Sprintf("%v@%v", log.FormatLogfmtUint64(s.kvSynced), s.kvBytes.TerminalString())
	)
	log.Info("State sync in progress", "synced", progress, "state", synced,
		"kv", kv, "eta", common.PrettyDuration(estTime-elapsed))
}<|MERGE_RESOLUTION|>--- conflicted
+++ resolved
@@ -639,16 +639,9 @@
 		return
 	}
 
-<<<<<<< HEAD
-	s.chain.LockInsertChain()
-	defer s.chain.UnlockInsertChain()
-	st := time.Now()
-	successCount, failureCount, root := 0, 0, s.chain.CurrentBlock().Root()
-	state, err := s.chain.StateAt(root)
-=======
 	vkvs := make([]*VerifiedKV, 0)
 	state, err := s.chain.StateAt(s.chain.CurrentBlock().Root())
->>>>>>> bf9d5827
+
 	if err != nil {
 		log.Error("processKVResponse: get state for verification fail", "error", err)
 		return
@@ -675,7 +668,7 @@
 	s.chain.LockInsertChain()
 	defer s.chain.UnlockInsertChain()
 
-	successCount, root := 0, s.chain.CurrentBlock().Root()
+	successCount, root, st := 0, s.chain.CurrentBlock().Root(), time.Now()
 	state, err = s.chain.StateAt(root)
 	if err != nil {
 		log.Error("processKVResponse: get state for write vkv fail", "error", err)
