--- conflicted
+++ resolved
@@ -789,11 +789,7 @@
 		return emptyHash, nil, fmt.Errorf("fail to get metadata for skey %s", skey.Hex())
 	}
 
-<<<<<<< HEAD
-	return &metadata{
-=======
 	return meta, &metadata{
->>>>>>> 14cf98a8
 			new(big.Int).SetBytes(meta[27:]).Uint64(),
 			new(big.Int).SetBytes(meta[24:27]).Uint64(),
 			meta[:24]},
