// Copyright 2020 The go-ethereum Authors
// This file is part of the go-ethereum library.
//
// The go-ethereum library is free software: you can redistribute it and/or modify
// it under the terms of the GNU Lesser General Public License as published by
// the Free Software Foundation, either version 3 of the License, or
// (at your option) any later version.
//
// The go-ethereum library is distributed in the hope that it will be useful,
// but WITHOUT ANY WARRANTY; without even the implied warranty of
// MERCHANTABILITY or FITNESS FOR A PARTICULAR PURPOSE. See the
// GNU Lesser General Public License for more details.
//
// You should have received a copy of the GNU Lesser General Public License
// along with the go-ethereum library. If not, see <http://www.gnu.org/licenses/>.

package sstorage

import (
	"bytes"
	"errors"
	"fmt"
	"math/big"
	"math/rand"
	"sync"
	"time"

	"github.com/ethereum/go-ethereum/common"
	"github.com/ethereum/go-ethereum/core/state"
	"github.com/ethereum/go-ethereum/core/types"
	"github.com/ethereum/go-ethereum/crypto"
	"github.com/ethereum/go-ethereum/ethdb"
	"github.com/ethereum/go-ethereum/event"
	"github.com/ethereum/go-ethereum/log"
	"github.com/ethereum/go-ethereum/p2p/msgrate"
	"github.com/ethereum/go-ethereum/sstorage"
	"github.com/holiman/uint256"
	"golang.org/x/crypto/sha3"
)

const (
	// maxRequestSize is the maximum number of bytes to request from a remote peer.
	// This number is used as the high cap for kv range requests.
	maxRequestSize = uint64(512 * 1024)
)

// ErrCancelled is returned from sstorage syncing if the operation was prematurely
// terminated.
var ErrCancelled = errors.New("sync cancelled")

var (
	emptyHash = common.Hash{}

	requestTimeoutInMillisecond = 10000 * time.Millisecond // Millisecond
)

// kvRequest tracks a pending kv request to ensure responses are to
// actual requests and to validate any security constraints.
//
// Concurrency note: kv requests and responses are handled concurrently from
// the main runloop to allow Keccak256 hash verifications on the peer's thread and
// to drop on invalid response. The request struct must contain all the Data to
// construct the response without accessing runloop internals (i.e. task). That
// is only included to allow the runloop to match a response to the task being
// synced without having yet another set of maps.
type kvRequest struct {
	peer string    // Peer to which this request is assigned
	id   uint64    // Request ID of this request
	time time.Time // Timestamp when the request was sent

	deliver chan *kvResponse // Channel to deliver successful response on
	revert  chan *kvRequest  // Channel to deliver request failure on
	cancel  chan struct{}    // Channel to track sync cancellation
	timeout *time.Timer      // Timer to track delivery timeout
	stale   chan struct{}    // Channel to signal the request was dropped

	contract common.Address
	shardId  uint64
	indexes  []uint64

	task *kvTask // kvTask which this request is filling (only access fields through the runloop!!)
}

// kvResponse is an already verified remote response to a kv request.
type kvResponse struct {
	reqId    uint64         // Request ID of this response
	task     *kvTask        // kvTask which this request is filling
	contract common.Address // contract
	shardId  uint64         // shardId
	kvs      []*KV          // kvs to store into the sharded storage
}

// kvTask represents the sync task for a sstorage shard.
type kvTask struct {
	// These fields get serialized to leveldb on shutdown
	contract  common.Address   // contract address
	shardId   uint64           // shardId
	indexes   map[uint64]int64 // indexes kv index to sync time map
	batchSize uint64

	statelessPeers map[string]struct{} // Peers that failed to deliver kv Data

	// These fields are internals used during runtime
	req map[uint64]*kvRequest  // Pending request to fill this task
	res map[uint64]*kvResponse // Validate response filling this task

	filled bool // Flag whether the task has been filled
	done   bool // Flag whether the task can be removed
}

func (t *kvTask) getKVIndexesForRequest(batch uint64) []uint64 {
	indexes := make([]uint64, 0)
	l := uint64(0)
	for idx, tm := range t.indexes {
		if time.Now().UnixMilli()-tm > requestTimeoutInMillisecond.Milliseconds() {
			indexes = append(indexes, idx)
			l++
		}
		if l >= batch {
			break
		}
	}

	return indexes
}

// SyncProgress is a database entry to allow suspending and resuming a sstorage state
// sync. Opposed to full and fast sync, there is no way to restart a suspended
// sstorage sync without prior knowledge of the suspension point.
type SyncProgress struct {
	Tasks []*kvTask // The suspended kv tasks

	// Status report during syncing phase
	KVSynced uint64             // Number of kvs downloaded
	KVBytes  common.StorageSize // Number of kv bytes downloaded
}

// SyncPeer abstracts out the methods required for a peer to be synced against
// with the goal of allowing the construction of mock peers without the full
// blown networking.
type SyncPeer interface {
	// ID retrieves the peer's unique identifier.
	ID() string

	// IsShardExist is the peer support this shardId
	IsShardExist(contract common.Address, shardId uint64) bool

	// RequestKVs fetches a batch of kvs with a kv list
	RequestKVs(id uint64, contract common.Address, shardId uint64, kvList []uint64) error

	// RequestShardList fetches shard list support by the peer
	RequestShardList(shards map[common.Address][]uint64) error

	// Log retrieves the peer's own contextual logger.
	Log() log.Logger
}

type BlockChain interface {
	StateAt(root common.Hash) (*state.StateDB, error)

	CurrentBlock() *types.Block
}

// Syncer is a sstorage syncer based the sstorage protocol. It's purpose is to
// download all kvs from remote peers.
//
// Every network request has a variety of failure events:
//   - The peer disconnects after task assignment, failing to send the request
//   - The peer disconnects after sending the request, before delivering on it
//   - The peer remains connected, but does not deliver a response in time
//   - The peer delivers a stale response after a previous timeout
//   - The peer delivers a refusal to serve the requested state
type Syncer struct {
	db    ethdb.KeyValueStore // Database to store the sync state
	chain BlockChain
	tasks []*kvTask

	sstorageInfo map[common.Address][]uint64 // Map for contract address to support shardIds
	syncDone     bool                        // Flag to signal that sstorage phase is done
	update       chan struct{}               // Notification channel for possible sync progression

	peers map[string]SyncPeer // Currently active peers to download from

	peerJoin *event.Feed       // Event feed to react to peers joining
	peerDrop *event.Feed       // Event feed to react to peers dropping
	rates    *msgrate.Trackers // Message throughput rates for peers

	// Request tracking during syncing phase
	kvIdlers map[string]struct{}   // Peers that aren't serving kv requests
	kvReqs   map[uint64]*kvRequest // KV requests currently running

	kvSynced  uint64             // Number of kvs downloaded
	kvBytes   common.StorageSize // Number of kv bytes downloaded
	kvSyncing uint64             // Number of kvs downloading

	startTime time.Time // Time instance when sstorage sync started
	logTime   time.Time // Time instance when status was last reported

	pend sync.WaitGroup // Tracks network request goroutines for graceful shutdown
	lock sync.RWMutex   // Protects fields that can change outside of sync (peers, reqs, root)
}

// NewSyncer creates a new sstorage syncer to download the sharded storage content over the sstorage protocol.
func NewSyncer(db ethdb.KeyValueStore, chain BlockChain, sstorageInfo map[common.Address][]uint64) *Syncer {
	return &Syncer{
		db: db,

		tasks:        make([]*kvTask, 0),
		sstorageInfo: sstorageInfo,
		chain:        chain,

		peers:    make(map[string]SyncPeer),
		peerJoin: new(event.Feed),
		peerDrop: new(event.Feed),
		rates:    msgrate.NewTrackers(log.New("proto", "sstorage")),
		update:   make(chan struct{}, 1),

		kvIdlers: make(map[string]struct{}),
		kvReqs:   make(map[uint64]*kvRequest),
	}
}

// Register injects a new Data source into the syncer's peerset.
func (s *Syncer) Register(peer SyncPeer) error {
	// Make sure the peer is not registered yet
	id := peer.ID()

	s.lock.Lock()
	if _, ok := s.peers[id]; ok {
		log.Error("Sstorage peer already registered", "id", id)

		s.lock.Unlock()
		return errors.New("already registered")
	}
	s.peers[id] = peer
	s.rates.Track(id, msgrate.NewTracker(s.rates.MeanCapacities(), s.rates.MedianRoundTrip()))

	// Mark the peer as idle, even if no sync is running
	s.kvIdlers[id] = struct{}{}
	s.lock.Unlock()

	// Notify any active syncs that a new peer can be assigned Data
	s.peerJoin.Send(id)
	return nil
}

// Unregister injects a new Data source into the syncer's peerset.
func (s *Syncer) Unregister(id string) error {
	// Remove all traces of the peer from the registry
	s.lock.Lock()
	if _, ok := s.peers[id]; !ok {
		log.Error("Sstorage peer not registered", "id", id)

		s.lock.Unlock()
		return errors.New("not registered")
	}
	delete(s.peers, id)
	s.rates.Untrack(id)

	// Remove status markers, even if no sync is running
	for _, task := range s.tasks {
		delete(task.statelessPeers, id)
	}

	delete(s.kvIdlers, id)
	s.lock.Unlock()

	// Notify any active syncs that pending requests need to be reverted
	s.peerDrop.Send(id)
	return nil
}

// Sync starts (or resumes a previous) sync cycle to iterate over all the kvs
// for storage shards the node support and reconstruct the node storage.
// Previously downloaded segments will not be redownloaded of fixed.
func (s *Syncer) Sync(cancel chan struct{}) error {
	if s.startTime == (time.Time{}) {
		s.startTime = time.Now()
	}
	// Retrieve the previous sync status from LevelDB and abort if already synced
	s.loadSyncStatus()
	if len(s.tasks) == 0 {
		log.Debug("Sstorage sync already completed")
		return nil
	}
	defer func() { // Persist any progress, independent of failure
		s.cleanKVTasks()
	}()

	for addr, ids := range s.sstorageInfo {
		log.Debug("Starting Sstorage sync cycle", "contract", addr.Hex(), "shards", ids)
	}

	// Whether sync completed or not, disregard any future packets
	defer func() {
		s.lock.Lock()
		s.kvReqs = make(map[uint64]*kvRequest)
		s.lock.Unlock()
		s.report(true)
	}()
	// Keep scheduling sync tasks
	peerJoin := make(chan string, 16)
	peerJoinSub := s.peerJoin.Subscribe(peerJoin)
	defer peerJoinSub.Unsubscribe()

	peerDrop := make(chan string, 16)
	peerDropSub := s.peerDrop.Subscribe(peerDrop)
	defer peerDropSub.Unsubscribe()

	// Create a set of unique channels for this sync cycle. We need these to be
	// ephemeral so a Data race doesn't accidentally deliver something stale on
	// a persistent channel across syncs
	var (
		kvReqFails = make(chan *kvRequest)
		kvResps    = make(chan *kvResponse)
		i          = 0
	)
	for {
		// Remove all completed tasks and terminate sync if everything's done
		s.cleanKVTasks()
		if len(s.tasks) == 0 {
			return nil
		}
		// Assign all the Data retrieval tasks to any free peers
		s.assignKVTasks(kvResps, kvReqFails, cancel)

		// Wait for something to happen
		select {
		case <-time.After(requestTimeoutInMillisecond):

		case <-s.update:
			// Something happened (new peer, delivery, timeout), recheck tasks
		case <-peerJoin:
			// A new peer joined, try to schedule it new tasks
		case id := <-peerDrop:
			s.revertRequests(id)
		case <-cancel:
			return ErrCancelled

		case req := <-kvReqFails:
			s.revertKVRequest(req)

		case res := <-kvResps:
			s.processKVResponse(res)
		}
		// Report stats if something meaningful happened
		s.report(false)
		i++
	}
}

// loadSyncStatus retrieves a previously aborted sync status from the database,
// or generates a fresh one if none is available.
func (s *Syncer) loadSyncStatus() {
	// Start a fresh sync for retrieval.
	s.kvSynced, s.kvBytes = 0, 0

	// create tasks
	for contract, shards := range s.sstorageInfo {
		sm := sstorage.ContractToShardManager[contract]
		for _, sid := range shards {
			task := kvTask{
				contract:       contract,
				shardId:        sid,
				batchSize:      maxRequestSize / sm.MaxKvSize(),
				indexes:        make(map[uint64]int64),
				statelessPeers: make(map[string]struct{}),
				filled:         false,
				done:           false,
			}

			s.tasks = append(s.tasks, &task)
		}
	}

	// fill in tasks async
	go func() {
		for true {
			log.Info("loadSyncStatus", "block number", s.chain.CurrentBlock().Number())
			stateDB, err := s.chain.StateAt(s.chain.CurrentBlock().Root())
			if err != nil {
				log.Error("load syc status failed, fail to get state DB.",
					"block number", s.chain.CurrentBlock().NumberU64(), "err", err.Error())
				time.Sleep(30 * time.Second)
				continue
			}
			for _, task := range s.tasks {
				sm := sstorage.ContractToShardManager[task.contract]
				for i := sm.KvEntries() * task.shardId; i < sm.KvEntries()*(task.shardId+1); i++ {
					meta, err := getSstorageMetadata(stateDB, task.contract, i)
					if err != nil {
						log.Warn("getSstorageMetadata", "err", err.Error())
						continue
					}
<<<<<<< HEAD
					log.Warn("getSstorageMetadata", "hashInMeta", common.Bytes2Hex(meta.hashInMeta),
						"kvIdx", meta.kvIdx, "kvSize", meta.kvSize)
					if data, ok, err := sm.TryRead(i, int(sm.MaxKvSize()), common.BytesToHash(meta.hashInMeta)); ok && err == nil {
						kv := KV{i, data}
						log.Warn("kv value", "i", i, "data", common.BytesToHash(data))
						err := verifyKV(sm, &kv, meta)
						if err == nil {
							log.Warn("verifyKV", "err", err.Error())
=======
					if data, ok, err := sm.TryRead(i, int(meta.kvSize), common.BytesToHash(meta.hashInMeta)); ok && err == nil {
						kv := KV{i, data}
						if err := verifyKV(sm, &kv, meta, false); err == nil {
>>>>>>> 4957f8d8
							continue
						}
					}
					task.indexes[i] = 0
				}
				task.filled = true
			}
<<<<<<< HEAD
			log.Warn("load task done.", "len", len(s.tasks))
=======
			log.Info("load task done.", "len", len(s.tasks))
>>>>>>> 4957f8d8
			break
		}
	}()
	time.Sleep(100 * time.Millisecond)
}

// Progress returns the sstorage sync status statistics.
func (s *Syncer) Progress() (*SyncProgress, uint64) {
	s.lock.Lock()
	defer s.lock.Unlock()

	progress := &SyncProgress{
		KVSynced: s.kvSynced,
		KVBytes:  s.kvBytes,
	}
	return progress, s.kvSyncing
}

// cleanKVTasks removes kv range retrieval tasks that have already been completed.
func (s *Syncer) cleanKVTasks() {
	// If the sync was already done before, don't even bother
	if len(s.tasks) == 0 {
		return
	}
	// Sync wasn't finished previously, check for any task that can be finalized
	for i := 0; i < len(s.tasks); i++ {
		if s.tasks[i].done {
			s.tasks = append(s.tasks[:i], s.tasks[i+1:]...)
			i--
		}
	}
	// If everything was just finalized, generate the account trie and start heal
	if len(s.tasks) == 0 {
		s.lock.Lock()
		s.syncDone = true
		s.lock.Unlock()

		// Push the final sync report
		s.report(true)
	}
}

// assignKVTasks attempts to match idle peers to pending code retrievals.
func (s *Syncer) assignKVTasks(success chan *kvResponse, fail chan *kvRequest, cancel chan struct{}) {
	s.lock.Lock()
	defer s.lock.Unlock()

	if len(s.kvIdlers) == 0 {
		return
	}
	idlers := make([]string, 0, len(s.kvIdlers))
	for id := range s.kvIdlers {
		idlers = append(idlers, id)
	}

	// Iterate over all the tasks and try to find a pending one
	for _, task := range s.tasks {
		// All the kvs are downloading, wait for request time or success
		batch := maxRequestSize / sstorage.ContractToShardManager[task.contract].MaxKvSize()
		indexes := task.getKVIndexesForRequest(batch)
		if len(indexes) == 0 {
			continue
		}
		// kvTask pending retrieval, try to find an idle peer. If no such peer
		// exists, we probably assigned tasks for all (or they are stateless).
		// Abort the entire assignment mechanism.
		if len(idlers) == 0 {
			return
		}
		var (
			peer SyncPeer = nil
		)
		for i, id := range idlers {
			p := s.peers[id]
			if _, ok := task.statelessPeers[id]; ok {
				continue
			}
			if p.IsShardExist(task.contract, task.shardId) {
				peer = p
				if i < len(idlers)-1 {
					idlers = append(idlers[:i], idlers[i+1:]...)
				} else { // last one
					idlers = idlers[:i]
				}
				break
			}
		}
		if peer == nil {
			log.Info("peer for request no found", "contract", task.contract.Hex(), "shard id", task.shardId)
			return
		}

		// Matched a pending task to an idle peer, allocate a unique request id
		var reqid uint64
		for {
			reqid = uint64(rand.Int63())
			if reqid == 0 {
				continue
			}
			if _, ok := s.kvReqs[reqid]; ok {
				continue
			}
			break
		}

		req := &kvRequest{
			peer:     peer.ID(),
			id:       reqid,
			contract: task.contract,
			shardId:  task.shardId,
			indexes:  indexes,
			time:     time.Now(),
			deliver:  success,
			revert:   fail,
			cancel:   cancel,
			stale:    make(chan struct{}),
			task:     task,
		}
		req.timeout = time.AfterFunc(s.rates.TargetTimeout(), func() {
			peer.Log().Debug("KV request timed out", "reqid", reqid)
			s.rates.Update(peer.ID(), KVsMsg, 0, 0)
			s.scheduleRevertKVRequest(req)
		})
		s.kvReqs[reqid] = req
		delete(s.kvIdlers, peer.ID())

		s.pend.Add(1)
		go func() {
			defer s.pend.Done()

			// Attempt to send the remote request and revert if it fails
			if err := peer.RequestKVs(reqid, req.task.contract, req.shardId, req.indexes); err != nil {
				log.Debug("Failed to request kvs", "err", err)
				s.scheduleRevertKVRequest(req)
			}
		}()
		for _, idx := range indexes {
			task.indexes[idx] = time.Now().UnixMilli()
		}
	}
}

// revertRequests locates all the currently pending reuqests from a particular
// peer and reverts them, rescheduling for others to fulfill.
func (s *Syncer) revertRequests(peer string) {
	// Gather the requests first, revertals need the lock too
	s.lock.Lock()
	var kvReqs []*kvRequest
	for _, req := range s.kvReqs {
		if req.peer == peer {
			kvReqs = append(kvReqs, req)
		}
	}
	s.lock.Unlock()

	// Revert all the requests matching the peer
	for _, req := range kvReqs {
		s.revertKVRequest(req)
	}
}

// scheduleRevertKVRequest asks the event loop to clean up a kv request
// and return all failed retrieval tasks to the scheduler for reassignment.
func (s *Syncer) scheduleRevertKVRequest(req *kvRequest) {
	select {
	case req.revert <- req:
		// Sync event loop notified
	case <-req.cancel:
		// Sync cycle got cancelled
	case <-req.stale:
		// Request already reverted
	}
}

// revertKVRequest cleans up a kv request and returns all failed
// retrieval tasks to the scheduler for reassignment.
//
// Note, this needs to run on the event runloop thread to reschedule to idle peers.
// On peer threads, use scheduleRevertKVRequest.
func (s *Syncer) revertKVRequest(req *kvRequest) {
	log.Debug("Reverting kv request", "peer", req.peer)
	select {
	case <-req.stale:
		log.Trace("KV request already reverted", "peer", req.peer, "reqid", req.id)
		return
	default:
	}
	close(req.stale)

	// Remove the request from the tracked set
	s.lock.Lock()
	delete(s.kvReqs, req.id)
	s.lock.Unlock()

	// If there's a timeout timer still running, abort it and mark the code
	// retrievals as not-pending, ready for resheduling
	req.timeout.Stop()
	for _, index := range req.indexes {
		req.task.indexes[index] = 0
	}
}

// processKVResponse integrates an already validated kv response
// into the account tasks.
func (s *Syncer) processKVResponse(res *kvResponse) {
	var (
		synced      uint64
		syncedBytes uint64
	)
	if res.task.contract != res.contract {
		log.Error("processKVResponse fail: contract mismatch",
			"task", res.task.contract.Hex(), "res", res.contract.Hex())
		return
	}
	sm := sstorage.ContractToShardManager[res.contract]
	if sm == nil {
		log.Error("processKVResponse fail: contract not support",
			"res contract", res.contract.Hex())
		return
	}
	state, err := s.chain.StateAt(s.chain.CurrentBlock().Hash())
	if err != nil {
		log.Error("processKVResponse get state fail", "error", err)
		return
	}

	successCount, failureCount := 0, 0
	for _, kv := range res.kvs {
		// 1. get kv meta
		// 2. verify kv
		// 3.1. if pass, write to storage and delete(res.task.indexes, Idx)
		// 3.2. if fail, set res.task.indexes[Idx] = 0
		synced++
		syncedBytes += uint64(len(kv.Data))

		meta, err := getSstorageMetadata(state, res.contract, kv.Idx)
		if err != nil || meta == nil {
			log.Warn("processKVResponse get kv meta fail", "error", err)
			failureCount++
			continue
		}

		err = verifyKV(sm, kv, meta, true)
		if err != nil {
			log.Warn("processKVResponse verify kv fail", "error", err)
			failureCount++
			continue
		}

		success, err := sm.TryWriteMaskedKV(kv.Idx, kv.Data)
		if !success || err != nil {
			res.task.indexes[kv.Idx] = 0
			failureCount++
		} else {
			delete(res.task.indexes, kv.Idx)
			successCount++
		}
	}

	// set peer to stateless peer if fail too much
	req, ok := res.task.req[res.reqId]
	if successCount == 0 && ok {
		res.task.statelessPeers[req.peer] = struct{}{}
	}

	s.kvSynced += synced
	s.kvBytes += common.StorageSize(syncedBytes)
	log.Debug("Persisted set of kvs", "count", synced, "bytes", syncedBytes)

	// If this delivery completed the last pending task, forward the account task
	// to the next kv
	if len(res.task.indexes) == 0 && res.task.filled {
		res.task.done = true
	}
	log.Debug("", "remain index for sync", len(res.task.indexes))
}

type metadata struct {
	kvIdx      uint64
	kvSize     uint64
	hashInMeta []byte
}

// verifyKV verify kv using metadata
func verifyKV(sm *sstorage.ShardManager, kv *KV, meta *metadata, isMasked bool) error {
	if kv.Idx != meta.kvIdx {
		return fmt.Errorf("verifyKV fail: kvIdx mismatch; kv Idx: %d; meta kvIdx: %d", kv.Idx, meta.kvIdx)
	}

	data := kv.Data
	if isMasked {
		if sm == nil {
			return fmt.Errorf("empty sm to verify KV")
		}
		d, r, err := sm.UnmaskKV(meta.kvIdx, kv.Data[:meta.kvSize], common.BytesToHash(meta.hashInMeta))
		if !r || err != nil {
			return fmt.Errorf("Unmask KV fail, err: %v", err)
		}

		if meta.kvSize > uint64(len(d)) {
			return fmt.Errorf("verifyKV fail: size error; Data size: %d; meta kvSize: %d", len(kv.Data), meta.kvSize)
		}
		data = d
	}

	hasher := sha3.NewLegacyKeccak256().(crypto.KeccakState)
	hasher.Write(data[:meta.kvSize])
	hash := common.Hash{}
	hasher.Read(hash[:])

	if bytes.Compare(hash[:24], meta.hashInMeta) != 0 {
		return fmt.Errorf("verifyKV fail: size error; Data hash: %s; meta hash (24): %s",
			hash.Hex(), common.Bytes2Hex(meta.hashInMeta))
	}

	return nil
}

// getSlotHash generate slot hash to fetch Data from stateDB
func getSlotHash(slotIdx uint64, key common.Hash) common.Hash {
	slot := uint256.NewInt(slotIdx).Bytes32()

	keydata := key.Bytes()
	slotdata := slot[:]
	data := append(keydata, slotdata...)

	hasher := sha3.NewLegacyKeccak256().(crypto.KeccakState)
	hasher.Write(data)

	hashRes := common.Hash{}
	hasher.Read(hashRes[:])

	return hashRes
}

func getSstorageMetadata(s *state.StateDB, contract common.Address, index uint64) (*metadata, error) {
	// according to https://github.com/web3q/web3q-contracts/blob/main/contracts/DecentralizedKV.sol,
	// it need to fetch the skey from idxMap (slot 6) using storage index,
	// then get metadata from kvMap (slot 5) using skey. the metadata struct is as following
	// struct PhyAddr {
	// 	uint40 kvIdx;
	// 	uint24 kvSize;
	// 	bytes24 hash;
	// }
	position := getSlotHash(2, uint256.NewInt(index).Bytes32())
	skey := s.GetState(contract, position)
	if skey == emptyHash {
		return nil, fmt.Errorf("fail to get skey for index %d", index)
	}

	position = getSlotHash(1, skey)
	meta := s.GetState(contract, position)
	if meta == emptyHash {
		return nil, fmt.Errorf("fail to get metadata for skey %s", skey.Hex())
	}

	return &metadata{
			new(big.Int).SetBytes(meta[27:]).Uint64(),
			new(big.Int).SetBytes(meta[24:27]).Uint64(),
			meta[:24]},
		nil
}

// OnKVs is a callback method to invoke when a batch of contract
// bytes codes are received from a remote peer.
func (s *Syncer) OnKVs(peer SyncPeer, id uint64, kvs []*KV) error {
	var size common.StorageSize
	for _, kv := range kvs {
		if kv != nil {
			size += common.StorageSize(len(kv.Data))
		}
	}
	logger := peer.Log().New("reqid", id)
	logger.Trace("Delivering set of kvs", "kvs", len(kvs), "bytes", size)

	// Whether or not the response is valid, we can mark the peer as idle and
	// notify the scheduler to assign a new task. If the response is invalid,
	// we'll drop the peer in a bit.
	s.lock.Lock()
	if _, ok := s.peers[peer.ID()]; ok {
		s.kvIdlers[peer.ID()] = struct{}{}
	}
	select {
	case s.update <- struct{}{}:
	default:
	}
	// Ensure the response is for a valid request
	req, ok := s.kvReqs[id]
	if !ok {
		// Request stale, perhaps the peer timed out but came through in the end
		logger.Warn("Unexpected kv packet")
		s.lock.Unlock()
		return nil
	}
	delete(s.kvReqs, id)
	s.rates.Update(peer.ID(), KVsMsg, time.Since(req.time), len(kvs))

	// Clean up the request timeout timer, we'll see how to proceed further based
	// on the actual delivered content
	if !req.timeout.Stop() {
		// The timeout is already triggered, and this request will be reverted+rescheduled
		s.lock.Unlock()
		return nil
	}

	// get id range and check range
	sm := sstorage.ContractToShardManager[req.contract]
	if sm == nil {
		logger.Debug("Peer rejected kv request")
		req.task.statelessPeers[peer.ID()] = struct{}{}
		s.lock.Unlock()

		// Signal this request as failed, and ready for rescheduling
		s.scheduleRevertKVRequest(req)
		return nil
	}
	startIdx, endIdx := sm.KvEntries()*req.shardId, sm.KvEntries()*(req.shardId+1)-1
	kvInRange := make([]*KV, 0)
	for _, kv := range kvs {
		if startIdx <= kv.Idx && endIdx >= kv.Idx {
			kvInRange = append(kvInRange, kv)
		}
	}
	if len(kvs) > len(kvInRange) {
		logger.Warn("Drop unexpected kvs", "count", len(kvs)-len(kvInRange))
	}

	// Response is valid, but check if peer is signalling that it does not have
	// the requested Data. For kv range queries that means the peer is not
	// yet synced.
	if len(kvInRange) == 0 {
		logger.Debug("Peer rejected kv request")
		req.task.statelessPeers[peer.ID()] = struct{}{}
		s.lock.Unlock()

		// Signal this request as failed, and ready for rescheduling
		s.scheduleRevertKVRequest(req)
		return nil
	}
	s.lock.Unlock()

	// Response validated, send it to the scheduler for filling
	response := &kvResponse{
		task:     req.task,
		reqId:    req.id,
		contract: req.contract,
		shardId:  req.shardId,
		kvs:      kvs,
	}
	select {
	case req.deliver <- response:
	case <-req.cancel:
	case <-req.stale:
	}
	return nil
}

// report calculates various status reports and provides it to the user.
func (s *Syncer) report(force bool) {
	// Don't report all the events, just occasionally
	/*if !force && time.Since(s.logTime) < 8*time.Second {
		return
	}*/
	// Don't report anything until we have a meaningful progress
	synced := s.kvSynced
	if synced == 0 {
		return
	}
	kvsToSync := uint64(0)
	for _, task := range s.tasks {
		kvsToSync = kvsToSync + uint64(len(task.indexes))
	}
	s.logTime = time.Now()

	elapsed := time.Since(s.startTime)
	estTime := elapsed / time.Duration(synced) * time.Duration(kvsToSync+synced)

	// Create a mega progress report
	var (
		progress = fmt.Sprintf("%.2f%%", float64(synced)*100/float64(kvsToSync+synced))
		kv       = fmt.Sprintf("%v@%v", log.FormatLogfmtUint64(s.kvSynced), s.kvBytes.TerminalString())
	)
	log.Info("State sync in progress", "synced", progress, "state", synced,
		"kv", kv, "eta", common.PrettyDuration(estTime-elapsed))
}<|MERGE_RESOLUTION|>--- conflicted
+++ resolved
@@ -392,20 +392,9 @@
 						log.Warn("getSstorageMetadata", "err", err.Error())
 						continue
 					}
-<<<<<<< HEAD
-					log.Warn("getSstorageMetadata", "hashInMeta", common.Bytes2Hex(meta.hashInMeta),
-						"kvIdx", meta.kvIdx, "kvSize", meta.kvSize)
-					if data, ok, err := sm.TryRead(i, int(sm.MaxKvSize()), common.BytesToHash(meta.hashInMeta)); ok && err == nil {
-						kv := KV{i, data}
-						log.Warn("kv value", "i", i, "data", common.BytesToHash(data))
-						err := verifyKV(sm, &kv, meta)
-						if err == nil {
-							log.Warn("verifyKV", "err", err.Error())
-=======
 					if data, ok, err := sm.TryRead(i, int(meta.kvSize), common.BytesToHash(meta.hashInMeta)); ok && err == nil {
 						kv := KV{i, data}
 						if err := verifyKV(sm, &kv, meta, false); err == nil {
->>>>>>> 4957f8d8
 							continue
 						}
 					}
@@ -413,11 +402,7 @@
 				}
 				task.filled = true
 			}
-<<<<<<< HEAD
-			log.Warn("load task done.", "len", len(s.tasks))
-=======
 			log.Info("load task done.", "len", len(s.tasks))
->>>>>>> 4957f8d8
 			break
 		}
 	}()
