// Copyright 2020 The go-ethereum Authors
// This file is part of the go-ethereum library.
//
// The go-ethereum library is free software: you can redistribute it and/or modify
// it under the terms of the GNU Lesser General Public License as published by
// the Free Software Foundation, either version 3 of the License, or
// (at your option) any later version.
//
// The go-ethereum library is distributed in the hope that it will be useful,
// but WITHOUT ANY WARRANTY; without even the implied warranty of
// MERCHANTABILITY or FITNESS FOR A PARTICULAR PURPOSE. See the
// GNU Lesser General Public License for more details.
//
// You should have received a copy of the GNU Lesser General Public License
// along with the go-ethereum library. If not, see <http://www.gnu.org/licenses/>.

package sstorage

import (
	"fmt"
	"github.com/ethereum/go-ethereum/common"
	"github.com/ethereum/go-ethereum/core"
	"github.com/ethereum/go-ethereum/p2p"
	"github.com/ethereum/go-ethereum/p2p/enode"
	"github.com/ethereum/go-ethereum/p2p/enr"
)

// Handler is a callback to invoke from an outside runner after the boilerplate
// exchanges have passed.
type Handler func(peer *Peer) error

// Backend defines the Data retrieval methods to serve remote requests and the
// callback methods to invoke on remote deliveries.
type Backend interface {
	// Chain retrieves the blockchain object to serve Data.
	Chain() *core.BlockChain

	// RunPeer is invoked when a peer joins on the `eth` protocol. The handler
	// should do any peer maintenance work, handshakes and validations. If all
	// is passed, control should be given back to the `handler` to process the
	// inbound messages going forward.
	RunPeer(peer *Peer, handler Handler) error

	// PeerInfo retrieves all known `sstorage` information about a peer.
	PeerInfo(id enode.ID) interface{}

	// Handle is a callback to be invoked when a Data packet is received from
	// the remote peer. Only packets not consumed by the protocol handler will
	// be forwarded to the backend.
	Handle(peer *Peer, packet Packet) error
}

// MakeProtocols constructs the P2P protocol definitions for `sstorage`.
func MakeProtocols(backend Backend, shards map[common.Address][]uint64, dnsdisc enode.Iterator) []p2p.Protocol {
	// Filter the discovery iterator for nodes advertising sstorage support.
	dnsdisc = enode.Filter(dnsdisc, func(n *enode.Node) bool {
		var enr enrEntry
		return n.Load(&enr) == nil
	})

	protocols := make([]p2p.Protocol, len(ProtocolVersions))
	for i, version := range ProtocolVersions {
		version := version // Closure

		protocols[i] = p2p.Protocol{
			Name:    ProtocolName,
			Version: version,
			Length:  protocolLengths[version],
			Run: func(p *p2p.Peer, rw p2p.MsgReadWriter) error {
				return backend.RunPeer(NewPeer(version, p, rw), func(peer *Peer) error {
					return Handle(backend, peer)
				})
			},
			NodeInfo: func() interface{} {
				return nodeInfo(backend.Chain(), shards)
			},
			PeerInfo: func(id enode.ID) interface{} {
				return backend.PeerInfo(id)
			},
			Attributes:     []enr.Entry{&enrEntry{}},
			DialCandidates: dnsdisc,
		}
	}
	return protocols
}

// Handle is the callback invoked to manage the life cycle of a `sstorage` peer.
// When this function terminates, the peer is disconnected.
func Handle(backend Backend, peer *Peer) error {
	for {
		if err := HandleMessage(backend, peer); err != nil {
			peer.Log().Debug("Message handling failed in `sstorage`", "err", err)
			return err
		}
	}
}

// HandleMessage is invoked whenever an inbound message is received from a
// remote peer on the `sstorage` protocol. The remote connection is torn down
// upon returning any error.
func HandleMessage(backend Backend, peer *Peer) error {
	// Read the next message from the remote peer, and ensure it's fully consumed
	msg, err := peer.rw.ReadMsg()
	if err != nil {
		return err
	}
	if msg.Size > maxMessageSize {
		return fmt.Errorf("%w: %v > %v", errMsgTooLarge, msg.Size, maxMessageSize)
	}
	defer msg.Discard()
	// Handle the message depending on its contents
	switch {
<<<<<<< HEAD
	case msg.Code == GetShardsMsg:
		// Decode trie node retrieval request
		req := new(ShardListPacket)
		if err := msg.Decode(req); err != nil {
			return fmt.Errorf("%w: message %v: %v", errDecode, msg, err)
		}
		peer.SetShards(convertShardList(req))
		peer.logger.Warn("HandleMessage: GetShardListMsg", "url", peer.Node().URLv4(), "shards", peer.shards)
		return p2p.Send(peer.rw, ShardsMsg, newShardListPacket(sstorage.Shards()))

=======
>>>>>>> 8c90890c
	case msg.Code == GetKVRangeMsg:
		// Decode trie node retrieval request
		var req GetKVRangePacket
		if err := msg.Decode(&req); err != nil {
			return fmt.Errorf("%w: message %v: %v", errDecode, msg, err)
		}
		// Service the request, potentially returning nothing in case of errors
		kvs, err := ServiceGetKVRangeQuery(backend.Chain(), &req)
		if err != nil {
			return err
		}
		peer.logger.Warn("HandleMessage: GetKVRangeMsg", "get kvs", len(kvs), "shard id", req.ShardId,
			"origin", req.Origin, "limit", req.Limit)
		// Send back anything accumulated (or empty in case of errors)
		return p2p.Send(peer.rw, KVRangeMsg, &KVRangePacket{
			ID:       req.ID,
			Contract: req.Contract,
			ShardId:  req.ShardId,
			KVs:      kvs,
		})

	case msg.Code == KVRangeMsg:
		// A batch of trie kvs arrived to one of our previous requests
		res := new(KVRangePacket)
		if err := msg.Decode(res); err != nil {
			return fmt.Errorf("%w: message %v: %v", errDecode, msg, err)
		}
<<<<<<< HEAD
		peer.logger.Warn("HandleMessage: KVRangeMsg", "get kvs", len(res.KVs), "shard id", res.ShardId)
=======
>>>>>>> 8c90890c
		return backend.Handle(peer, res)

	case msg.Code == GetKVsMsg:
		// Decode trie node retrieval request
		var req GetKVsPacket
		if err := msg.Decode(&req); err != nil {
			return fmt.Errorf("%w: message %v: %v", errDecode, msg, err)
		}
		// Service the request, potentially returning nothing in case of errors
		kvs, err := ServiceGetKVsQuery(backend.Chain(), &req)
		if err != nil {
			return err
		}
		peer.logger.Warn("HandleMessage: GetKVsMsg", "get kvs", len(kvs), "shard id", req.ShardId,
			"req list len", len(req.KVList))
		// Send back anything accumulated (or empty in case of errors)
		return p2p.Send(peer.rw, KVsMsg, &KVsPacket{
			ID:       req.ID,
			Contract: req.Contract,
			ShardId:  req.ShardId,
			KVs:      kvs,
		})

	case msg.Code == KVsMsg:
		// A batch of trie kvs arrived to one of our previous requests
		res := new(KVsPacket)
		if err := msg.Decode(res); err != nil {
			return fmt.Errorf("%w: message %v: %v", errDecode, msg, err)
		}
<<<<<<< HEAD
		peer.logger.Warn("HandleMessage: KVRangeMsg", "get kvs", len(res.KVs), "shard id", res.ShardId)
=======
>>>>>>> 8c90890c
		return backend.Handle(peer, res)
	default:
		return fmt.Errorf("%w: %v", errInvalidMsgCode, msg.Code)
	}
}

// ServiceGetKVRangeQuery assembles the response to a kvs query.
// It is exposed to allow external packages to test protocol behavior.
func ServiceGetKVsQuery(chain *core.BlockChain, req *GetKVsPacket) ([]*core.KV, error) {
	return chain.ReadMaskedKVsByIndexList(req.Contract, req.KVList)
}

// ServiceGetKVRangeQuery assembles the response to a kvs query.
// It is exposed to allow external packages to test protocol behavior.
func ServiceGetKVRangeQuery(chain *core.BlockChain, req *GetKVRangePacket) ([]*core.KV, error) {
	return chain.ReadMaskedKVsByIndexRange(req.Contract, req.Origin, req.Limit, req.Bytes)
}

// NodeInfo represents a short summary of the `sstorage` sub-protocol metadata
// known about the host peer.
type NodeInfo struct {
	Shards map[common.Address][]uint64
}

// nodeInfo retrieves some `sstorage` protocol metadata about the running host node.
func nodeInfo(chain *core.BlockChain, shards map[common.Address][]uint64) *NodeInfo {
	return &NodeInfo{
		shards,
	}
}<|MERGE_RESOLUTION|>--- conflicted
+++ resolved
@@ -110,19 +110,6 @@
 	defer msg.Discard()
 	// Handle the message depending on its contents
 	switch {
-<<<<<<< HEAD
-	case msg.Code == GetShardsMsg:
-		// Decode trie node retrieval request
-		req := new(ShardListPacket)
-		if err := msg.Decode(req); err != nil {
-			return fmt.Errorf("%w: message %v: %v", errDecode, msg, err)
-		}
-		peer.SetShards(convertShardList(req))
-		peer.logger.Warn("HandleMessage: GetShardListMsg", "url", peer.Node().URLv4(), "shards", peer.shards)
-		return p2p.Send(peer.rw, ShardsMsg, newShardListPacket(sstorage.Shards()))
-
-=======
->>>>>>> 8c90890c
 	case msg.Code == GetKVRangeMsg:
 		// Decode trie node retrieval request
 		var req GetKVRangePacket
@@ -150,10 +137,6 @@
 		if err := msg.Decode(res); err != nil {
 			return fmt.Errorf("%w: message %v: %v", errDecode, msg, err)
 		}
-<<<<<<< HEAD
-		peer.logger.Warn("HandleMessage: KVRangeMsg", "get kvs", len(res.KVs), "shard id", res.ShardId)
-=======
->>>>>>> 8c90890c
 		return backend.Handle(peer, res)
 
 	case msg.Code == GetKVsMsg:
@@ -183,10 +166,6 @@
 		if err := msg.Decode(res); err != nil {
 			return fmt.Errorf("%w: message %v: %v", errDecode, msg, err)
 		}
-<<<<<<< HEAD
-		peer.logger.Warn("HandleMessage: KVRangeMsg", "get kvs", len(res.KVs), "shard id", res.ShardId)
-=======
->>>>>>> 8c90890c
 		return backend.Handle(peer, res)
 	default:
 		return fmt.Errorf("%w: %v", errInvalidMsgCode, msg.Code)
