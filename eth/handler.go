// Copyright 2015 The go-ethereum Authors
// This file is part of the go-ethereum library.
//
// The go-ethereum library is free software: you can redistribute it and/or modify
// it under the terms of the GNU Lesser General Public License as published by
// the Free Software Foundation, either version 3 of the License, or
// (at your option) any later version.
//
// The go-ethereum library is distributed in the hope that it will be useful,
// but WITHOUT ANY WARRANTY; without even the implied warranty of
// MERCHANTABILITY or FITNESS FOR A PARTICULAR PURPOSE. See the
// GNU Lesser General Public License for more details.
//
// You should have received a copy of the GNU Lesser General Public License
// along with the go-ethereum library. If not, see <http://www.gnu.org/licenses/>.

package eth

import (
	"errors"
	"math"
	"math/big"
	"sync"
	"sync/atomic"
	"time"

	"github.com/ethereum/go-ethereum/common"
	"github.com/ethereum/go-ethereum/consensus"
	"github.com/ethereum/go-ethereum/consensus/beacon"
	"github.com/ethereum/go-ethereum/core"
	"github.com/ethereum/go-ethereum/core/forkid"
	"github.com/ethereum/go-ethereum/core/types"
	"github.com/ethereum/go-ethereum/eth/downloader"
	"github.com/ethereum/go-ethereum/eth/fetcher"
	"github.com/ethereum/go-ethereum/eth/protocols/eth"
	"github.com/ethereum/go-ethereum/eth/protocols/snap"
	"github.com/ethereum/go-ethereum/eth/protocols/sstorage"
	"github.com/ethereum/go-ethereum/ethdb"
	"github.com/ethereum/go-ethereum/event"
	"github.com/ethereum/go-ethereum/log"
	"github.com/ethereum/go-ethereum/p2p"
	"github.com/ethereum/go-ethereum/params"
	sstor "github.com/ethereum/go-ethereum/sstorage"
)

const (
	// txChanSize is the size of channel listening to NewTxsEvent.
	// The number is referenced from the size of tx pool.
	txChanSize = 4096
)

var (
	syncChallengeTimeout = 15 * time.Second // Time allowance for a node to reply to the sync progress challenge
)

// txPool defines the methods needed from a transaction pool implementation to
// support all the operations needed by the Ethereum chain protocols.
type txPool interface {
	// Has returns an indicator whether txpool has a transaction
	// cached with the given hash.
	Has(hash common.Hash) bool

	// Get retrieves the transaction from local txpool with given
	// tx hash.
	Get(hash common.Hash) *types.Transaction

	// AddRemotes should add the given transactions to the pool.
	AddRemotes([]*types.Transaction) []error

	// Pending should return pending transactions.
	// The slice should be modifiable by the caller.
	Pending(enforceTips bool) map[common.Address]types.Transactions

	// SubscribeNewTxsEvent should return an event subscription of
	// NewTxsEvent and send events to the given channel.
	SubscribeNewTxsEvent(chan<- core.NewTxsEvent) event.Subscription
}

// handlerConfig is the collection of initialization parameters to create a full
// node network handler.
type handlerConfig struct {
	Database   ethdb.Database            // Database for direct sync insertions
	Chain      *core.BlockChain          // Blockchain to serve data from
	TxPool     txPool                    // Transaction pool to propagate from
	Merger     *consensus.Merger         // The manager for eth1/2 transition
	Network    uint64                    // Network identifier to adfvertise
	Sync       downloader.SyncMode       // Whether to snap or full sync
	BloomCache uint64                    // Megabytes to alloc for snap sync bloom
	EventMux   *event.TypeMux            // Legacy event mux, deprecate for `feed`
	Checkpoint *params.TrustedCheckpoint // Hard coded checkpoint for sync challenges
	Whitelist  map[uint64]common.Hash    // Hard coded whitelist for sync challenged
}

type handler struct {
	networkID  uint64
	forkFilter forkid.Filter // Fork ID filter, constant across the lifetime of the node

	snapSync  uint32 // Flag whether snap sync is enabled (gets disabled if we already have blocks)
	acceptTxs uint32 // Flag whether we're considered synchronised (enables transaction processing)

	checkpointNumber uint64      // Block number for the sync progress validator to cross reference
	checkpointHash   common.Hash // Block hash for the sync progress validator to cross reference

	database                 ethdb.Database
	txpool                   txPool
	chain                    *core.BlockChain
	maxPeers                 int
	minPeersPerSstorageShard int

	downloader   *downloader.Downloader
	blockFetcher *fetcher.BlockFetcher
	txFetcher    *fetcher.TxFetcher
	peers        *peerSet
	merger       *consensus.Merger

	eventMux      *event.TypeMux
	txsCh         chan core.NewTxsEvent
	txsSub        event.Subscription
	minedBlockSub *event.TypeMuxSubscription

	whitelist map[uint64]common.Hash

	// channels for fetcher, syncer, txsyncLoop
	quitSync chan struct{}

	chainSync *chainSyncer
	wg        sync.WaitGroup
	peerWG    sync.WaitGroup
}

// newHandler returns a handler for all Ethereum chain management protocol.
func newHandler(config *handlerConfig) (*handler, error) {
	// Create the protocol manager with the base fields
	if config.EventMux == nil {
		config.EventMux = new(event.TypeMux) // Nicety initialization for tests
	}
	h := &handler{
		networkID:  config.Network,
		forkFilter: forkid.NewFilter(config.Chain),
		eventMux:   config.EventMux,
		database:   config.Database,
		txpool:     config.TxPool,
		chain:      config.Chain,
		peers:      newPeerSet(sstor.Shards()),
		merger:     config.Merger,
		whitelist:  config.Whitelist,
		quitSync:   make(chan struct{}),
	}
	if config.Sync == downloader.FullSync {
		// The database seems empty as the current block is the genesis. Yet the snap
		// block is ahead, so snap sync was enabled for this node at a certain point.
		// The scenarios where this can happen is
		// * if the user manually (or via a bad block) rolled back a snap sync node
		//   below the sync point.
		// * the last snap sync is not finished while user specifies a full sync this
		//   time. But we don't have any recent state for full sync.
		// In these cases however it's safe to reenable snap sync.
		fullBlock, fastBlock := h.chain.CurrentBlock(), h.chain.CurrentFastBlock()
		if fullBlock.NumberU64() == 0 && fastBlock.NumberU64() > 0 {
			h.snapSync = uint32(1)
			log.Warn("Switch sync mode from full sync to snap sync")
		}
	} else {
		if h.chain.CurrentBlock().NumberU64() > 0 {
			// Print warning log if database is not empty to run snap sync.
			log.Warn("Switch sync mode from snap sync to full sync")
		} else {
			// If snap sync was requested and our database is empty, grant it
			h.snapSync = uint32(1)
		}
	}
	// If we have trusted checkpoints, enforce them on the chain
	if config.Checkpoint != nil {
		h.checkpointNumber = (config.Checkpoint.SectionIndex+1)*params.CHTFrequency - 1
		h.checkpointHash = config.Checkpoint.SectionHead
	}
	// Construct the downloader (long sync) and its backing state bloom if snap
	// sync is requested. The downloader is responsible for deallocating the state
	// bloom when it's done.
	h.downloader = downloader.New(h.checkpointNumber, config.Database, h.eventMux, h.chain, nil, h.removePeer)

	// Construct the fetcher (short sync)
	validator := func(header *types.Header) error {
		// All the block fetcher activities should be disabled
		// after the transition. Print the warning log.
		if h.merger.PoSFinalized() {
			log.Warn("Unexpected validation activity", "hash", header.Hash(), "number", header.Number)
			return errors.New("unexpected behavior after transition")
		}
		// Reject all the PoS style headers in the first place. No matter
		// the chain has finished the transition or not, the PoS headers
		// should only come from the trusted consensus layer instead of
		// p2p network.
		if beacon, ok := h.chain.Engine().(*beacon.Beacon); ok {
			if beacon.IsPoSHeader(header) {
				return errors.New("unexpected post-merge header")
			}
		}
		return h.chain.Engine().VerifyHeader(h.chain, header, true)
	}
	heighter := func() uint64 {
		return h.chain.CurrentBlock().NumberU64()
	}
	inserter := func(blocks types.Blocks) (int, error) {
		// All the block fetcher activities should be disabled
		// after the transition. Print the warning log.
		if h.merger.PoSFinalized() {
			var ctx []interface{}
			ctx = append(ctx, "blocks", len(blocks))
			if len(blocks) > 0 {
				ctx = append(ctx, "firsthash", blocks[0].Hash())
				ctx = append(ctx, "firstnumber", blocks[0].Number())
				ctx = append(ctx, "lasthash", blocks[len(blocks)-1].Hash())
				ctx = append(ctx, "lastnumber", blocks[len(blocks)-1].Number())
			}
			log.Warn("Unexpected insertion activity", ctx...)
			return 0, errors.New("unexpected behavior after transition")
		}
		// If sync hasn't reached the checkpoint yet, deny importing weird blocks.
		//
		// Ideally we would also compare the head block's timestamp and similarly reject
		// the propagated block if the head is too old. Unfortunately there is a corner
		// case when starting new networks, where the genesis might be ancient (0 unix)
		// which would prevent full nodes from accepting it.
		if h.chain.CurrentBlock().NumberU64() < h.checkpointNumber {
			log.Warn("Unsynced yet, discarded propagated block", "number", blocks[0].Number(), "hash", blocks[0].Hash())
			return 0, nil
		}
		// If snap sync is running, deny importing weird blocks. This is a problematic
		// clause when starting up a new network, because snap-syncing miners might not
		// accept each others' blocks until a restart. Unfortunately we haven't figured
		// out a way yet where nodes can decide unilaterally whether the network is new
		// or not. This should be fixed if we figure out a solution.
		if atomic.LoadUint32(&h.snapSync) == 1 {
			log.Warn("Fast syncing, discarded propagated block", "number", blocks[0].Number(), "hash", blocks[0].Hash())
			return 0, nil
		}
		if h.merger.TDDReached() {
			// The blocks from the p2p network is regarded as untrusted
			// after the transition. In theory block gossip should be disabled
			// entirely whenever the transition is started. But in order to
			// handle the transition boundary reorg in the consensus-layer,
			// the legacy blocks are still accepted, but only for the terminal
			// pow blocks. Spec: https://github.com/ethereum/EIPs/blob/master/EIPS/eip-3675.md#halt-the-importing-of-pow-blocks
			for i, block := range blocks {
				ptd := h.chain.GetTd(block.ParentHash(), block.NumberU64()-1)
				if ptd == nil {
					return 0, nil
				}
				td := new(big.Int).Add(ptd, block.Difficulty())
				if !h.chain.Config().IsTerminalPoWBlock(ptd, td) {
					log.Info("Filtered out non-termimal pow block", "number", block.NumberU64(), "hash", block.Hash())
					return 0, nil
				}
				if err := h.chain.InsertBlockWithoutSetHead(block); err != nil {
					return i, err
				}
			}
			return 0, nil
		}
		n, err := h.chain.InsertChain(blocks)
		if err == nil {
			atomic.StoreUint32(&h.acceptTxs, 1) // Mark initial sync done on any fetcher import
		}
		return n, err
	}
	h.blockFetcher = fetcher.NewBlockFetcher(false, nil, h.chain.GetBlockByHash, validator, h.BroadcastBlock, heighter, nil, inserter, h.removePeer)

	fetchTx := func(peer string, hashes []common.Hash) error {
		p := h.peers.peer(peer)
		if p == nil {
			return errors.New("unknown peer")
		}
		return p.RequestTxs(hashes)
	}
	h.txFetcher = fetcher.NewTxFetcher(h.txpool.Has, h.txpool.AddRemotes, fetchTx)
	h.chainSync = newChainSyncer(h)
	return h, nil
}

// runEthPeer registers an eth peer into the joint eth/snap/sstorage peerset, adds it to
// various subsistems and starts handling messages.
func (h *handler) runEthPeer(peer *eth.Peer, handler eth.Handler) error {
	// If the peer has a `snap` extension, wait for it to connect so we can have
	// a uniform initialization/teardown mechanism
	snap, err := h.peers.waitSnapExtension(peer)
	if err != nil {
		peer.Log().Error("Snapshot extension barrier failed", "err", err)
		return err
	}
	sstorExt, err := h.peers.waitSstorageExtension(peer)
	if err != nil {
		peer.Log().Error("Sstorage extension barrier failed", "err", err)
		return err
	}
	// TODO(karalabe): Not sure why this is needed
	if !h.chainSync.handlePeerEvent(peer) {
		return p2p.DiscQuitting
	}
	h.peerWG.Add(1)
	defer h.peerWG.Done()

	// Execute the Ethereum handshake
	var (
		genesis = h.chain.Genesis()
		head    = h.chain.CurrentHeader()
		hash    = head.Hash()
		number  = head.Number.Uint64()
		td      = h.chain.GetTd(hash, number)
	)
	forkID := forkid.NewID(h.chain.Config(), h.chain.Genesis().Hash(), h.chain.CurrentHeader().Number.Uint64())
	if err := peer.Handshake(h.networkID, td, hash, genesis.Hash(), forkID, h.forkFilter); err != nil {
		peer.Log().Debug("Ethereum handshake failed", "err", err)
		return err
	}
	reject := false // reserved peer slots
	if atomic.LoadUint32(&h.snapSync) == 1 {
		if snap == nil {
			// If we are running snap-sync, we want to reserve roughly half the peer
			// slots for peers supporting the snap protocol.
			// The logic here is; we only allow up to 5 more non-snap peers than snap-peers.
			if all, snp := h.peers.len(), h.peers.snapLen(); all-snp > snp+5 {
				reject = true
			}
		}
	}
<<<<<<< HEAD
	if sstor != nil {
		log.Warn("request shard list", "peer", peer.ID(), "shards", sstor.Shards())
		sstor.RequestShardList(sstor.Shards())
=======
	if sstorExt != nil {
		sstorExt.RequestShardList(sstor.Shards())
>>>>>>> 333da2ab
	}
	// Ignore maxPeers if this is a trusted peer
	if !peer.Peer.Info().Network.Trusted {
		if reject || (h.peers.len() >= h.maxPeers && !h.peers.needThisPeer(sstorExt)) {
			return p2p.DiscTooManyPeers
		}
	}
	peer.Log().Debug("Ethereum peer connected", "name", peer.Name())

	// Register the peer locally
	if err := h.peers.registerPeer(peer, snap, sstorExt); err != nil {
		peer.Log().Error("Ethereum peer registration failed", "err", err)
		return err
	}
	defer h.unregisterPeer(peer.ID())

	p := h.peers.peer(peer.ID())
	if p == nil {
		return errors.New("peer dropped during handling")
	}
	// Register the peer in the downloader. If the downloader considers it banned, we disconnect
	if err := h.downloader.RegisterPeer(peer.ID(), peer.Version(), peer); err != nil {
		peer.Log().Error("Failed to register peer in eth syncer", "err", err)
		return err
	}
	if snap != nil {
		if err := h.downloader.SnapSyncer.Register(snap); err != nil {
			peer.Log().Error("Failed to register peer in snap syncer", "err", err)
			return err
		}
	}
	if sstorExt != nil {
		if err := h.downloader.SstorSyncer.Register(sstorExt); err != nil {
			peer.Log().Error("Failed to register peer in sstorage syncer", "err", err)
			return err
		}
	}

	h.chainSync.handlePeerEvent(peer)

	// Propagate existing transactions. new transactions appearing
	// after this will be sent via broadcasts.
	h.syncTransactions(peer)

	// Create a notification channel for pending requests if the peer goes down
	dead := make(chan struct{})
	defer close(dead)

	// If we have a trusted CHT, reject all peers below that (avoid fast sync eclipse)
	if h.checkpointHash != (common.Hash{}) {
		// Request the peer's checkpoint header for chain height/weight validation
		resCh := make(chan *eth.Response)
		if _, err := peer.RequestHeadersByNumber(h.checkpointNumber, 1, 0, false, resCh); err != nil {
			return err
		}
		// Start a timer to disconnect if the peer doesn't reply in time
		go func() {
			timeout := time.NewTimer(syncChallengeTimeout)
			defer timeout.Stop()

			select {
			case res := <-resCh:
				headers := ([]*types.Header)(*res.Res.(*eth.BlockHeadersPacket))
				if len(headers) == 0 {
					// If we're doing a snap sync, we must enforce the checkpoint
					// block to avoid eclipse attacks. Unsynced nodes are welcome
					// to connect after we're done joining the network.
					if atomic.LoadUint32(&h.snapSync) == 1 {
						peer.Log().Warn("Dropping unsynced node during sync", "addr", peer.RemoteAddr(), "type", peer.Name())
						res.Done <- errors.New("unsynced node cannot serve sync")
						return
					}
					res.Done <- nil
					return
				}
				// Validate the header and either drop the peer or continue
				if len(headers) > 1 {
					res.Done <- errors.New("too many headers in checkpoint response")
					return
				}
				if headers[0].Hash() != h.checkpointHash {
					res.Done <- errors.New("checkpoint hash mismatch")
					return
				}
				res.Done <- nil

			case <-timeout.C:
				peer.Log().Warn("Checkpoint challenge timed out, dropping", "addr", peer.RemoteAddr(), "type", peer.Name())
				h.removePeer(peer.ID())

			case <-dead:
				// Peer handler terminated, abort all goroutines
			}
		}()
	}
	// If we have any explicit whitelist block hashes, request them
	for number, hash := range h.whitelist {
		resCh := make(chan *eth.Response)
		if _, err := peer.RequestHeadersByNumber(number, 1, 0, false, resCh); err != nil {
			return err
		}
		go func(number uint64, hash common.Hash) {
			timeout := time.NewTimer(syncChallengeTimeout)
			defer timeout.Stop()

			select {
			case res := <-resCh:
				headers := ([]*types.Header)(*res.Res.(*eth.BlockHeadersPacket))
				if len(headers) == 0 {
					// Whitelisted blocks are allowed to be missing if the remote
					// node is not yet synced
					res.Done <- nil
					return
				}
				// Validate the header and either drop the peer or continue
				if len(headers) > 1 {
					res.Done <- errors.New("too many headers in whitelist response")
					return
				}
				if headers[0].Number.Uint64() != number || headers[0].Hash() != hash {
					peer.Log().Info("Whitelist mismatch, dropping peer", "number", number, "hash", headers[0].Hash(), "want", hash)
					res.Done <- errors.New("whitelist block mismatch")
					return
				}
				peer.Log().Debug("Whitelist block verified", "number", number, "hash", hash)
				res.Done <- nil
			case <-timeout.C:
				peer.Log().Warn("Whitelist challenge timed out, dropping", "addr", peer.RemoteAddr(), "type", peer.Name())
				h.removePeer(peer.ID())
			}
		}(number, hash)
	}
	// Handle incoming messages until the connection is torn down
	return handler(peer)
}

// runSnapExtension registers a `snap` peer into the joint eth/snap peerset and
// starts handling inbound messages. As `snap` is only a satellite protocol to
// `eth`, all subsystem registrations and lifecycle management will be done by
// the main `eth` handler to prevent strange races.
func (h *handler) runSnapExtension(peer *snap.Peer, handler snap.Handler) error {
	h.peerWG.Add(1)
	defer h.peerWG.Done()

	if err := h.peers.registerSnapExtension(peer); err != nil {
		peer.Log().Error("Snapshot extension registration failed", "err", err)
		return err
	}
	return handler(peer)
}

// runSstorageExtension registers a `sstorage` peer into the joint eth/sstorage peerset and
// starts handling inbound messages. As `sstorage` is only a satellite protocol to
// `eth`, all subsystem registrations and lifecycle management will be done by
// the main `eth` handler to prevent strange races.
func (h *handler) runSstorageExtension(peer *sstorage.Peer, handler sstorage.Handler) error {
	h.peerWG.Add(1)
	defer h.peerWG.Done()

	if err := h.peers.registerSstorageExtension(peer); err != nil {
		peer.Log().Error("Sstorage extension registration failed", "err", err)
		return err
	}
	return handler(peer)
}

// removePeer requests disconnection of a peer.
func (h *handler) removePeer(id string) {
	peer := h.peers.peer(id)
	if peer != nil {
		peer.Peer.Disconnect(p2p.DiscUselessPeer)
	}
}

// unregisterPeer removes a peer from the downloader, fetchers and main peer set.
func (h *handler) unregisterPeer(id string) {
	// Create a custom logger to avoid printing the entire id
	var logger log.Logger
	if len(id) < 16 {
		// Tests use short IDs, don't choke on them
		logger = log.New("peer", id)
	} else {
		logger = log.New("peer", id[:8])
	}
	// Abort if the peer does not exist
	peer := h.peers.peer(id)
	if peer == nil {
		logger.Error("Ethereum peer removal failed", "err", errPeerNotRegistered)
		return
	}
	// Remove the `eth` peer if it exists
	logger.Debug("Removing Ethereum peer", "snap", peer.snapExt != nil)

	// Remove the `snap` extension if it exists
	if peer.snapExt != nil {
		h.downloader.SnapSyncer.Unregister(id)
	}
	if peer.sstorExt != nil {
		h.downloader.SstorSyncer.Unregister(id)
	}
	h.downloader.UnregisterPeer(id)
	h.txFetcher.Drop(id)

	if err := h.peers.unregisterPeer(id); err != nil {
		logger.Error("Ethereum peer removal failed", "err", err)
	}
}

func (h *handler) Start(maxPeers int) {
	h.maxPeers = maxPeers

	// broadcast transactions
	h.wg.Add(1)
	h.txsCh = make(chan core.NewTxsEvent, txChanSize)
	h.txsSub = h.txpool.SubscribeNewTxsEvent(h.txsCh)
	go h.txBroadcastLoop()

	// broadcast mined blocks
	h.wg.Add(1)
	h.minedBlockSub = h.eventMux.Subscribe(core.NewMinedBlockEvent{})
	go h.minedBroadcastLoop()

	// start sync handlers
	h.wg.Add(1)
	go h.chainSync.loop()
}

func (h *handler) Stop() {
	h.txsSub.Unsubscribe()        // quits txBroadcastLoop
	h.minedBlockSub.Unsubscribe() // quits blockBroadcastLoop

	// Quit chainSync and txsync64.
	// After this is done, no new peers will be accepted.
	close(h.quitSync)
	h.wg.Wait()

	// Disconnect existing sessions.
	// This also closes the gate for any new registrations on the peer set.
	// sessions which are already established but not added to h.peers yet
	// will exit when they try to register.
	h.peers.close()
	h.peerWG.Wait()

	log.Info("Ethereum protocol stopped")
}

// BroadcastBlock will either propagate a block to a subset of its peers, or
// will only announce its availability (depending what's requested).
func (h *handler) BroadcastBlock(block *types.Block, propagate bool) {
	// Disable the block propagation if the chain has already entered the PoS
	// stage. The block propagation is delegated to the consensus layer.
	if h.merger.PoSFinalized() {
		return
	}
	// Disable the block propagation if it's the post-merge block.
	if beacon, ok := h.chain.Engine().(*beacon.Beacon); ok {
		if beacon.IsPoSHeader(block.Header()) {
			return
		}
	}
	hash := block.Hash()
	peers := h.peers.peersWithoutBlock(hash)

	// If propagation is requested, send to a subset of the peer
	if propagate {
		// Calculate the TD of the block (it's not imported yet, so block.Td is not valid)
		var td *big.Int
		if parent := h.chain.GetBlock(block.ParentHash(), block.NumberU64()-1); parent != nil {
			td = new(big.Int).Add(block.Difficulty(), h.chain.GetTd(block.ParentHash(), block.NumberU64()-1))
		} else {
			log.Error("Propagating dangling block", "number", block.Number(), "hash", hash)
			return
		}
		// Send the block to a subset of our peers
		transfer := peers[:int(math.Sqrt(float64(len(peers))))]
		for _, peer := range transfer {
			peer.AsyncSendNewBlock(block, td)
		}
		log.Trace("Propagated block", "hash", hash, "recipients", len(transfer), "duration", common.PrettyDuration(time.Since(block.ReceivedAt)))
		return
	}
	// Otherwise if the block is indeed in out own chain, announce it
	if h.chain.HasBlock(hash, block.NumberU64()) {
		for _, peer := range peers {
			peer.AsyncSendNewBlockHash(block)
		}
		log.Trace("Announced block", "hash", hash, "recipients", len(peers), "duration", common.PrettyDuration(time.Since(block.ReceivedAt)))
	}
}

// BroadcastTransactions will propagate a batch of transactions
// - To a square root of all peers
// - And, separately, as announcements to all peers which are not known to
// already have the given transaction.
func (h *handler) BroadcastTransactions(txs types.Transactions) {
	var (
		annoCount   int // Count of announcements made
		annoPeers   int
		directCount int // Count of the txs sent directly to peers
		directPeers int // Count of the peers that were sent transactions directly

		txset = make(map[*ethPeer][]common.Hash) // Set peer->hash to transfer directly
		annos = make(map[*ethPeer][]common.Hash) // Set peer->hash to announce

	)
	// Broadcast transactions to a batch of peers not knowing about it
	for _, tx := range txs {
		peers := h.peers.peersWithoutTransaction(tx.Hash())
		// Send the tx unconditionally to a subset of our peers
		numDirect := int(math.Sqrt(float64(len(peers))))
		for _, peer := range peers[:numDirect] {
			txset[peer] = append(txset[peer], tx.Hash())
		}
		// For the remaining peers, send announcement only
		for _, peer := range peers[numDirect:] {
			annos[peer] = append(annos[peer], tx.Hash())
		}
	}
	for peer, hashes := range txset {
		directPeers++
		directCount += len(hashes)
		peer.AsyncSendTransactions(hashes)
	}
	for peer, hashes := range annos {
		annoPeers++
		annoCount += len(hashes)
		peer.AsyncSendPooledTransactionHashes(hashes)
	}
	log.Debug("Transaction broadcast", "txs", len(txs),
		"announce packs", annoPeers, "announced hashes", annoCount,
		"tx packs", directPeers, "broadcast txs", directCount)
}

// minedBroadcastLoop sends mined blocks to connected peers.
func (h *handler) minedBroadcastLoop() {
	defer h.wg.Done()

	for obj := range h.minedBlockSub.Chan() {
		if ev, ok := obj.Data.(core.NewMinedBlockEvent); ok {
			h.BroadcastBlock(ev.Block, true)  // First propagate block to peers
			h.BroadcastBlock(ev.Block, false) // Only then announce to the rest
		}
	}
}

// txBroadcastLoop announces new transactions to connected peers.
func (h *handler) txBroadcastLoop() {
	defer h.wg.Done()
	for {
		select {
		case event := <-h.txsCh:
			h.BroadcastTransactions(event.Txs)
		case <-h.txsSub.Err():
			return
		}
	}
}<|MERGE_RESOLUTION|>--- conflicted
+++ resolved
@@ -324,14 +324,9 @@
 			}
 		}
 	}
-<<<<<<< HEAD
-	if sstor != nil {
+	if sstorExt != nil {
 		log.Warn("request shard list", "peer", peer.ID(), "shards", sstor.Shards())
-		sstor.RequestShardList(sstor.Shards())
-=======
-	if sstorExt != nil {
 		sstorExt.RequestShardList(sstor.Shards())
->>>>>>> 333da2ab
 	}
 	// Ignore maxPeers if this is a trusted peer
 	if !peer.Peer.Info().Network.Trusted {
