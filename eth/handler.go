// Copyright 2015 The go-ethereum Authors
// This file is part of the go-ethereum library.
//
// The go-ethereum library is free software: you can redistribute it and/or modify
// it under the terms of the GNU Lesser General Public License as published by
// the Free Software Foundation, either version 3 of the License, or
// (at your option) any later version.
//
// The go-ethereum library is distributed in the hope that it will be useful,
// but WITHOUT ANY WARRANTY; without even the implied warranty of
// MERCHANTABILITY or FITNESS FOR A PARTICULAR PURPOSE. See the
// GNU Lesser General Public License for more details.
//
// You should have received a copy of the GNU Lesser General Public License
// along with the go-ethereum library. If not, see <http://www.gnu.org/licenses/>.

package eth

import (
	"errors"
	"math"
	"math/big"
	"sync"
	"sync/atomic"
	"time"

	"github.com/ethereum/go-ethereum/common"
	"github.com/ethereum/go-ethereum/consensus"
	"github.com/ethereum/go-ethereum/consensus/beacon"
	"github.com/ethereum/go-ethereum/core"
	"github.com/ethereum/go-ethereum/core/forkid"
	"github.com/ethereum/go-ethereum/core/types"
	"github.com/ethereum/go-ethereum/eth/downloader"
	"github.com/ethereum/go-ethereum/eth/fetcher"
	"github.com/ethereum/go-ethereum/eth/protocols/eth"
	"github.com/ethereum/go-ethereum/eth/protocols/snap"
	"github.com/ethereum/go-ethereum/eth/protocols/sstorage"
	"github.com/ethereum/go-ethereum/ethdb"
	"github.com/ethereum/go-ethereum/event"
	"github.com/ethereum/go-ethereum/log"
	"github.com/ethereum/go-ethereum/p2p"
	"github.com/ethereum/go-ethereum/params"
	sstor "github.com/ethereum/go-ethereum/sstorage"
)

const (
	// txChanSize is the size of channel listening to NewTxsEvent.
	// The number is referenced from the size of tx pool.
	txChanSize = 4096
)

var (
	syncChallengeTimeout = 15 * time.Second // Time allowance for a node to reply to the sync progress challenge
)

// txPool defines the methods needed from a transaction pool implementation to
// support all the operations needed by the Ethereum chain protocols.
type txPool interface {
	// Has returns an indicator whether txpool has a transaction
	// cached with the given hash.
	Has(hash common.Hash) bool

	// Get retrieves the transaction from local txpool with given
	// tx hash.
	Get(hash common.Hash) *types.Transaction

	// AddRemotes should add the given transactions to the pool.
	AddRemotes([]*types.Transaction) []error

	// Pending should return pending transactions.
	// The slice should be modifiable by the caller.
	Pending(enforceTips bool) map[common.Address]types.Transactions

	// SubscribeNewTxsEvent should return an event subscription of
	// NewTxsEvent and send events to the given channel.
	SubscribeNewTxsEvent(chan<- core.NewTxsEvent) event.Subscription
}

// handlerConfig is the collection of initialization parameters to create a full
// node network handler.
type handlerConfig struct {
	Database   ethdb.Database            // Database for direct sync insertions
	Chain      *core.BlockChain          // Blockchain to serve data from
	TxPool     txPool                    // Transaction pool to propagate from
	Merger     *consensus.Merger         // The manager for eth1/2 transition
	Network    uint64                    // Network identifier to adfvertise
	Sync       downloader.SyncMode       // Whether to snap or full sync
	BloomCache uint64                    // Megabytes to alloc for snap sync bloom
	EventMux   *event.TypeMux            // Legacy event mux, deprecate for `feed`
	Checkpoint *params.TrustedCheckpoint // Hard coded checkpoint for sync challenges
	Whitelist  map[uint64]common.Hash    // Hard coded whitelist for sync challenged
}

type handler struct {
	networkID  uint64
	forkFilter forkid.Filter // Fork ID filter, constant across the lifetime of the node

	snapSync  uint32 // Flag whether snap sync is enabled (gets disabled if we already have blocks)
	acceptTxs uint32 // Flag whether we're considered synchronised (enables transaction processing)

	checkpointNumber uint64      // Block number for the sync progress validator to cross reference
	checkpointHash   common.Hash // Block hash for the sync progress validator to cross reference

	database                 ethdb.Database
	txpool                   txPool
	chain                    *core.BlockChain
	maxPeers                 int
	minPeersPerSstorageShard int

	downloader   *downloader.Downloader
	blockFetcher *fetcher.BlockFetcher
	txFetcher    *fetcher.TxFetcher
	peers        *peerSet
	merger       *consensus.Merger

	eventMux      *event.TypeMux
	txsCh         chan core.NewTxsEvent
	txsSub        event.Subscription
	minedBlockSub *event.TypeMuxSubscription

	whitelist map[uint64]common.Hash

	// channels for fetcher, syncer, txsyncLoop
	quitSync chan struct{}

	chainSync *chainSyncer
	wg        sync.WaitGroup
	peerWG    sync.WaitGroup
}

// newHandler returns a handler for all Ethereum chain management protocol.
func newHandler(config *handlerConfig) (*handler, error) {
	// Create the protocol manager with the base fields
	if config.EventMux == nil {
		config.EventMux = new(event.TypeMux) // Nicety initialization for tests
	}
	h := &handler{
		networkID:  config.Network,
		forkFilter: forkid.NewFilter(config.Chain),
		eventMux:   config.EventMux,
		database:   config.Database,
		txpool:     config.TxPool,
		chain:      config.Chain,
		peers:      newPeerSet(sstor.Shards()),
		merger:     config.Merger,
		whitelist:  config.Whitelist,
		quitSync:   make(chan struct{}),
	}
	if config.Sync == downloader.FullSync {
		// The database seems empty as the current block is the genesis. Yet the snap
		// block is ahead, so snap sync was enabled for this node at a certain point.
		// The scenarios where this can happen is
		// * if the user manually (or via a bad block) rolled back a snap sync node
		//   below the sync point.
		// * the last snap sync is not finished while user specifies a full sync this
		//   time. But we don't have any recent state for full sync.
		// In these cases however it's safe to reenable snap sync.
		fullBlock, fastBlock := h.chain.CurrentBlock(), h.chain.CurrentFastBlock()
		if fullBlock.NumberU64() == 0 && fastBlock.NumberU64() > 0 {
			h.snapSync = uint32(1)
			log.Warn("Switch sync mode from full sync to snap sync")
		}
	} else {
		if h.chain.CurrentBlock().NumberU64() > 0 {
			// Print warning log if database is not empty to run snap sync.
			log.Warn("Switch sync mode from snap sync to full sync")
		} else {
			// If snap sync was requested and our database is empty, grant it
			h.snapSync = uint32(1)
		}
	}
	// If we have trusted checkpoints, enforce them on the chain
	if config.Checkpoint != nil {
		h.checkpointNumber = (config.Checkpoint.SectionIndex+1)*params.CHTFrequency - 1
		h.checkpointHash = config.Checkpoint.SectionHead
	}
	// Construct the downloader (long sync) and its backing state bloom if snap
	// sync is requested. The downloader is responsible for deallocating the state
	// bloom when it's done.
	h.downloader = downloader.New(h.checkpointNumber, config.Database, h.eventMux, h.chain, nil, h.removePeer)

	// Construct the fetcher (short sync)
	validator := func(header *types.Header) error {
		// All the block fetcher activities should be disabled
		// after the transition. Print the warning log.
		if h.merger.PoSFinalized() {
			log.Warn("Unexpected validation activity", "hash", header.Hash(), "number", header.Number)
			return errors.New("unexpected behavior after transition")
		}
		// Reject all the PoS style headers in the first place. No matter
		// the chain has finished the transition or not, the PoS headers
		// should only come from the trusted consensus layer instead of
		// p2p network.
		if beacon, ok := h.chain.Engine().(*beacon.Beacon); ok {
			if beacon.IsPoSHeader(header) {
				return errors.New("unexpected post-merge header")
			}
		}
		return h.chain.Engine().VerifyHeader(h.chain, header, true)
	}
	heighter := func() uint64 {
		return h.chain.CurrentBlock().NumberU64()
	}
	inserter := func(blocks types.Blocks) (int, error) {
		// All the block fetcher activities should be disabled
		// after the transition. Print the warning log.
		if h.merger.PoSFinalized() {
			var ctx []interface{}
			ctx = append(ctx, "blocks", len(blocks))
			if len(blocks) > 0 {
				ctx = append(ctx, "firsthash", blocks[0].Hash())
				ctx = append(ctx, "firstnumber", blocks[0].Number())
				ctx = append(ctx, "lasthash", blocks[len(blocks)-1].Hash())
				ctx = append(ctx, "lastnumber", blocks[len(blocks)-1].Number())
			}
			log.Warn("Unexpected insertion activity", ctx...)
			return 0, errors.New("unexpected behavior after transition")
		}
		// If sync hasn't reached the checkpoint yet, deny importing weird blocks.
		//
		// Ideally we would also compare the head block's timestamp and similarly reject
		// the propagated block if the head is too old. Unfortunately there is a corner
		// case when starting new networks, where the genesis might be ancient (0 unix)
		// which would prevent full nodes from accepting it.
		if h.chain.CurrentBlock().NumberU64() < h.checkpointNumber {
			log.Warn("Unsynced yet, discarded propagated block", "number", blocks[0].Number(), "hash", blocks[0].Hash())
			return 0, nil
		}
		// If snap sync is running, deny importing weird blocks. This is a problematic
		// clause when starting up a new network, because snap-syncing miners might not
		// accept each others' blocks until a restart. Unfortunately we haven't figured
		// out a way yet where nodes can decide unilaterally whether the network is new
		// or not. This should be fixed if we figure out a solution.
		if atomic.LoadUint32(&h.snapSync) == 1 {
			log.Warn("Fast syncing, discarded propagated block", "number", blocks[0].Number(), "hash", blocks[0].Hash())
			return 0, nil
		}
		if h.merger.TDDReached() {
			// The blocks from the p2p network is regarded as untrusted
			// after the transition. In theory block gossip should be disabled
			// entirely whenever the transition is started. But in order to
			// handle the transition boundary reorg in the consensus-layer,
			// the legacy blocks are still accepted, but only for the terminal
			// pow blocks. Spec: https://github.com/ethereum/EIPs/blob/master/EIPS/eip-3675.md#halt-the-importing-of-pow-blocks
			for i, block := range blocks {
				ptd := h.chain.GetTd(block.ParentHash(), block.NumberU64()-1)
				if ptd == nil {
					return 0, nil
				}
				td := new(big.Int).Add(ptd, block.Difficulty())
				if !h.chain.Config().IsTerminalPoWBlock(ptd, td) {
					log.Info("Filtered out non-termimal pow block", "number", block.NumberU64(), "hash", block.Hash())
					return 0, nil
				}
				if err := h.chain.InsertBlockWithoutSetHead(block); err != nil {
					return i, err
				}
			}
			return 0, nil
		}
		n, err := h.chain.InsertChain(blocks)
		if err == nil {
			atomic.StoreUint32(&h.acceptTxs, 1) // Mark initial sync done on any fetcher import
		}
		return n, err
	}
	h.blockFetcher = fetcher.NewBlockFetcher(false, nil, h.chain.GetBlockByHash, validator, h.BroadcastBlock, heighter, nil, inserter, h.removePeer)

	fetchTx := func(peer string, hashes []common.Hash) error {
		p := h.peers.peer(peer)
		if p == nil {
			return errors.New("unknown peer")
		}
		return p.RequestTxs(hashes)
	}
	h.txFetcher = fetcher.NewTxFetcher(h.txpool.Has, h.txpool.AddRemotes, fetchTx)
	h.chainSync = newChainSyncer(h)
	return h, nil
}

// runEthPeer registers an eth peer into the joint eth/snap/sstorage peerset, adds it to
// various subsistems and starts handling messages.
func (h *handler) runEthPeer(peer *eth.Peer, handler eth.Handler) error {
	// If the peer has a `snap` extension, wait for it to connect so we can have
	// a uniform initialization/teardown mechanism
	snap, err := h.peers.waitSnapExtension(peer)
	if err != nil {
		peer.Log().Error("Snapshot extension barrier failed", "err", err)
		return err
	}
	sstorExt, err := h.peers.waitSstorageExtension(peer)
	if err != nil {
		peer.Log().Error("Sstorage extension barrier failed", "err", err)
		return err
	}
	// TODO(karalabe): Not sure why this is needed
	if !h.chainSync.handlePeerEvent(peer) {
		return p2p.DiscQuitting
	}
	h.peerWG.Add(1)
	defer h.peerWG.Done()

	// Execute the Ethereum handshake
	var (
		genesis = h.chain.Genesis()
		head    = h.chain.CurrentHeader()
		hash    = head.Hash()
		number  = head.Number.Uint64()
		td      = h.chain.GetTd(hash, number)
	)
	forkID := forkid.NewID(h.chain.Config(), h.chain.Genesis().Hash(), h.chain.CurrentHeader().Number.Uint64())
	if err := peer.Handshake(h.networkID, td, hash, genesis.Hash(), forkID, h.forkFilter); err != nil {
		peer.Log().Debug("Ethereum handshake failed", "err", err)
		return err
	}
	reject := false // reserved peer slots
	if atomic.LoadUint32(&h.snapSync) == 1 {
		if snap == nil {
			// If we are running snap-sync, we want to reserve roughly half the peer
			// slots for peers supporting the snap protocol.
			// The logic here is; we only allow up to 5 more non-snap peers than snap-peers.
			if all, snp := h.peers.len(), h.peers.snapLen(); all-snp > snp+5 {
				reject = true
			}
		}
	}
<<<<<<< HEAD
	if sstorExt != nil && sstorExt.Shards() != nil {
		sstorExt.Log().Warn("request shard list", "peer", peer.Node().URLv4(), "shards", sstor.Shards())
=======
	if sstorExt != nil && sstorExt.Shards() == nil {
>>>>>>> 7a31fb0c
		sstorExt.RequestShardList(sstor.Shards())
	}
	// Ignore maxPeers if this is a trusted peer
	if !peer.Peer.Info().Network.Trusted {
		if reject || (h.peers.len() >= h.maxPeers && !h.peers.needThisPeer(sstorExt)) {
			return p2p.DiscTooManyPeers
		}
	}
	peer.Log().Debug("Ethereum peer connected", "name", peer.Name())

	// Register the peer locally
	if err := h.peers.registerPeer(peer, snap, sstorExt); err != nil {
		peer.Log().Error("Ethereum peer registration failed", "err", err)
		return err
	}
	defer h.unregisterPeer(peer.ID())

	p := h.peers.peer(peer.ID())
	if p == nil {
		return errors.New("peer dropped during handling")
	}
	// Register the peer in the downloader. If the downloader considers it banned, we disconnect
	if err := h.downloader.RegisterPeer(peer.ID(), peer.Version(), peer); err != nil {
		peer.Log().Error("Failed to register peer in eth syncer", "err", err)
		return err
	}
	if snap != nil {
		if err := h.downloader.SnapSyncer.Register(snap); err != nil {
			peer.Log().Error("Failed to register peer in snap syncer", "err", err)
			return err
		}
	}
	if sstorExt != nil {
		if err := h.downloader.SstorSyncer.Register(sstorExt); err != nil {
			peer.Log().Error("Failed to register peer in sstorage syncer", "err", err)
			return err
		}
	}

	h.chainSync.handlePeerEvent(peer)

	// Propagate existing transactions. new transactions appearing
	// after this will be sent via broadcasts.
	h.syncTransactions(peer)

	// Create a notification channel for pending requests if the peer goes down
	dead := make(chan struct{})
	defer close(dead)

	// If we have a trusted CHT, reject all peers below that (avoid fast sync eclipse)
	if h.checkpointHash != (common.Hash{}) {
		// Request the peer's checkpoint header for chain height/weight validation
		resCh := make(chan *eth.Response)
		if _, err := peer.RequestHeadersByNumber(h.checkpointNumber, 1, 0, false, resCh); err != nil {
			return err
		}
		// Start a timer to disconnect if the peer doesn't reply in time
		go func() {
			timeout := time.NewTimer(syncChallengeTimeout)
			defer timeout.Stop()

			select {
			case res := <-resCh:
				headers := ([]*types.Header)(*res.Res.(*eth.BlockHeadersPacket))
				if len(headers) == 0 {
					// If we're doing a snap sync, we must enforce the checkpoint
					// block to avoid eclipse attacks. Unsynced nodes are welcome
					// to connect after we're done joining the network.
					if atomic.LoadUint32(&h.snapSync) == 1 {
						peer.Log().Warn("Dropping unsynced node during sync", "addr", peer.RemoteAddr(), "type", peer.Name())
						res.Done <- errors.New("unsynced node cannot serve sync")
						return
					}
					res.Done <- nil
					return
				}
				// Validate the header and either drop the peer or continue
				if len(headers) > 1 {
					res.Done <- errors.New("too many headers in checkpoint response")
					return
				}
				if headers[0].Hash() != h.checkpointHash {
					res.Done <- errors.New("checkpoint hash mismatch")
					return
				}
				res.Done <- nil

			case <-timeout.C:
				peer.Log().Warn("Checkpoint challenge timed out, dropping", "addr", peer.RemoteAddr(), "type", peer.Name())
				h.removePeer(peer.ID())

			case <-dead:
				// Peer handler terminated, abort all goroutines
			}
		}()
	}
	// If we have any explicit whitelist block hashes, request them
	for number, hash := range h.whitelist {
		resCh := make(chan *eth.Response)
		if _, err := peer.RequestHeadersByNumber(number, 1, 0, false, resCh); err != nil {
			return err
		}
		go func(number uint64, hash common.Hash) {
			timeout := time.NewTimer(syncChallengeTimeout)
			defer timeout.Stop()

			select {
			case res := <-resCh:
				headers := ([]*types.Header)(*res.Res.(*eth.BlockHeadersPacket))
				if len(headers) == 0 {
					// Whitelisted blocks are allowed to be missing if the remote
					// node is not yet synced
					res.Done <- nil
					return
				}
				// Validate the header and either drop the peer or continue
				if len(headers) > 1 {
					res.Done <- errors.New("too many headers in whitelist response")
					return
				}
				if headers[0].Number.Uint64() != number || headers[0].Hash() != hash {
					peer.Log().Info("Whitelist mismatch, dropping peer", "number", number, "hash", headers[0].Hash(), "want", hash)
					res.Done <- errors.New("whitelist block mismatch")
					return
				}
				peer.Log().Debug("Whitelist block verified", "number", number, "hash", hash)
				res.Done <- nil
			case <-timeout.C:
				peer.Log().Warn("Whitelist challenge timed out, dropping", "addr", peer.RemoteAddr(), "type", peer.Name())
				h.removePeer(peer.ID())
			}
		}(number, hash)
	}
	// Handle incoming messages until the connection is torn down
	return handler(peer)
}

// runSnapExtension registers a `snap` peer into the joint eth/snap peerset and
// starts handling inbound messages. As `snap` is only a satellite protocol to
// `eth`, all subsystem registrations and lifecycle management will be done by
// the main `eth` handler to prevent strange races.
func (h *handler) runSnapExtension(peer *snap.Peer, handler snap.Handler) error {
	h.peerWG.Add(1)
	defer h.peerWG.Done()

	if err := h.peers.registerSnapExtension(peer); err != nil {
		peer.Log().Error("Snapshot extension registration failed", "err", err)
		return err
	}
	return handler(peer)
}

// runSstorageExtension registers a `sstorage` peer into the joint eth/sstorage peerset and
// starts handling inbound messages. As `sstorage` is only a satellite protocol to
// `eth`, all subsystem registrations and lifecycle management will be done by
// the main `eth` handler to prevent strange races.
func (h *handler) runSstorageExtension(peer *sstorage.Peer, handler sstorage.Handler) error {
	h.peerWG.Add(1)
	defer h.peerWG.Done()

	if err := h.peers.registerSstorageExtension(peer); err != nil {
		peer.Log().Error("Sstorage extension registration failed", "err", err)
		return err
	}
	return handler(peer)
}

// removePeer requests disconnection of a peer.
func (h *handler) removePeer(id string) {
	peer := h.peers.peer(id)
	if peer != nil {
		peer.Peer.Disconnect(p2p.DiscUselessPeer)
	}
}

// unregisterPeer removes a peer from the downloader, fetchers and main peer set.
func (h *handler) unregisterPeer(id string) {
	// Create a custom logger to avoid printing the entire id
	var logger log.Logger
	if len(id) < 16 {
		// Tests use short IDs, don't choke on them
		logger = log.New("peer", id)
	} else {
		logger = log.New("peer", id[:8])
	}
	// Abort if the peer does not exist
	peer := h.peers.peer(id)
	if peer == nil {
		logger.Error("Ethereum peer removal failed", "err", errPeerNotRegistered)
		return
	}
	// Remove the `eth` peer if it exists
	logger.Debug("Removing Ethereum peer", "snap", peer.snapExt != nil)

	// Remove the `snap` extension if it exists
	if peer.snapExt != nil {
		h.downloader.SnapSyncer.Unregister(id)
	}
	if peer.sstorExt != nil {
		h.downloader.SstorSyncer.Unregister(id)
	}
	h.downloader.UnregisterPeer(id)
	h.txFetcher.Drop(id)

	if err := h.peers.unregisterPeer(id); err != nil {
		logger.Error("Ethereum peer removal failed", "err", err)
	}
}

func (h *handler) Start(maxPeers int) {
	h.maxPeers = maxPeers

	// broadcast transactions
	h.wg.Add(1)
	h.txsCh = make(chan core.NewTxsEvent, txChanSize)
	h.txsSub = h.txpool.SubscribeNewTxsEvent(h.txsCh)
	go h.txBroadcastLoop()

	// broadcast mined blocks
	h.wg.Add(1)
	h.minedBlockSub = h.eventMux.Subscribe(core.NewMinedBlockEvent{})
	go h.minedBroadcastLoop()

	// start sync handlers
	h.wg.Add(1)
	go h.chainSync.loop()
}

func (h *handler) Stop() {
	h.txsSub.Unsubscribe()        // quits txBroadcastLoop
	h.minedBlockSub.Unsubscribe() // quits blockBroadcastLoop

	// Quit chainSync and txsync64.
	// After this is done, no new peers will be accepted.
	close(h.quitSync)
	h.wg.Wait()

	// Disconnect existing sessions.
	// This also closes the gate for any new registrations on the peer set.
	// sessions which are already established but not added to h.peers yet
	// will exit when they try to register.
	h.peers.close()
	h.peerWG.Wait()

	log.Info("Ethereum protocol stopped")
}

// BroadcastBlock will either propagate a block to a subset of its peers, or
// will only announce its availability (depending what's requested).
func (h *handler) BroadcastBlock(block *types.Block, propagate bool) {
	// Disable the block propagation if the chain has already entered the PoS
	// stage. The block propagation is delegated to the consensus layer.
	if h.merger.PoSFinalized() {
		return
	}
	// Disable the block propagation if it's the post-merge block.
	if beacon, ok := h.chain.Engine().(*beacon.Beacon); ok {
		if beacon.IsPoSHeader(block.Header()) {
			return
		}
	}
	hash := block.Hash()
	peers := h.peers.peersWithoutBlock(hash)

	// If propagation is requested, send to a subset of the peer
	if propagate {
		// Calculate the TD of the block (it's not imported yet, so block.Td is not valid)
		var td *big.Int
		if parent := h.chain.GetBlock(block.ParentHash(), block.NumberU64()-1); parent != nil {
			td = new(big.Int).Add(block.Difficulty(), h.chain.GetTd(block.ParentHash(), block.NumberU64()-1))
		} else {
			log.Error("Propagating dangling block", "number", block.Number(), "hash", hash)
			return
		}
		// Send the block to a subset of our peers
		transfer := peers[:int(math.Sqrt(float64(len(peers))))]
		for _, peer := range transfer {
			peer.AsyncSendNewBlock(block, td)
		}
		log.Trace("Propagated block", "hash", hash, "recipients", len(transfer), "duration", common.PrettyDuration(time.Since(block.ReceivedAt)))
		return
	}
	// Otherwise if the block is indeed in out own chain, announce it
	if h.chain.HasBlock(hash, block.NumberU64()) {
		for _, peer := range peers {
			peer.AsyncSendNewBlockHash(block)
		}
		log.Trace("Announced block", "hash", hash, "recipients", len(peers), "duration", common.PrettyDuration(time.Since(block.ReceivedAt)))
	}
}

// BroadcastTransactions will propagate a batch of transactions
// - To a square root of all peers
// - And, separately, as announcements to all peers which are not known to
// already have the given transaction.
func (h *handler) BroadcastTransactions(txs types.Transactions) {
	var (
		annoCount   int // Count of announcements made
		annoPeers   int
		directCount int // Count of the txs sent directly to peers
		directPeers int // Count of the peers that were sent transactions directly

		txset = make(map[*ethPeer][]common.Hash) // Set peer->hash to transfer directly
		annos = make(map[*ethPeer][]common.Hash) // Set peer->hash to announce

	)
	// Broadcast transactions to a batch of peers not knowing about it
	for _, tx := range txs {
		peers := h.peers.peersWithoutTransaction(tx.Hash())
		// Send the tx unconditionally to a subset of our peers
		numDirect := int(math.Sqrt(float64(len(peers))))
		for _, peer := range peers[:numDirect] {
			txset[peer] = append(txset[peer], tx.Hash())
		}
		// For the remaining peers, send announcement only
		for _, peer := range peers[numDirect:] {
			annos[peer] = append(annos[peer], tx.Hash())
		}
	}
	for peer, hashes := range txset {
		directPeers++
		directCount += len(hashes)
		peer.AsyncSendTransactions(hashes)
	}
	for peer, hashes := range annos {
		annoPeers++
		annoCount += len(hashes)
		peer.AsyncSendPooledTransactionHashes(hashes)
	}
	log.Debug("Transaction broadcast", "txs", len(txs),
		"announce packs", annoPeers, "announced hashes", annoCount,
		"tx packs", directPeers, "broadcast txs", directCount)
}

// minedBroadcastLoop sends mined blocks to connected peers.
func (h *handler) minedBroadcastLoop() {
	defer h.wg.Done()

	for obj := range h.minedBlockSub.Chan() {
		if ev, ok := obj.Data.(core.NewMinedBlockEvent); ok {
			h.BroadcastBlock(ev.Block, true)  // First propagate block to peers
			h.BroadcastBlock(ev.Block, false) // Only then announce to the rest
		}
	}
}

// txBroadcastLoop announces new transactions to connected peers.
func (h *handler) txBroadcastLoop() {
	defer h.wg.Done()
	for {
		select {
		case event := <-h.txsCh:
			h.BroadcastTransactions(event.Txs)
		case <-h.txsSub.Err():
			return
		}
	}
}<|MERGE_RESOLUTION|>--- conflicted
+++ resolved
@@ -324,12 +324,8 @@
 			}
 		}
 	}
-<<<<<<< HEAD
-	if sstorExt != nil && sstorExt.Shards() != nil {
+	if sstorExt != nil && sstorExt.Shards() == nil {
 		sstorExt.Log().Warn("request shard list", "peer", peer.Node().URLv4(), "shards", sstor.Shards())
-=======
-	if sstorExt != nil && sstorExt.Shards() == nil {
->>>>>>> 7a31fb0c
 		sstorExt.RequestShardList(sstor.Shards())
 	}
 	// Ignore maxPeers if this is a trusted peer
