--- conflicted
+++ resolved
@@ -218,17 +218,15 @@
 	ValChainId             uint64
 	ValidatorChangeEpochId uint64
 
-<<<<<<< HEAD
 	// ExternalCall config
 	ExternalCallRole            uint64
 	ExternalCallVerifyResInSync uint
 	ExternalCallSupportChainId  uint64
 	ExternalCallRpc             string
-=======
+
 	// Sstorage config
 	SstorageFiles  []string `toml:",omitempty"`
 	SstorageShards []string `toml:",omitempty"`
->>>>>>> 76a638c6
 }
 
 // CreateConsensusEngine creates a consensus engine for the given chain configuration.
