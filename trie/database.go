// Copyright 2018 The go-ethereum Authors
// This file is part of the go-ethereum library.
//
// The go-ethereum library is free software: you can redistribute it and/or modify
// it under the terms of the GNU Lesser General Public License as published by
// the Free Software Foundation, either version 3 of the License, or
// (at your option) any later version.
//
// The go-ethereum library is distributed in the hope that it will be useful,
// but WITHOUT ANY WARRANTY; without even the implied warranty of
// MERCHANTABILITY or FITNESS FOR A PARTICULAR PURPOSE. See the
// GNU Lesser General Public License for more details.
//
// You should have received a copy of the GNU Lesser General Public License
// along with the go-ethereum library. If not, see <http://www.gnu.org/licenses/>.

package trie

import (
	"bytes"
	"errors"
	"fmt"
	"io"
	"reflect"
	"runtime"
	"sync"
	"time"

	"github.com/VictoriaMetrics/fastcache"
	"github.com/ethereum/go-ethereum/common"
	"github.com/ethereum/go-ethereum/core/rawdb"
	"github.com/ethereum/go-ethereum/ethdb"
	"github.com/ethereum/go-ethereum/log"
	"github.com/ethereum/go-ethereum/metrics"
	"github.com/ethereum/go-ethereum/rlp"
	"github.com/ethereum/go-ethereum/sstorage"
)

var (
	memcacheCleanHitMeter   = metrics.NewRegisteredMeter("trie/memcache/clean/hit", nil)
	memcacheCleanMissMeter  = metrics.NewRegisteredMeter("trie/memcache/clean/miss", nil)
	memcacheCleanReadMeter  = metrics.NewRegisteredMeter("trie/memcache/clean/read", nil)
	memcacheCleanWriteMeter = metrics.NewRegisteredMeter("trie/memcache/clean/write", nil)

	memcacheDirtyHitMeter   = metrics.NewRegisteredMeter("trie/memcache/dirty/hit", nil)
	memcacheDirtyMissMeter  = metrics.NewRegisteredMeter("trie/memcache/dirty/miss", nil)
	memcacheDirtyReadMeter  = metrics.NewRegisteredMeter("trie/memcache/dirty/read", nil)
	memcacheDirtyWriteMeter = metrics.NewRegisteredMeter("trie/memcache/dirty/write", nil)

	memcacheFlushTimeTimer  = metrics.NewRegisteredResettingTimer("trie/memcache/flush/time", nil)
	memcacheFlushNodesMeter = metrics.NewRegisteredMeter("trie/memcache/flush/nodes", nil)
	memcacheFlushSizeMeter  = metrics.NewRegisteredMeter("trie/memcache/flush/size", nil)

	memcacheGCTimeTimer  = metrics.NewRegisteredResettingTimer("trie/memcache/gc/time", nil)
	memcacheGCNodesMeter = metrics.NewRegisteredMeter("trie/memcache/gc/nodes", nil)
	memcacheGCSizeMeter  = metrics.NewRegisteredMeter("trie/memcache/gc/size", nil)

	memcacheCommitTimeTimer  = metrics.NewRegisteredResettingTimer("trie/memcache/commit/time", nil)
	memcacheCommitNodesMeter = metrics.NewRegisteredMeter("trie/memcache/commit/nodes", nil)
	memcacheCommitSizeMeter  = metrics.NewRegisteredMeter("trie/memcache/commit/size", nil)
)

// Database is an intermediate write layer between the trie data structures and
// the disk database. The aim is to accumulate trie writes in-memory and only
// periodically flush a couple tries to disk, garbage collecting the remainder.
//
// Note, the trie Database is **not** thread safe in its mutations, but it **is**
// thread safe in providing individual, independent node access. The rationale
// behind this split design is to provide read access to RPC handlers and sync
// servers even while the trie is executing expensive garbage collection.
type Database struct {
	diskdb ethdb.KeyValueStore // Persistent storage for matured trie nodes

	cleans  *fastcache.Cache            // GC friendly memory cache of clean node RLPs
	dirties map[common.Hash]*cachedNode // Data and references relationships of dirty trie nodes
	oldest  common.Hash                 // Oldest tracked node, flush-list head
	newest  common.Hash                 // Newest tracked node, flush-list tail

	preimages map[common.Hash][]byte // Preimages of nodes from the secure trie

	gctime  time.Duration      // Time spent on garbage collection since last commit
	gcnodes uint64             // Nodes garbage collected since last commit
	gcsize  common.StorageSize // Data storage garbage collected since last commit

	flushtime  time.Duration      // Time spent on data flushing since last commit
	flushnodes uint64             // Nodes flushed since last commit
	flushsize  common.StorageSize // Data storage flushed since last commit

	dirtiesSize   common.StorageSize // Storage size of the dirty node cache (exc. metadata)
	childrenSize  common.StorageSize // Storage size of the external children tracking
	preimagesSize common.StorageSize // Storage size of the preimages cache

	lock sync.RWMutex

	// This map holds sharded KV puts
	shardedStorage         map[common.Address]map[uint64][]byte
	contractToShardManager map[common.Address]*sstorage.ShardManager
}

func (s *Database) SstorageMaxKVSize(addr common.Address) uint64 {
	if sm, ok := s.contractToShardManager[addr]; !ok {
		return 0
	} else {
		return sm.MaxKvSize()
	}
}

func (s *Database) SstorageWrite(addr common.Address, kvIdx uint64, data []byte) error {
	s.lock.Lock()
	defer s.lock.Unlock()

	if len(data) > int(s.SstorageMaxKVSize(addr)) {
		return fmt.Errorf("put too large")
	}

	if _, ok := s.shardedStorage[addr]; !ok {
		s.shardedStorage[addr] = make(map[uint64][]byte)
	}
	// Assume data is immutable.
	s.shardedStorage[addr][kvIdx] = data
	return nil
}

const KvHashLen = 32

func (s *Database) SstorageRead(addr common.Address, kvIdx uint64, readLen int, commit common.Hash) ([]byte, bool, error) {
	s.lock.RLock()
	defer s.lock.RUnlock()

	if readLen > int(s.SstorageMaxKVSize(addr)) {
		return nil, false, fmt.Errorf("readLen too large")
	}

	if m, ok0 := s.shardedStorage[addr]; ok0 {
		if b, ok1 := m[kvIdx]; ok1 {
			actualDataLen := len(b) - KvHashLen
			if readLen > actualDataLen {
				return append(b[KvHashLen:], bytes.Repeat([]byte{0}, readLen-actualDataLen)...), true, nil
			}
			return b[KvHashLen : KvHashLen+readLen], true, nil
		}
	}

	if s, ok0 := s.contractToShardManager[addr]; ok0 {
		return s.TryRead(kvIdx, readLen, commit)
	}
	return nil, false, nil
}

// rawNode is a simple binary blob used to differentiate between collapsed trie
// nodes and already encoded RLP binary blobs (while at the same time store them
// in the same cache fields).
type rawNode []byte

func (n rawNode) cache() (hashNode, bool)   { panic("this should never end up in a live trie") }
func (n rawNode) fstring(ind string) string { panic("this should never end up in a live trie") }

func (n rawNode) EncodeRLP(w io.Writer) error {
	_, err := w.Write(n)
	return err
}

// rawFullNode represents only the useful data content of a full node, with the
// caches and flags stripped out to minimize its data storage. This type honors
// the same RLP encoding as the original parent.
type rawFullNode [17]node

func (n rawFullNode) cache() (hashNode, bool)   { panic("this should never end up in a live trie") }
func (n rawFullNode) fstring(ind string) string { panic("this should never end up in a live trie") }

func (n rawFullNode) EncodeRLP(w io.Writer) error {
	var nodes [17]node

	for i, child := range n {
		if child != nil {
			nodes[i] = child
		} else {
			nodes[i] = nilValueNode
		}
	}
	return rlp.Encode(w, nodes)
}

// rawShortNode represents only the useful data content of a short node, with the
// caches and flags stripped out to minimize its data storage. This type honors
// the same RLP encoding as the original parent.
type rawShortNode struct {
	Key []byte
	Val node
}

func (n rawShortNode) cache() (hashNode, bool)   { panic("this should never end up in a live trie") }
func (n rawShortNode) fstring(ind string) string { panic("this should never end up in a live trie") }

// cachedNode is all the information we know about a single cached trie node
// in the memory database write layer.
type cachedNode struct {
	node node   // Cached collapsed trie node, or raw rlp data
	size uint16 // Byte size of the useful cached data

	parents  uint32                 // Number of live nodes referencing this one
	children map[common.Hash]uint16 // External children referenced by this node

	flushPrev common.Hash // Previous node in the flush-list
	flushNext common.Hash // Next node in the flush-list
}

// cachedNodeSize is the raw size of a cachedNode data structure without any
// node data included. It's an approximate size, but should be a lot better
// than not counting them.
var cachedNodeSize = int(reflect.TypeOf(cachedNode{}).Size())

// cachedNodeChildrenSize is the raw size of an initialized but empty external
// reference map.
const cachedNodeChildrenSize = 48

// rlp returns the raw rlp encoded blob of the cached trie node, either directly
// from the cache, or by regenerating it from the collapsed node.
func (n *cachedNode) rlp() []byte {
	if node, ok := n.node.(rawNode); ok {
		return node
	}
	blob, err := rlp.EncodeToBytes(n.node)
	if err != nil {
		panic(err)
	}
	return blob
}

// obj returns the decoded and expanded trie node, either directly from the cache,
// or by regenerating it from the rlp encoded blob.
func (n *cachedNode) obj(hash common.Hash) node {
	if node, ok := n.node.(rawNode); ok {
		return mustDecodeNode(hash[:], node)
	}
	return expandNode(hash[:], n.node)
}

// forChilds invokes the callback for all the tracked children of this node,
// both the implicit ones from inside the node as well as the explicit ones
// from outside the node.
func (n *cachedNode) forChilds(onChild func(hash common.Hash)) {
	for child := range n.children {
		onChild(child)
	}
	if _, ok := n.node.(rawNode); !ok {
		forGatherChildren(n.node, onChild)
	}
}

// forGatherChildren traverses the node hierarchy of a collapsed storage node and
// invokes the callback for all the hashnode children.
func forGatherChildren(n node, onChild func(hash common.Hash)) {
	switch n := n.(type) {
	case *rawShortNode:
		forGatherChildren(n.Val, onChild)
	case rawFullNode:
		for i := 0; i < 16; i++ {
			forGatherChildren(n[i], onChild)
		}
	case hashNode:
		onChild(common.BytesToHash(n))
	case valueNode, nil, rawNode:
	default:
		panic(fmt.Sprintf("unknown node type: %T", n))
	}
}

// simplifyNode traverses the hierarchy of an expanded memory node and discards
// all the internal caches, returning a node that only contains the raw data.
func simplifyNode(n node) node {
	switch n := n.(type) {
	case *shortNode:
		// Short nodes discard the flags and cascade
		return &rawShortNode{Key: n.Key, Val: simplifyNode(n.Val)}

	case *fullNode:
		// Full nodes discard the flags and cascade
		node := rawFullNode(n.Children)
		for i := 0; i < len(node); i++ {
			if node[i] != nil {
				node[i] = simplifyNode(node[i])
			}
		}
		return node

	case valueNode, hashNode, rawNode:
		return n

	default:
		panic(fmt.Sprintf("unknown node type: %T", n))
	}
}

// expandNode traverses the node hierarchy of a collapsed storage node and converts
// all fields and keys into expanded memory form.
func expandNode(hash hashNode, n node) node {
	switch n := n.(type) {
	case *rawShortNode:
		// Short nodes need key and child expansion
		return &shortNode{
			Key: compactToHex(n.Key),
			Val: expandNode(nil, n.Val),
			flags: nodeFlag{
				hash: hash,
			},
		}

	case rawFullNode:
		// Full nodes need child expansion
		node := &fullNode{
			flags: nodeFlag{
				hash: hash,
			},
		}
		for i := 0; i < len(node.Children); i++ {
			if n[i] != nil {
				node.Children[i] = expandNode(nil, n[i])
			}
		}
		return node

	case valueNode, hashNode:
		return n

	default:
		panic(fmt.Sprintf("unknown node type: %T", n))
	}
}

// Config defines all necessary options for database.
type Config struct {
	Cache     int    // Memory allowance (MB) to use for caching trie nodes in memory
	Journal   string // Journal of clean cache to survive node restarts
	Preimages bool   // Flag whether the preimage of trie key is recorded
}

// NewDatabase creates a new trie database to store ephemeral trie content before
// its written out to disk or garbage collected. No read cache is created, so all
// data retrievals will hit the underlying disk database.
func NewDatabase(diskdb ethdb.KeyValueStore) *Database {
	return NewDatabaseWithConfig(diskdb, nil)
}

// NewDatabaseWithConfig creates a new trie database to store ephemeral trie content
// before its written out to disk or garbage collected. It also acts as a read cache
// for nodes loaded from disk.
func NewDatabaseWithConfig(diskdb ethdb.KeyValueStore, config *Config) *Database {
	var cleans *fastcache.Cache
	if config != nil && config.Cache > 0 {
		if config.Journal == "" {
			cleans = fastcache.New(config.Cache * 1024 * 1024)
		} else {
			cleans = fastcache.LoadFromFileOrNew(config.Journal, config.Cache*1024*1024)
		}
	}
	db := &Database{
		diskdb: diskdb,
		cleans: cleans,
		dirties: map[common.Hash]*cachedNode{{}: {
			children: make(map[common.Hash]uint16),
		}},
		contractToShardManager: sstorage.ContractToShardManager,
		shardedStorage:         make(map[common.Address]map[uint64][]byte),
	}
	if config == nil || config.Preimages { // TODO(karalabe): Flip to default off in the future
		db.preimages = make(map[common.Hash][]byte)
	}
	return db
}

// DiskDB retrieves the persistent storage backing the trie database.
func (db *Database) DiskDB() ethdb.KeyValueStore {
	return db.diskdb
}

// insert inserts a collapsed trie node into the memory database.
// The blob size must be specified to allow proper size tracking.
// All nodes inserted by this function will be reference tracked
// and in theory should only used for **trie nodes** insertion.
func (db *Database) insert(hash common.Hash, size int, node node) {
	// If the node's already cached, skip
	if _, ok := db.dirties[hash]; ok {
		return
	}
	memcacheDirtyWriteMeter.Mark(int64(size))

	// Create the cached entry for this node
	entry := &cachedNode{
		node:      simplifyNode(node),
		size:      uint16(size),
		flushPrev: db.newest,
	}
	entry.forChilds(func(child common.Hash) {
		if c := db.dirties[child]; c != nil {
			c.parents++
		}
	})
	db.dirties[hash] = entry

	// Update the flush-list endpoints
	if db.oldest == (common.Hash{}) {
		db.oldest, db.newest = hash, hash
	} else {
		db.dirties[db.newest].flushNext, db.newest = hash, hash
	}
	db.dirtiesSize += common.StorageSize(common.HashLength + entry.size)
}

// insertPreimage writes a new trie node pre-image to the memory database if it's
// yet unknown. The method will NOT make a copy of the slice,
// only use if the preimage will NOT be changed later on.
//
// Note, this method assumes that the database's lock is held!
func (db *Database) insertPreimage(hash common.Hash, preimage []byte) {
	// Short circuit if preimage collection is disabled
	if db.preimages == nil {
		return
	}
	// Track the preimage if a yet unknown one
	if _, ok := db.preimages[hash]; ok {
		return
	}
	db.preimages[hash] = preimage
	db.preimagesSize += common.StorageSize(common.HashLength + len(preimage))
}

// node retrieves a cached trie node from memory, or returns nil if none can be
// found in the memory cache.
func (db *Database) node(hash common.Hash) node {
	// Retrieve the node from the clean cache if available
	if db.cleans != nil {
		if enc := db.cleans.Get(nil, hash[:]); enc != nil {
			memcacheCleanHitMeter.Mark(1)
			memcacheCleanReadMeter.Mark(int64(len(enc)))
			return mustDecodeNode(hash[:], enc)
		}
	}
	// Retrieve the node from the dirty cache if available
	db.lock.RLock()
	dirty := db.dirties[hash]
	db.lock.RUnlock()

	if dirty != nil {
		memcacheDirtyHitMeter.Mark(1)
		memcacheDirtyReadMeter.Mark(int64(dirty.size))
		return dirty.obj(hash)
	}
	memcacheDirtyMissMeter.Mark(1)

	// Content unavailable in memory, attempt to retrieve from disk
	enc, err := db.diskdb.Get(hash[:])
	if err != nil || enc == nil {
		return nil
	}
	if db.cleans != nil {
		db.cleans.Set(hash[:], enc)
		memcacheCleanMissMeter.Mark(1)
		memcacheCleanWriteMeter.Mark(int64(len(enc)))
	}
	return mustDecodeNode(hash[:], enc)
}

// Node retrieves an encoded cached trie node from memory. If it cannot be found
// cached, the method queries the persistent database for the content.
func (db *Database) Node(hash common.Hash) ([]byte, error) {
	// It doesn't make sense to retrieve the metaroot
	if hash == (common.Hash{}) {
		return nil, errors.New("not found")
	}
	// Retrieve the node from the clean cache if available
	if db.cleans != nil {
		if enc := db.cleans.Get(nil, hash[:]); enc != nil {
			memcacheCleanHitMeter.Mark(1)
			memcacheCleanReadMeter.Mark(int64(len(enc)))
			return enc, nil
		}
	}
	// Retrieve the node from the dirty cache if available
	db.lock.RLock()
	dirty := db.dirties[hash]
	db.lock.RUnlock()

	if dirty != nil {
		memcacheDirtyHitMeter.Mark(1)
		memcacheDirtyReadMeter.Mark(int64(dirty.size))
		return dirty.rlp(), nil
	}
	memcacheDirtyMissMeter.Mark(1)

	// Content unavailable in memory, attempt to retrieve from disk
	enc := rawdb.ReadTrieNode(db.diskdb, hash)
	if len(enc) != 0 {
		if db.cleans != nil {
			db.cleans.Set(hash[:], enc)
			memcacheCleanMissMeter.Mark(1)
			memcacheCleanWriteMeter.Mark(int64(len(enc)))
		}
		return enc, nil
	}
	return nil, errors.New("not found")
}

// preimage retrieves a cached trie node pre-image from memory. If it cannot be
// found cached, the method queries the persistent database for the content.
func (db *Database) preimage(hash common.Hash) []byte {
	// Short circuit if preimage collection is disabled
	if db.preimages == nil {
		return nil
	}
	// Retrieve the node from cache if available
	db.lock.RLock()
	preimage := db.preimages[hash]
	db.lock.RUnlock()

	if preimage != nil {
		return preimage
	}
	return rawdb.ReadPreimage(db.diskdb, hash)
}

// Nodes retrieves the hashes of all the nodes cached within the memory database.
// This method is extremely expensive and should only be used to validate internal
// states in test code.
func (db *Database) Nodes() []common.Hash {
	db.lock.RLock()
	defer db.lock.RUnlock()

	var hashes = make([]common.Hash, 0, len(db.dirties))
	for hash := range db.dirties {
		if hash != (common.Hash{}) { // Special case for "root" references/nodes
			hashes = append(hashes, hash)
		}
	}
	return hashes
}

// Reference adds a new reference from a parent node to a child node.
// This function is used to add reference between internal trie node
// and external node(e.g. storage trie root), all internal trie nodes
// are referenced together by database itself.
func (db *Database) Reference(child common.Hash, parent common.Hash) {
	db.lock.Lock()
	defer db.lock.Unlock()

	db.reference(child, parent)
}

// reference is the private locked version of Reference.
func (db *Database) reference(child common.Hash, parent common.Hash) {
	// If the node does not exist, it's a node pulled from disk, skip
	node, ok := db.dirties[child]
	if !ok {
		return
	}
	// If the reference already exists, only duplicate for roots
	if db.dirties[parent].children == nil {
		db.dirties[parent].children = make(map[common.Hash]uint16)
		db.childrenSize += cachedNodeChildrenSize
	} else if _, ok = db.dirties[parent].children[child]; ok && parent != (common.Hash{}) {
		return
	}
	node.parents++
	db.dirties[parent].children[child]++
	if db.dirties[parent].children[child] == 1 {
		db.childrenSize += common.HashLength + 2 // uint16 counter
	}
}

// Dereference removes an existing reference from a root node.
func (db *Database) Dereference(root common.Hash) {
	// Sanity check to ensure that the meta-root is not removed
	if root == (common.Hash{}) {
		log.Error("Attempted to dereference the trie cache meta root")
		return
	}
	db.lock.Lock()
	defer db.lock.Unlock()

	nodes, storage, start := len(db.dirties), db.dirtiesSize, time.Now()
	db.dereference(root, common.Hash{})

	db.gcnodes += uint64(nodes - len(db.dirties))
	db.gcsize += storage - db.dirtiesSize
	db.gctime += time.Since(start)

	memcacheGCTimeTimer.Update(time.Since(start))
	memcacheGCSizeMeter.Mark(int64(storage - db.dirtiesSize))
	memcacheGCNodesMeter.Mark(int64(nodes - len(db.dirties)))

	log.Debug("Dereferenced trie from memory database", "nodes", nodes-len(db.dirties), "size", storage-db.dirtiesSize, "time", time.Since(start),
		"gcnodes", db.gcnodes, "gcsize", db.gcsize, "gctime", db.gctime, "livenodes", len(db.dirties), "livesize", db.dirtiesSize)
}

// dereference is the private locked version of Dereference.
func (db *Database) dereference(child common.Hash, parent common.Hash) {
	// Dereference the parent-child
	node := db.dirties[parent]

	if node.children != nil && node.children[child] > 0 {
		node.children[child]--
		if node.children[child] == 0 {
			delete(node.children, child)
			db.childrenSize -= (common.HashLength + 2) // uint16 counter
		}
	}
	// If the child does not exist, it's a previously committed node.
	node, ok := db.dirties[child]
	if !ok {
		return
	}
	// If there are no more references to the child, delete it and cascade
	if node.parents > 0 {
		// This is a special cornercase where a node loaded from disk (i.e. not in the
		// memcache any more) gets reinjected as a new node (short node split into full,
		// then reverted into short), causing a cached node to have no parents. That is
		// no problem in itself, but don't make maxint parents out of it.
		node.parents--
	}
	if node.parents == 0 {
		// Remove the node from the flush-list
		switch child {
		case db.oldest:
			db.oldest = node.flushNext
			db.dirties[node.flushNext].flushPrev = common.Hash{}
		case db.newest:
			db.newest = node.flushPrev
			db.dirties[node.flushPrev].flushNext = common.Hash{}
		default:
			db.dirties[node.flushPrev].flushNext = node.flushNext
			db.dirties[node.flushNext].flushPrev = node.flushPrev
		}
		// Dereference all children and delete the node
		node.forChilds(func(hash common.Hash) {
			db.dereference(hash, child)
		})
		delete(db.dirties, child)
		db.dirtiesSize -= common.StorageSize(common.HashLength + int(node.size))
		if node.children != nil {
			db.childrenSize -= cachedNodeChildrenSize
		}
	}
}

// Cap iteratively flushes old but still referenced trie nodes until the total
// memory usage goes below the given threshold.
//
// Note, this method is a non-synchronized mutator. It is unsafe to call this
// concurrently with other mutators.
func (db *Database) Cap(limit common.StorageSize) error {
	// Create a database batch to flush persistent data out. It is important that
	// outside code doesn't see an inconsistent state (referenced data removed from
	// memory cache during commit but not yet in persistent storage). This is ensured
	// by only uncaching existing data when the database write finalizes.
	nodes, storage, start := len(db.dirties), db.dirtiesSize, time.Now()
	batch := db.diskdb.NewBatch()

	// db.dirtiesSize only contains the useful data in the cache, but when reporting
	// the total memory consumption, the maintenance metadata is also needed to be
	// counted.
	size := db.dirtiesSize + common.StorageSize((len(db.dirties)-1)*cachedNodeSize)
	size += db.childrenSize - common.StorageSize(len(db.dirties[common.Hash{}].children)*(common.HashLength+2))

	// If the preimage cache got large enough, push to disk. If it's still small
	// leave for later to deduplicate writes.
	flushPreimages := db.preimagesSize > 4*1024*1024
	if flushPreimages {
		if db.preimages == nil {
			log.Error("Attempted to write preimages whilst disabled")
		} else {
			rawdb.WritePreimages(batch, db.preimages)
			if batch.ValueSize() > ethdb.IdealBatchSize {
				if err := batch.Write(); err != nil {
					return err
				}
				batch.Reset()
			}
		}
	}
	// Keep committing nodes from the flush-list until we're below allowance
	oldest := db.oldest
	for size > limit && oldest != (common.Hash{}) {
		// Fetch the oldest referenced node and push into the batch
		node := db.dirties[oldest]
		rawdb.WriteTrieNode(batch, oldest, node.rlp())

		// If we exceeded the ideal batch size, commit and reset
		if batch.ValueSize() >= ethdb.IdealBatchSize {
			if err := batch.Write(); err != nil {
				log.Error("Failed to write flush list to disk", "err", err)
				return err
			}
			batch.Reset()
		}
		// Iterate to the next flush item, or abort if the size cap was achieved. Size
		// is the total size, including the useful cached data (hash -> blob), the
		// cache item metadata, as well as external children mappings.
		size -= common.StorageSize(common.HashLength + int(node.size) + cachedNodeSize)
		if node.children != nil {
			size -= common.StorageSize(cachedNodeChildrenSize + len(node.children)*(common.HashLength+2))
		}
		oldest = node.flushNext
	}
	// Flush out any remainder data from the last batch
	if err := batch.Write(); err != nil {
		log.Error("Failed to write flush list to disk", "err", err)
		return err
	}
	// Write successful, clear out the flushed data
	db.lock.Lock()
	defer db.lock.Unlock()

	if flushPreimages {
		if db.preimages == nil {
			log.Error("Attempted to reset preimage cache whilst disabled")
		} else {
			db.preimages, db.preimagesSize = make(map[common.Hash][]byte), 0
		}
	}
	for db.oldest != oldest {
		node := db.dirties[db.oldest]
		delete(db.dirties, db.oldest)
		db.oldest = node.flushNext

		db.dirtiesSize -= common.StorageSize(common.HashLength + int(node.size))
		if node.children != nil {
			db.childrenSize -= common.StorageSize(cachedNodeChildrenSize + len(node.children)*(common.HashLength+2))
		}
	}
	if db.oldest != (common.Hash{}) {
		db.dirties[db.oldest].flushPrev = common.Hash{}
	}
	db.flushnodes += uint64(nodes - len(db.dirties))
	db.flushsize += storage - db.dirtiesSize
	db.flushtime += time.Since(start)

	memcacheFlushTimeTimer.Update(time.Since(start))
	memcacheFlushSizeMeter.Mark(int64(storage - db.dirtiesSize))
	memcacheFlushNodesMeter.Mark(int64(nodes - len(db.dirties)))

	log.Debug("Persisted nodes from memory database", "nodes", nodes-len(db.dirties), "size", storage-db.dirtiesSize, "time", time.Since(start),
		"flushnodes", db.flushnodes, "flushsize", db.flushsize, "flushtime", db.flushtime, "livenodes", len(db.dirties), "livesize", db.dirtiesSize)

	return nil
}

// Commit iterates over all the children of a particular node, writes them out
// to disk, forcefully tearing down all references in both directions. As a side
// effect, all pre-images accumulated up to this point are also written.
//
// Note, this method is a non-synchronized mutator. It is unsafe to call this
// concurrently with other mutators.
func (db *Database) Commit(node common.Hash, report bool, callback func(common.Hash)) error {
	// Create a database batch to flush persistent data out. It is important that
	// outside code doesn't see an inconsistent state (referenced data removed from
	// memory cache during commit but not yet in persistent storage). This is ensured
	// by only uncaching existing data when the database write finalizes.
	start := time.Now()
	batch := db.diskdb.NewBatch()

	// Move all of the accumulated preimages into a write batch
	if db.preimages != nil {
		rawdb.WritePreimages(batch, db.preimages)
		// Since we're going to replay trie node writes into the clean cache, flush out
		// any batched pre-images before continuing.
		if err := batch.Write(); err != nil {
			return err
		}
		batch.Reset()
	}
	// Move the trie itself into the batch, flushing if enough data is accumulated
	nodes, storage := len(db.dirties), db.dirtiesSize

	uncacher := &cleaner{db}
	if err := db.commit(node, batch, uncacher, callback); err != nil {
		log.Error("Failed to commit trie from trie database", "err", err)
		return err
	}
	// Trie mostly committed to disk, flush any batch leftovers
	if err := batch.Write(); err != nil {
		log.Error("Failed to write trie to disk", "err", err)
		return err
	}

	// Uncache any leftovers in the last batch
	db.lock.Lock()
	defer db.lock.Unlock()

	batch.Replay(uncacher)
	batch.Reset()

	for addr, m := range db.shardedStorage {
		sm := db.contractToShardManager[addr]
		for kvIdx, b := range m {
<<<<<<< HEAD
			log.Warn("Database::Commit:: Write into datafile", "kvIdx", kvIdx, "kvHash", b[:KvHashLen], "data", common.Bytes2Hex(b[KvHashLen:]))
			_, err := sm.TryWrite(kvIdx, b, common.BytesToHash(b[:KvHashLen]))
=======
			_, err := sm.TryWrite(kvIdx, b[KvHashLen:], common.BytesToHash(b[:KvHashLen]))
>>>>>>> 53aaf000
			if err != nil {
				log.Error("Failed to write sstorage", "kvIdx", kvIdx, "err", err)
			}
		}
	}
	db.shardedStorage = make(map[common.Address]map[uint64][]byte)

	// Reset the storage counters and bumped metrics
	if db.preimages != nil {
		db.preimages, db.preimagesSize = make(map[common.Hash][]byte), 0
	}
	memcacheCommitTimeTimer.Update(time.Since(start))
	memcacheCommitSizeMeter.Mark(int64(storage - db.dirtiesSize))
	memcacheCommitNodesMeter.Mark(int64(nodes - len(db.dirties)))

	logger := log.Info
	if !report {
		logger = log.Debug
	}
	logger("Persisted trie from memory database", "nodes", nodes-len(db.dirties)+int(db.flushnodes), "size", storage-db.dirtiesSize+db.flushsize, "time", time.Since(start)+db.flushtime,
		"gcnodes", db.gcnodes, "gcsize", db.gcsize, "gctime", db.gctime, "livenodes", len(db.dirties), "livesize", db.dirtiesSize)

	// Reset the garbage collection statistics
	db.gcnodes, db.gcsize, db.gctime = 0, 0, 0
	db.flushnodes, db.flushsize, db.flushtime = 0, 0, 0

	return nil
}

// commit is the private locked version of Commit.
func (db *Database) commit(hash common.Hash, batch ethdb.Batch, uncacher *cleaner, callback func(common.Hash)) error {
	// If the node does not exist, it's a previously committed node
	node, ok := db.dirties[hash]
	if !ok {
		return nil
	}
	var err error
	node.forChilds(func(child common.Hash) {
		if err == nil {
			err = db.commit(child, batch, uncacher, callback)
		}
	})
	if err != nil {
		return err
	}
	// If we've reached an optimal batch size, commit and start over
	rawdb.WriteTrieNode(batch, hash, node.rlp())
	if callback != nil {
		callback(hash)
	}
	if batch.ValueSize() >= ethdb.IdealBatchSize {
		if err := batch.Write(); err != nil {
			return err
		}
		db.lock.Lock()
		batch.Replay(uncacher)
		batch.Reset()
		db.lock.Unlock()
	}
	return nil
}

// cleaner is a database batch replayer that takes a batch of write operations
// and cleans up the trie database from anything written to disk.
type cleaner struct {
	db *Database
}

// Put reacts to database writes and implements dirty data uncaching. This is the
// post-processing step of a commit operation where the already persisted trie is
// removed from the dirty cache and moved into the clean cache. The reason behind
// the two-phase commit is to ensure data availability while moving from memory
// to disk.
func (c *cleaner) Put(key []byte, rlp []byte) error {
	hash := common.BytesToHash(key)

	// If the node does not exist, we're done on this path
	node, ok := c.db.dirties[hash]
	if !ok {
		return nil
	}
	// Node still exists, remove it from the flush-list
	switch hash {
	case c.db.oldest:
		c.db.oldest = node.flushNext
		c.db.dirties[node.flushNext].flushPrev = common.Hash{}
	case c.db.newest:
		c.db.newest = node.flushPrev
		c.db.dirties[node.flushPrev].flushNext = common.Hash{}
	default:
		c.db.dirties[node.flushPrev].flushNext = node.flushNext
		c.db.dirties[node.flushNext].flushPrev = node.flushPrev
	}
	// Remove the node from the dirty cache
	delete(c.db.dirties, hash)
	c.db.dirtiesSize -= common.StorageSize(common.HashLength + int(node.size))
	if node.children != nil {
		c.db.dirtiesSize -= common.StorageSize(cachedNodeChildrenSize + len(node.children)*(common.HashLength+2))
	}
	// Move the flushed node into the clean cache to prevent insta-reloads
	if c.db.cleans != nil {
		c.db.cleans.Set(hash[:], rlp)
		memcacheCleanWriteMeter.Mark(int64(len(rlp)))
	}
	return nil
}

func (c *cleaner) Delete(key []byte) error {
	panic("not implemented")
}

// Size returns the current storage size of the memory cache in front of the
// persistent database layer.
func (db *Database) Size() (common.StorageSize, common.StorageSize) {
	db.lock.RLock()
	defer db.lock.RUnlock()

	// db.dirtiesSize only contains the useful data in the cache, but when reporting
	// the total memory consumption, the maintenance metadata is also needed to be
	// counted.
	var metadataSize = common.StorageSize((len(db.dirties) - 1) * cachedNodeSize)
	var metarootRefs = common.StorageSize(len(db.dirties[common.Hash{}].children) * (common.HashLength + 2))
	return db.dirtiesSize + db.childrenSize + metadataSize - metarootRefs, db.preimagesSize
}

// saveCache saves clean state cache to given directory path
// using specified CPU cores.
func (db *Database) saveCache(dir string, threads int) error {
	if db.cleans == nil {
		return nil
	}
	log.Info("Writing clean trie cache to disk", "path", dir, "threads", threads)

	start := time.Now()
	err := db.cleans.SaveToFileConcurrent(dir, threads)
	if err != nil {
		log.Error("Failed to persist clean trie cache", "error", err)
		return err
	}
	log.Info("Persisted the clean trie cache", "path", dir, "elapsed", common.PrettyDuration(time.Since(start)))
	return nil
}

// SaveCache atomically saves fast cache data to the given dir using all
// available CPU cores.
func (db *Database) SaveCache(dir string) error {
	return db.saveCache(dir, runtime.GOMAXPROCS(0))
}

// SaveCachePeriodically atomically saves fast cache data to the given dir with
// the specified interval. All dump operation will only use a single CPU core.
func (db *Database) SaveCachePeriodically(dir string, interval time.Duration, stopCh <-chan struct{}) {
	ticker := time.NewTicker(interval)
	defer ticker.Stop()

	for {
		select {
		case <-ticker.C:
			db.saveCache(dir, 1)
		case <-stopCh:
			return
		}
	}
}<|MERGE_RESOLUTION|>--- conflicted
+++ resolved
@@ -792,12 +792,8 @@
 	for addr, m := range db.shardedStorage {
 		sm := db.contractToShardManager[addr]
 		for kvIdx, b := range m {
-<<<<<<< HEAD
 			log.Warn("Database::Commit:: Write into datafile", "kvIdx", kvIdx, "kvHash", b[:KvHashLen], "data", common.Bytes2Hex(b[KvHashLen:]))
-			_, err := sm.TryWrite(kvIdx, b, common.BytesToHash(b[:KvHashLen]))
-=======
 			_, err := sm.TryWrite(kvIdx, b[KvHashLen:], common.BytesToHash(b[:KvHashLen]))
->>>>>>> 53aaf000
 			if err != nil {
 				log.Error("Failed to write sstorage", "kvIdx", kvIdx, "err", err)
 			}
