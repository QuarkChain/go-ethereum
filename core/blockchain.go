// Copyright 2014 The go-ethereum Authors
// This file is part of the go-ethereum library.
//
// The go-ethereum library is free software: you can redistribute it and/or modify
// it under the terms of the GNU Lesser General Public License as published by
// the Free Software Foundation, either version 3 of the License, or
// (at your option) any later version.
//
// The go-ethereum library is distributed in the hope that it will be useful,
// but WITHOUT ANY WARRANTY; without even the implied warranty of
// MERCHANTABILITY or FITNESS FOR A PARTICULAR PURPOSE. See the
// GNU Lesser General Public License for more details.
//
// You should have received a copy of the GNU Lesser General Public License
// along with the go-ethereum library. If not, see <http://www.gnu.org/licenses/>.

// Package core implements the Ethereum consensus protocol.
package core

import (
	"bytes"
	"encoding/binary"
	"errors"
	"fmt"
	"io"
	"math/big"
	"sort"
	"sync"
	"sync/atomic"
	"time"

	"github.com/ethereum/go-ethereum/common"
	"github.com/ethereum/go-ethereum/common/mclock"
	"github.com/ethereum/go-ethereum/common/prque"
	"github.com/ethereum/go-ethereum/consensus"
	"github.com/ethereum/go-ethereum/core/rawdb"
	"github.com/ethereum/go-ethereum/core/state"
	"github.com/ethereum/go-ethereum/core/state/snapshot"
	"github.com/ethereum/go-ethereum/core/types"
	"github.com/ethereum/go-ethereum/core/vm"
	"github.com/ethereum/go-ethereum/crypto"
	"github.com/ethereum/go-ethereum/ethdb"
	"github.com/ethereum/go-ethereum/event"
	"github.com/ethereum/go-ethereum/internal/syncx"
	"github.com/ethereum/go-ethereum/log"
	"github.com/ethereum/go-ethereum/metrics"
	"github.com/ethereum/go-ethereum/params"
	"github.com/ethereum/go-ethereum/sstorage"
	"github.com/ethereum/go-ethereum/trie"
	lru "github.com/hashicorp/golang-lru"
	"github.com/holiman/uint256"
)

var (
	headBlockGauge     = metrics.NewRegisteredGauge("chain/head/block", nil)
	headHeaderGauge    = metrics.NewRegisteredGauge("chain/head/header", nil)
	headFastBlockGauge = metrics.NewRegisteredGauge("chain/head/receipt", nil)

	accountReadTimer   = metrics.NewRegisteredTimer("chain/account/reads", nil)
	accountHashTimer   = metrics.NewRegisteredTimer("chain/account/hashes", nil)
	accountUpdateTimer = metrics.NewRegisteredTimer("chain/account/updates", nil)
	accountCommitTimer = metrics.NewRegisteredTimer("chain/account/commits", nil)

	storageReadTimer   = metrics.NewRegisteredTimer("chain/storage/reads", nil)
	storageHashTimer   = metrics.NewRegisteredTimer("chain/storage/hashes", nil)
	storageUpdateTimer = metrics.NewRegisteredTimer("chain/storage/updates", nil)
	storageCommitTimer = metrics.NewRegisteredTimer("chain/storage/commits", nil)

	snapshotAccountReadTimer = metrics.NewRegisteredTimer("chain/snapshot/account/reads", nil)
	snapshotStorageReadTimer = metrics.NewRegisteredTimer("chain/snapshot/storage/reads", nil)
	snapshotCommitTimer      = metrics.NewRegisteredTimer("chain/snapshot/commits", nil)

	blockInsertTimer     = metrics.NewRegisteredTimer("chain/inserts", nil)
	blockValidationTimer = metrics.NewRegisteredTimer("chain/validation", nil)
	blockExecutionTimer  = metrics.NewRegisteredTimer("chain/execution", nil)
	blockWriteTimer      = metrics.NewRegisteredTimer("chain/write", nil)

	blockReorgMeter         = metrics.NewRegisteredMeter("chain/reorg/executes", nil)
	blockReorgAddMeter      = metrics.NewRegisteredMeter("chain/reorg/add", nil)
	blockReorgDropMeter     = metrics.NewRegisteredMeter("chain/reorg/drop", nil)
	blockReorgInvalidatedTx = metrics.NewRegisteredMeter("chain/reorg/invalidTx", nil)

	blockPrefetchExecuteTimer   = metrics.NewRegisteredTimer("chain/prefetch/executes", nil)
	blockPrefetchInterruptMeter = metrics.NewRegisteredMeter("chain/prefetch/interrupts", nil)

	errInsertionInterrupted = errors.New("insertion is interrupted")
	errChainStopped         = errors.New("blockchain is stopped")
)

const (
	bodyCacheLimit      = 256
	blockCacheLimit     = 256
	receiptsCacheLimit  = 32
	txLookupCacheLimit  = 1024
	maxFutureBlocks     = 256
	maxTimeFutureBlocks = 30
	TriesInMemory       = 128

	// BlockChainVersion ensures that an incompatible database forces a resync from scratch.
	//
	// Changelog:
	//
	// - Version 4
	//   The following incompatible database changes were added:
	//   * the `BlockNumber`, `TxHash`, `TxIndex`, `BlockHash` and `Index` fields of log are deleted
	//   * the `Bloom` field of receipt is deleted
	//   * the `BlockIndex` and `TxIndex` fields of txlookup are deleted
	// - Version 5
	//  The following incompatible database changes were added:
	//    * the `TxHash`, `GasCost`, and `ContractAddress` fields are no longer stored for a receipt
	//    * the `TxHash`, `GasCost`, and `ContractAddress` fields are computed by looking up the
	//      receipts' corresponding block
	// - Version 6
	//  The following incompatible database changes were added:
	//    * Transaction lookup information stores the corresponding block number instead of block hash
	// - Version 7
	//  The following incompatible database changes were added:
	//    * Use freezer as the ancient database to maintain all ancient data
	// - Version 8
	//  The following incompatible database changes were added:
	//    * New scheme for contract code in order to separate the codes and trie nodes
	BlockChainVersion uint64 = 8
)

// CacheConfig contains the configuration values for the trie caching/pruning
// that's resident in a blockchain.
type CacheConfig struct {
	TrieCleanLimit      int           // Memory allowance (MB) to use for caching trie nodes in memory
	TrieCleanJournal    string        // Disk journal for saving clean cache entries.
	TrieCleanRejournal  time.Duration // Time interval to dump clean cache to disk periodically
	TrieCleanNoPrefetch bool          // Whether to disable heuristic state prefetching for followup blocks
	TrieDirtyLimit      int           // Memory limit (MB) at which to start flushing dirty trie nodes to disk
	TrieDirtyDisabled   bool          // Whether to disable trie write caching and GC altogether (archive node)
	TrieTimeLimit       time.Duration // Time limit after which to flush the current in-memory trie to disk
	SnapshotLimit       int           // Memory allowance (MB) to use for caching snapshot entries in memory
	Preimages           bool          // Whether to store preimage of trie key to the disk

	SnapshotWait bool // Wait for snapshot construction on startup. TODO(karalabe): This is a dirty hack for testing, nuke it
}

// defaultCacheConfig are the default caching values if none are specified by the
// user (also used during testing).
var defaultCacheConfig = &CacheConfig{
	TrieCleanLimit: 256,
	TrieDirtyLimit: 256,
	TrieTimeLimit:  5 * time.Minute,
	SnapshotLimit:  256,
	SnapshotWait:   true,
}

// BlockChain represents the canonical chain given a database with a genesis
// block. The Blockchain manages chain imports, reverts, chain reorganisations.
//
// Importing blocks in to the block chain happens according to the set of rules
// defined by the two stage Validator. Processing of blocks is done using the
// Processor which processes the included transaction. The validation of the state
// is done in the second part of the Validator. Failing results in aborting of
// the import.
//
// The BlockChain also helps in returning blocks from **any** chain included
// in the database as well as blocks that represents the canonical chain. It's
// important to note that GetBlock can return any block and does not need to be
// included in the canonical one where as GetBlockByNumber always represents the
// canonical chain.
type BlockChain struct {
	chainConfig *params.ChainConfig // Chain & network configuration
	cacheConfig *CacheConfig        // Cache configuration for pruning

	db     ethdb.Database // Low level persistent database to store final content in
	snaps  *snapshot.Tree // Snapshot tree for fast trie leaf access
	triegc *prque.Prque   // Priority queue mapping block numbers to tries to gc
	gcproc time.Duration  // Accumulates canonical block processing for trie dumping

	// txLookupLimit is the maximum number of blocks from head whose tx indices
	// are reserved:
	//  * 0:   means no limit and regenerate any missing indexes
	//  * N:   means N block limit [HEAD-N+1, HEAD] and delete extra indexes
	//  * nil: disable tx reindexer/deleter, but still index new blocks
	txLookupLimit uint64

	hc            *HeaderChain
	rmLogsFeed    event.Feed
	chainFeed     event.Feed
	chainSideFeed event.Feed
	chainHeadFeed event.Feed
	logsFeed      event.Feed
	blockProcFeed event.Feed
	scope         event.SubscriptionScope
	genesisBlock  *types.Block

	// This mutex synchronizes chain write operations.
	// Readers don't need to take it, they can just read the database.
	chainmu *syncx.ClosableMutex

	currentBlock     atomic.Value // Current head of the block chain
	currentFastBlock atomic.Value // Current head of the fast-sync chain (may be above the block chain!)

	stateCache    state.Database // State database to reuse between imports (contains state cache)
	bodyCache     *lru.Cache     // Cache for the most recent block bodies
	bodyRLPCache  *lru.Cache     // Cache for the most recent block bodies in RLP encoded format
	receiptsCache *lru.Cache     // Cache for the most recent receipts per block
	blockCache    *lru.Cache     // Cache for the most recent entire blocks
	txLookupCache *lru.Cache     // Cache for the most recent transaction lookup data.
	futureBlocks  *lru.Cache     // future blocks are blocks added for later processing

	wg            sync.WaitGroup //
	quit          chan struct{}  // shutdown signal, closed in Stop.
	running       int32          // 0 if chain is running, 1 when stopped
	procInterrupt int32          // interrupt signaler for block processing

	engine     consensus.Engine
	validator  Validator // Block and state validator interface
	prefetcher Prefetcher
	processor  Processor // Block transaction processor interface
	forker     *ForkChoice
	vmConfig   vm.Config
}

// NewBlockChain returns a fully initialised block chain using information
// available in the database. It initialises the default Ethereum Validator
// and Processor.
func NewBlockChain(db ethdb.Database, cacheConfig *CacheConfig, chainConfig *params.ChainConfig, engine consensus.Engine, vmConfig vm.Config, shouldPreserve func(header *types.Header) bool, txLookupLimit *uint64) (*BlockChain, error) {
	if cacheConfig == nil {
		cacheConfig = defaultCacheConfig
	}
	bodyCache, _ := lru.New(bodyCacheLimit)
	bodyRLPCache, _ := lru.New(bodyCacheLimit)
	receiptsCache, _ := lru.New(receiptsCacheLimit)
	blockCache, _ := lru.New(blockCacheLimit)
	txLookupCache, _ := lru.New(txLookupCacheLimit)
	futureBlocks, _ := lru.New(maxFutureBlocks)

	bc := &BlockChain{
		chainConfig: chainConfig,
		cacheConfig: cacheConfig,
		db:          db,
		triegc:      prque.New(nil),
		stateCache: state.NewDatabaseWithConfig(db, &trie.Config{
			Cache:     cacheConfig.TrieCleanLimit,
			Journal:   cacheConfig.TrieCleanJournal,
			Preimages: cacheConfig.Preimages,
		}),
		quit:          make(chan struct{}),
		chainmu:       syncx.NewClosableMutex(),
		bodyCache:     bodyCache,
		bodyRLPCache:  bodyRLPCache,
		receiptsCache: receiptsCache,
		blockCache:    blockCache,
		txLookupCache: txLookupCache,
		futureBlocks:  futureBlocks,
		engine:        engine,
		vmConfig:      vmConfig,
	}
	bc.forker = NewForkChoice(bc, shouldPreserve)
	bc.validator = NewBlockValidator(chainConfig, bc, engine)
	bc.prefetcher = newStatePrefetcher(chainConfig, bc, engine)
	bc.processor = NewStateProcessor(chainConfig, bc, engine)

	var err error
	bc.hc, err = NewHeaderChain(db, chainConfig, engine, bc.insertStopped)
	if err != nil {
		return nil, err
	}
	bc.genesisBlock = bc.GetBlockByNumber(0)
	if bc.genesisBlock == nil {
		return nil, ErrNoGenesis
	}

	var nilBlock *types.Block
	bc.currentBlock.Store(nilBlock)
	bc.currentFastBlock.Store(nilBlock)

	// Initialize the chain with ancient data if it isn't empty.
	var txIndexBlock uint64

	if bc.empty() {
		rawdb.InitDatabaseFromFreezer(bc.db)
		// If ancient database is not empty, reconstruct all missing
		// indices in the background.
		frozen, _ := bc.db.Ancients()
		if frozen > 0 {
			txIndexBlock = frozen
		}
	}
	if err := bc.loadLastState(); err != nil {
		return nil, err
	}

	// Make sure the state associated with the block is available
	head := bc.CurrentBlock()
	if _, err := state.New(head.Root(), bc.stateCache, bc.snaps); err != nil {
		// Head state is missing, before the state recovery, find out the
		// disk layer point of snapshot(if it's enabled). Make sure the
		// rewound point is lower than disk layer.
		var diskRoot common.Hash
		if bc.cacheConfig.SnapshotLimit > 0 {
			diskRoot = rawdb.ReadSnapshotRoot(bc.db)
		}
		if diskRoot != (common.Hash{}) {
			log.Warn("Head state missing, repairing", "number", head.Number(), "hash", head.Hash(), "snaproot", diskRoot)

			snapDisk, err := bc.setHeadBeyondRoot(head.NumberU64(), diskRoot, true)
			if err != nil {
				return nil, err
			}
			// Chain rewound, persist old snapshot number to indicate recovery procedure
			if snapDisk != 0 {
				rawdb.WriteSnapshotRecoveryNumber(bc.db, snapDisk)
			}
		} else {
			log.Warn("Head state missing, repairing", "number", head.Number(), "hash", head.Hash())
			if _, err := bc.setHeadBeyondRoot(head.NumberU64(), common.Hash{}, true); err != nil {
				return nil, err
			}
		}
	}

	// Ensure that a previous crash in SetHead doesn't leave extra ancients
	if frozen, err := bc.db.Ancients(); err == nil && frozen > 0 {
		var (
			needRewind bool
			low        uint64
		)
		// The head full block may be rolled back to a very low height due to
		// blockchain repair. If the head full block is even lower than the ancient
		// chain, truncate the ancient store.
		fullBlock := bc.CurrentBlock()
		if fullBlock != nil && fullBlock.Hash() != bc.genesisBlock.Hash() && fullBlock.NumberU64() < frozen-1 {
			needRewind = true
			low = fullBlock.NumberU64()
		}
		// In fast sync, it may happen that ancient data has been written to the
		// ancient store, but the LastFastBlock has not been updated, truncate the
		// extra data here.
		fastBlock := bc.CurrentFastBlock()
		if fastBlock != nil && fastBlock.NumberU64() < frozen-1 {
			needRewind = true
			if fastBlock.NumberU64() < low || low == 0 {
				low = fastBlock.NumberU64()
			}
		}
		if needRewind {
			log.Error("Truncating ancient chain", "from", bc.CurrentHeader().Number.Uint64(), "to", low)
			if err := bc.SetHead(low); err != nil {
				return nil, err
			}
		}
	}
	// The first thing the node will do is reconstruct the verification data for
	// the head block (ethash cache or clique voting snapshot). Might as well do
	// it in advance.
	bc.engine.VerifyHeader(bc, bc.CurrentHeader(), true)

	// Check the current state of the block hashes and make sure that we do not have any of the bad blocks in our chain
	for hash := range BadHashes {
		if header := bc.GetHeaderByHash(hash); header != nil {
			// get the canonical block corresponding to the offending header's number
			headerByNumber := bc.GetHeaderByNumber(header.Number.Uint64())
			// make sure the headerByNumber (if present) is in our current canonical chain
			if headerByNumber != nil && headerByNumber.Hash() == header.Hash() {
				log.Error("Found bad hash, rewinding chain", "number", header.Number, "hash", header.ParentHash)
				if err := bc.SetHead(header.Number.Uint64() - 1); err != nil {
					return nil, err
				}
				log.Error("Chain rewind was successful, resuming normal operation")
			}
		}
	}

	// Load any existing snapshot, regenerating it if loading failed
	if bc.cacheConfig.SnapshotLimit > 0 {
		// If the chain was rewound past the snapshot persistent layer (causing
		// a recovery block number to be persisted to disk), check if we're still
		// in recovery mode and in that case, don't invalidate the snapshot on a
		// head mismatch.
		var recover bool

		head := bc.CurrentBlock()
		if layer := rawdb.ReadSnapshotRecoveryNumber(bc.db); layer != nil && *layer > head.NumberU64() {
			log.Warn("Enabling snapshot recovery", "chainhead", head.NumberU64(), "diskbase", *layer)
			recover = true
		}
		bc.snaps, _ = snapshot.New(bc.db, bc.stateCache.TrieDB(), bc.cacheConfig.SnapshotLimit, head.Root(), !bc.cacheConfig.SnapshotWait, true, recover)
	}

	// Start future block processor.
	bc.wg.Add(1)
	go bc.updateFutureBlocks()

	// Start tx indexer/unindexer.
	if txLookupLimit != nil {
		bc.txLookupLimit = *txLookupLimit

		bc.wg.Add(1)
		go bc.maintainTxIndex(txIndexBlock)
	}

	// If periodic cache journal is required, spin it up.
	if bc.cacheConfig.TrieCleanRejournal > 0 {
		if bc.cacheConfig.TrieCleanRejournal < time.Minute {
			log.Warn("Sanitizing invalid trie cache journal time", "provided", bc.cacheConfig.TrieCleanRejournal, "updated", time.Minute)
			bc.cacheConfig.TrieCleanRejournal = time.Minute
		}
		triedb := bc.stateCache.TrieDB()
		bc.wg.Add(1)
		go func() {
			defer bc.wg.Done()
			triedb.SaveCachePeriodically(bc.cacheConfig.TrieCleanJournal, bc.cacheConfig.TrieCleanRejournal, bc.quit)
		}()
	}
	return bc, nil
}

// empty returns an indicator whether the blockchain is empty.
// Note, it's a special case that we connect a non-empty ancient
// database with an empty node, so that we can plugin the ancient
// into node seamlessly.
func (bc *BlockChain) empty() bool {
	genesis := bc.genesisBlock.Hash()
	for _, hash := range []common.Hash{rawdb.ReadHeadBlockHash(bc.db), rawdb.ReadHeadHeaderHash(bc.db), rawdb.ReadHeadFastBlockHash(bc.db)} {
		if hash != genesis {
			return false
		}
	}
	return true
}

// loadLastState loads the last known chain state from the database. This method
// assumes that the chain manager mutex is held.
func (bc *BlockChain) loadLastState() error {
	// Restore the last known head block
	head := rawdb.ReadHeadBlockHash(bc.db)
	if head == (common.Hash{}) {
		// Corrupt or empty database, init from scratch
		log.Warn("Empty database, resetting chain")
		return bc.Reset()
	}
	// Make sure the entire head block is available
	currentBlock := bc.GetBlockByHash(head)
	if currentBlock == nil {
		// Corrupt or empty database, init from scratch
		log.Warn("Head block missing, resetting chain", "hash", head)
		return bc.Reset()
	}
	// Everything seems to be fine, set as the head block
	bc.currentBlock.Store(currentBlock)
	headBlockGauge.Update(int64(currentBlock.NumberU64()))

	// Restore the last known head header
	currentHeader := currentBlock.Header()
	if head := rawdb.ReadHeadHeaderHash(bc.db); head != (common.Hash{}) {
		if header := bc.GetHeaderByHash(head); header != nil {
			currentHeader = header
		}
	}
	bc.hc.SetCurrentHeader(currentHeader)

	// Restore the last known head fast block
	bc.currentFastBlock.Store(currentBlock)
	headFastBlockGauge.Update(int64(currentBlock.NumberU64()))

	if head := rawdb.ReadHeadFastBlockHash(bc.db); head != (common.Hash{}) {
		if block := bc.GetBlockByHash(head); block != nil {
			bc.currentFastBlock.Store(block)
			headFastBlockGauge.Update(int64(block.NumberU64()))
		}
	}
	// Issue a status log for the user
	currentFastBlock := bc.CurrentFastBlock()

	headerTd := bc.GetTd(currentHeader.Hash(), currentHeader.Number.Uint64())
	blockTd := bc.GetTd(currentBlock.Hash(), currentBlock.NumberU64())
	fastTd := bc.GetTd(currentFastBlock.Hash(), currentFastBlock.NumberU64())

	log.Info("Loaded most recent local header", "number", currentHeader.Number, "hash", currentHeader.Hash(), "td", headerTd, "age", common.PrettyAge(time.Unix(int64(currentHeader.Time), 0)))
	log.Info("Loaded most recent local full block", "number", currentBlock.Number(), "hash", currentBlock.Hash(), "td", blockTd, "age", common.PrettyAge(time.Unix(int64(currentBlock.Time()), 0)))
	log.Info("Loaded most recent local fast block", "number", currentFastBlock.Number(), "hash", currentFastBlock.Hash(), "td", fastTd, "age", common.PrettyAge(time.Unix(int64(currentFastBlock.Time()), 0)))
	if pivot := rawdb.ReadLastPivotNumber(bc.db); pivot != nil {
		log.Info("Loaded last fast-sync pivot marker", "number", *pivot)
	}
	return nil
}

// SetHead rewinds the local chain to a new head. Depending on whether the node
// was fast synced or full synced and in which state, the method will try to
// delete minimal data from disk whilst retaining chain consistency.
func (bc *BlockChain) SetHead(head uint64) error {
	_, err := bc.setHeadBeyondRoot(head, common.Hash{}, false)
	return err
}

// setHeadBeyondRoot rewinds the local chain to a new head with the extra condition
// that the rewind must pass the specified state root. This method is meant to be
// used when rewinding with snapshots enabled to ensure that we go back further than
// persistent disk layer. Depending on whether the node was fast synced or full, and
// in which state, the method will try to delete minimal data from disk whilst
// retaining chain consistency.
//
// The method returns the block number where the requested root cap was found.
func (bc *BlockChain) setHeadBeyondRoot(head uint64, root common.Hash, repair bool) (uint64, error) {
	if !bc.chainmu.TryLock() {
		return 0, errChainStopped
	}
	defer bc.chainmu.Unlock()

	// Track the block number of the requested root hash
	var rootNumber uint64 // (no root == always 0)

	// Retrieve the last pivot block to short circuit rollbacks beyond it and the
	// current freezer limit to start nuking id underflown
	pivot := rawdb.ReadLastPivotNumber(bc.db)
	frozen, _ := bc.db.Ancients()

	updateFn := func(db ethdb.KeyValueWriter, header *types.Header) (uint64, bool) {
		// Rewind the blockchain, ensuring we don't end up with a stateless head
		// block. Note, depth equality is permitted to allow using SetHead as a
		// chain reparation mechanism without deleting any data!
		if currentBlock := bc.CurrentBlock(); currentBlock != nil && header.Number.Uint64() <= currentBlock.NumberU64() {
			newHeadBlock := bc.GetBlock(header.Hash(), header.Number.Uint64())
			if newHeadBlock == nil {
				log.Error("Gap in the chain, rewinding to genesis", "number", header.Number, "hash", header.Hash())
				newHeadBlock = bc.genesisBlock
			} else {
				// Block exists, keep rewinding until we find one with state,
				// keeping rewinding until we exceed the optional threshold
				// root hash
				beyondRoot := (root == common.Hash{}) // Flag whether we're beyond the requested root (no root, always true)

				for {
					// If a root threshold was requested but not yet crossed, check
					if root != (common.Hash{}) && !beyondRoot && newHeadBlock.Root() == root {
						beyondRoot, rootNumber = true, newHeadBlock.NumberU64()
					}
					if _, err := state.New(newHeadBlock.Root(), bc.stateCache, bc.snaps); err != nil {
						log.Trace("Block state missing, rewinding further", "number", newHeadBlock.NumberU64(), "hash", newHeadBlock.Hash())
						if pivot == nil || newHeadBlock.NumberU64() > *pivot {
							parent := bc.GetBlock(newHeadBlock.ParentHash(), newHeadBlock.NumberU64()-1)
							if parent != nil {
								newHeadBlock = parent
								continue
							}
							log.Error("Missing block in the middle, aiming genesis", "number", newHeadBlock.NumberU64()-1, "hash", newHeadBlock.ParentHash())
							newHeadBlock = bc.genesisBlock
						} else {
							log.Trace("Rewind passed pivot, aiming genesis", "number", newHeadBlock.NumberU64(), "hash", newHeadBlock.Hash(), "pivot", *pivot)
							newHeadBlock = bc.genesisBlock
						}
					}
					if beyondRoot || newHeadBlock.NumberU64() == 0 {
						log.Debug("Rewound to block with state", "number", newHeadBlock.NumberU64(), "hash", newHeadBlock.Hash())
						break
					}
					log.Debug("Skipping block with threshold state", "number", newHeadBlock.NumberU64(), "hash", newHeadBlock.Hash(), "root", newHeadBlock.Root())
					newHeadBlock = bc.GetBlock(newHeadBlock.ParentHash(), newHeadBlock.NumberU64()-1) // Keep rewinding
				}
			}
			rawdb.WriteHeadBlockHash(db, newHeadBlock.Hash())

			// Degrade the chain markers if they are explicitly reverted.
			// In theory we should update all in-memory markers in the
			// last step, however the direction of SetHead is from high
			// to low, so it's safe to update in-memory markers directly.
			bc.currentBlock.Store(newHeadBlock)
			headBlockGauge.Update(int64(newHeadBlock.NumberU64()))
		}
		// Rewind the fast block in a simpleton way to the target head
		if currentFastBlock := bc.CurrentFastBlock(); currentFastBlock != nil && header.Number.Uint64() < currentFastBlock.NumberU64() {
			newHeadFastBlock := bc.GetBlock(header.Hash(), header.Number.Uint64())
			// If either blocks reached nil, reset to the genesis state
			if newHeadFastBlock == nil {
				newHeadFastBlock = bc.genesisBlock
			}
			rawdb.WriteHeadFastBlockHash(db, newHeadFastBlock.Hash())

			// Degrade the chain markers if they are explicitly reverted.
			// In theory we should update all in-memory markers in the
			// last step, however the direction of SetHead is from high
			// to low, so it's safe the update in-memory markers directly.
			bc.currentFastBlock.Store(newHeadFastBlock)
			headFastBlockGauge.Update(int64(newHeadFastBlock.NumberU64()))
		}
		head := bc.CurrentBlock().NumberU64()

		// If setHead underflown the freezer threshold and the block processing
		// intent afterwards is full block importing, delete the chain segment
		// between the stateful-block and the sethead target.
		var wipe bool
		if head+1 < frozen {
			wipe = pivot == nil || head >= *pivot
		}
		return head, wipe // Only force wipe if full synced
	}
	// Rewind the header chain, deleting all block bodies until then
	delFn := func(db ethdb.KeyValueWriter, hash common.Hash, num uint64) {
		// Ignore the error here since light client won't hit this path
		frozen, _ := bc.db.Ancients()
		if num+1 <= frozen {
			// Truncate all relative data(header, total difficulty, body, receipt
			// and canonical hash) from ancient store.
			if err := bc.db.TruncateAncients(num); err != nil {
				log.Crit("Failed to truncate ancient data", "number", num, "err", err)
			}
			// Remove the hash <-> number mapping from the active store.
			rawdb.DeleteHeaderNumber(db, hash)
		} else {
			// Remove relative body and receipts from the active store.
			// The header, total difficulty and canonical hash will be
			// removed in the hc.SetHead function.
			rawdb.DeleteBody(db, hash, num)
			rawdb.DeleteReceipts(db, hash, num)
		}
		// Todo(rjl493456442) txlookup, bloombits, etc
	}
	// If SetHead was only called as a chain reparation method, try to skip
	// touching the header chain altogether, unless the freezer is broken
	if repair {
		if target, force := updateFn(bc.db, bc.CurrentBlock().Header()); force {
			bc.hc.SetHead(target, updateFn, delFn)
		}
	} else {
		// Rewind the chain to the requested head and keep going backwards until a
		// block with a state is found or fast sync pivot is passed
		log.Warn("Rewinding blockchain", "target", head)
		bc.hc.SetHead(head, updateFn, delFn)
	}
	// Clear out any stale content from the caches
	bc.bodyCache.Purge()
	bc.bodyRLPCache.Purge()
	bc.receiptsCache.Purge()
	bc.blockCache.Purge()
	bc.txLookupCache.Purge()
	bc.futureBlocks.Purge()

	return rootNumber, bc.loadLastState()
}

// SnapSyncCommitHead sets the current head block to the one defined by the hash
// irrelevant what the chain contents were prior.
func (bc *BlockChain) SnapSyncCommitHead(hash common.Hash) error {
	// Make sure that both the block as well at its state trie exists
	block := bc.GetBlockByHash(hash)
	if block == nil {
		return fmt.Errorf("non existent block [%x..]", hash[:4])
	}
	if _, err := trie.NewSecure(block.Root(), bc.stateCache.TrieDB()); err != nil {
		return err
	}

	// If all checks out, manually set the head block.
	if !bc.chainmu.TryLock() {
		return errChainStopped
	}
	bc.currentBlock.Store(block)
	headBlockGauge.Update(int64(block.NumberU64()))
	bc.chainmu.Unlock()

	// Destroy any existing state snapshot and regenerate it in the background,
	// also resuming the normal maintenance of any previously paused snapshot.
	if bc.snaps != nil {
		bc.snaps.Rebuild(block.Root())
	}
	log.Info("Committed new head block", "number", block.Number(), "hash", hash)
	return nil
}

// Reset purges the entire blockchain, restoring it to its genesis state.
func (bc *BlockChain) Reset() error {
	return bc.ResetWithGenesisBlock(bc.genesisBlock)
}

// ResetWithGenesisBlock purges the entire blockchain, restoring it to the
// specified genesis state.
func (bc *BlockChain) ResetWithGenesisBlock(genesis *types.Block) error {
	// Dump the entire block chain and purge the caches
	if err := bc.SetHead(0); err != nil {
		return err
	}
	if !bc.chainmu.TryLock() {
		return errChainStopped
	}
	defer bc.chainmu.Unlock()

	// Prepare the genesis block and reinitialise the chain
	batch := bc.db.NewBatch()
	rawdb.WriteTd(batch, genesis.Hash(), genesis.NumberU64(), genesis.Difficulty())
	rawdb.WriteBlock(batch, genesis)
	if err := batch.Write(); err != nil {
		log.Crit("Failed to write genesis block", "err", err)
	}
	bc.writeHeadBlock(genesis)

	// Last update all in-memory chain markers
	bc.genesisBlock = genesis
	bc.currentBlock.Store(bc.genesisBlock)
	headBlockGauge.Update(int64(bc.genesisBlock.NumberU64()))
	bc.hc.SetGenesis(bc.genesisBlock.Header())
	bc.hc.SetCurrentHeader(bc.genesisBlock.Header())
	bc.currentFastBlock.Store(bc.genesisBlock)
	headFastBlockGauge.Update(int64(bc.genesisBlock.NumberU64()))
	return nil
}

// Export writes the active chain to the given writer.
func (bc *BlockChain) Export(w io.Writer) error {
	return bc.ExportN(w, uint64(0), bc.CurrentBlock().NumberU64())
}

// ExportN writes a subset of the active chain to the given writer.
func (bc *BlockChain) ExportN(w io.Writer, first uint64, last uint64) error {
	if !bc.chainmu.TryLock() {
		return errChainStopped
	}
	defer bc.chainmu.Unlock()

	if first > last {
		return fmt.Errorf("export failed: first (%d) is greater than last (%d)", first, last)
	}
	log.Info("Exporting batch of blocks", "count", last-first+1)

	start, reported := time.Now(), time.Now()
	for nr := first; nr <= last; nr++ {
		block := bc.GetBlockByNumber(nr)
		if block == nil {
			return fmt.Errorf("export failed on #%d: not found", nr)
		}
		if err := block.EncodeRLP(w); err != nil {
			return err
		}
		if time.Since(reported) >= statsReportLimit {
			log.Info("Exporting blocks", "exported", block.NumberU64()-first, "elapsed", common.PrettyDuration(time.Since(start)))
			reported = time.Now()
		}
	}
	return nil
}

// writeHeadBlock injects a new head block into the current block chain. This method
// assumes that the block is indeed a true head. It will also reset the head
// header and the head fast sync block to this very same block if they are older
// or if they are on a different side chain.
//
// Note, this function assumes that the `mu` mutex is held!
func (bc *BlockChain) writeHeadBlock(block *types.Block) {
	// Add the block to the canonical chain number scheme and mark as the head
	batch := bc.db.NewBatch()
	rawdb.WriteHeadHeaderHash(batch, block.Hash())
	rawdb.WriteHeadFastBlockHash(batch, block.Hash())
	rawdb.WriteCanonicalHash(batch, block.Hash(), block.NumberU64())
	rawdb.WriteTxLookupEntriesByBlock(batch, block)
	rawdb.WriteHeadBlockHash(batch, block.Hash())

	// Flush the whole batch into the disk, exit the node if failed
	if err := batch.Write(); err != nil {
		log.Crit("Failed to update chain indexes and markers", "err", err)
	}
	// Update all in-memory chain markers in the last step
	bc.hc.SetCurrentHeader(block.Header())

	bc.currentFastBlock.Store(block)
	headFastBlockGauge.Update(int64(block.NumberU64()))

	bc.currentBlock.Store(block)
	headBlockGauge.Update(int64(block.NumberU64()))
}

// Stop stops the blockchain service. If any imports are currently in progress
// it will abort them using the procInterrupt.
func (bc *BlockChain) Stop() {
	if !atomic.CompareAndSwapInt32(&bc.running, 0, 1) {
		return
	}

	// Unsubscribe all subscriptions registered from blockchain.
	bc.scope.Close()

	// Signal shutdown to all goroutines.
	close(bc.quit)
	bc.StopInsert()

	// Now wait for all chain modifications to end and persistent goroutines to exit.
	//
	// Note: Close waits for the mutex to become available, i.e. any running chain
	// modification will have exited when Close returns. Since we also called StopInsert,
	// the mutex should become available quickly. It cannot be taken again after Close has
	// returned.
	bc.chainmu.Close()
	bc.wg.Wait()

	// Ensure that the entirety of the state snapshot is journalled to disk.
	var snapBase common.Hash
	if bc.snaps != nil {
		var err error
		if snapBase, err = bc.snaps.Journal(bc.CurrentBlock().Root()); err != nil {
			log.Error("Failed to journal state snapshot", "err", err)
		}
	}

	// Ensure the state of a recent block is also stored to disk before exiting.
	// We're writing three different states to catch different restart scenarios:
	//  - HEAD:     So we don't need to reprocess any blocks in the general case
	//  - HEAD-1:   So we don't do large reorgs if our HEAD becomes an uncle
	//  - HEAD-127: So we have a hard limit on the number of blocks reexecuted
	if !bc.cacheConfig.TrieDirtyDisabled {
		triedb := bc.stateCache.TrieDB()

		for _, offset := range []uint64{0, 1, TriesInMemory - 1} {
			if number := bc.CurrentBlock().NumberU64(); number > offset {
				recent := bc.GetBlockByNumber(number - offset)

				log.Info("Writing cached state to disk", "block", recent.Number(), "hash", recent.Hash(), "root", recent.Root())
				if err := triedb.Commit(recent.Root(), true, nil); err != nil {
					log.Error("Failed to commit recent state trie", "err", err)
				}
			}
		}
		if snapBase != (common.Hash{}) {
			log.Info("Writing snapshot state to disk", "root", snapBase)
			if err := triedb.Commit(snapBase, true, nil); err != nil {
				log.Error("Failed to commit recent state trie", "err", err)
			}
		}
		for !bc.triegc.Empty() {
			triedb.Dereference(bc.triegc.PopItem().(common.Hash))
		}
		if size, _ := triedb.Size(); size != 0 {
			log.Error("Dangling trie nodes after full cleanup")
		}
	}
	// Ensure all live cached entries be saved into disk, so that we can skip
	// cache warmup when node restarts.
	if bc.cacheConfig.TrieCleanJournal != "" {
		triedb := bc.stateCache.TrieDB()
		triedb.SaveCache(bc.cacheConfig.TrieCleanJournal)
	}
	log.Info("Blockchain stopped")
}

// StopInsert interrupts all insertion methods, causing them to return
// errInsertionInterrupted as soon as possible. Insertion is permanently disabled after
// calling this method.
func (bc *BlockChain) StopInsert() {
	atomic.StoreInt32(&bc.procInterrupt, 1)
}

// insertStopped returns true after StopInsert has been called.
func (bc *BlockChain) insertStopped() bool {
	return atomic.LoadInt32(&bc.procInterrupt) == 1
}

func (bc *BlockChain) procFutureBlocks() {
	blocks := make([]*types.Block, 0, bc.futureBlocks.Len())
	for _, hash := range bc.futureBlocks.Keys() {
		if block, exist := bc.futureBlocks.Peek(hash); exist {
			blocks = append(blocks, block.(*types.Block))
		}
	}
	if len(blocks) > 0 {
		sort.Slice(blocks, func(i, j int) bool {
			return blocks[i].NumberU64() < blocks[j].NumberU64()
		})
		// Insert one by one as chain insertion needs contiguous ancestry between blocks
		for i := range blocks {
			bc.InsertChain(blocks[i : i+1])
		}
	}
}

// WriteStatus status of write
type WriteStatus byte

const (
	NonStatTy WriteStatus = iota
	CanonStatTy
	SideStatTy
)

// InsertReceiptChain attempts to complete an already existing header chain with
// transaction and receipt data.
func (bc *BlockChain) InsertReceiptChain(blockChain types.Blocks, receiptChain []types.Receipts, ancientLimit uint64) (int, error) {
	// We don't require the chainMu here since we want to maximize the
	// concurrency of header insertion and receipt insertion.
	bc.wg.Add(1)
	defer bc.wg.Done()

	var (
		ancientBlocks, liveBlocks     types.Blocks
		ancientReceipts, liveReceipts []types.Receipts
	)

	// Do a sanity check that the provided chain is actually ordered and linked
	for i := 0; i < len(blockChain); i++ {

		needDerive := false
		for _, receipt := range receiptChain[i] {
			if receipt.TxHash == (common.Hash{}) {
				needDerive = true
				break
			}
		}
		if needDerive {
			// Try to derive the receipt fields from body
			// This happens when the node addresses the response from an old client that returns both bodies and old receipts
			// TODO: Remove the code when running in new testnet
			if err := receiptChain[i].DeriveFields(bc.chainConfig, blockChain[i].Hash(), blockChain[i].NumberU64(), blockChain[i].Transactions()); err != nil {
				return 0, fmt.Errorf("DeriveFields failed:%v", err)
			}
		}

		if i != 0 {
			if blockChain[i].NumberU64() != blockChain[i-1].NumberU64()+1 || blockChain[i].ParentHash() != blockChain[i-1].Hash() {
				log.Error("Non contiguous receipt insert", "number", blockChain[i].Number(), "hash", blockChain[i].Hash(), "parent", blockChain[i].ParentHash(),
					"prevnumber", blockChain[i-1].Number(), "prevhash", blockChain[i-1].Hash())
				return 0, fmt.Errorf("non contiguous insert: item %d is #%d [%x..], item %d is #%d [%x..] (parent [%x..])", i-1, blockChain[i-1].NumberU64(),
					blockChain[i-1].Hash().Bytes()[:4], i, blockChain[i].NumberU64(), blockChain[i].Hash().Bytes()[:4], blockChain[i].ParentHash().Bytes()[:4])
			}
		}
		if blockChain[i].NumberU64() <= ancientLimit {
			ancientBlocks, ancientReceipts = append(ancientBlocks, blockChain[i]), append(ancientReceipts, receiptChain[i])
		} else {
			liveBlocks, liveReceipts = append(liveBlocks, blockChain[i]), append(liveReceipts, receiptChain[i])
		}
	}

	var (
		stats = struct{ processed, ignored int32 }{}
		start = time.Now()
		size  = int64(0)
	)

	// updateHead updates the head fast sync block if the inserted blocks are better
	// and returns an indicator whether the inserted blocks are canonical.
	updateHead := func(head *types.Block) bool {
		if !bc.chainmu.TryLock() {
			return false
		}
		defer bc.chainmu.Unlock()

		// Rewind may have occurred, skip in that case.
		if bc.CurrentHeader().Number.Cmp(head.Number()) >= 0 {
			reorg, err := bc.forker.ReorgNeeded(bc.CurrentFastBlock().Header(), head.Header())
			if err != nil {
				log.Warn("Reorg failed", "err", err)
				return false
			} else if !reorg {
				return false
			}
			rawdb.WriteHeadFastBlockHash(bc.db, head.Hash())
			bc.currentFastBlock.Store(head)
			headFastBlockGauge.Update(int64(head.NumberU64()))
			return true
		}
		return false
	}

	// writeAncient writes blockchain and corresponding receipt chain into ancient store.
	//
	// this function only accepts canonical chain data. All side chain will be reverted
	// eventually.
	writeAncient := func(blockChain types.Blocks, receiptChain []types.Receipts) (int, error) {
		first := blockChain[0]
		last := blockChain[len(blockChain)-1]

		// Ensure genesis is in ancients.
		if first.NumberU64() == 1 {
			if frozen, _ := bc.db.Ancients(); frozen == 0 {
				b := bc.genesisBlock
				td := bc.genesisBlock.Difficulty()
				writeSize, err := rawdb.WriteAncientBlocks(bc.db, []*types.Block{b}, []types.Receipts{nil}, td)
				size += writeSize
				if err != nil {
					log.Error("Error writing genesis to ancients", "err", err)
					return 0, err
				}
				log.Info("Wrote genesis to ancients")
			}
		}
		// Before writing the blocks to the ancients, we need to ensure that
		// they correspond to the what the headerchain 'expects'.
		// We only check the last block/header, since it's a contiguous chain.
		if !bc.HasHeader(last.Hash(), last.NumberU64()) {
			return 0, fmt.Errorf("containing header #%d [%x..] unknown", last.Number(), last.Hash().Bytes()[:4])
		}

		// Write all chain data to ancients.
		td := bc.GetTd(first.Hash(), first.NumberU64())
		writeSize, err := rawdb.WriteAncientBlocks(bc.db, blockChain, receiptChain, td)
		size += writeSize
		if err != nil {
			log.Error("Error importing chain data to ancients", "err", err)
			return 0, err
		}

		// Write tx indices if any condition is satisfied:
		// * If user requires to reserve all tx indices(txlookuplimit=0)
		// * If all ancient tx indices are required to be reserved(txlookuplimit is even higher than ancientlimit)
		// * If block number is large enough to be regarded as a recent block
		// It means blocks below the ancientLimit-txlookupLimit won't be indexed.
		//
		// But if the `TxIndexTail` is not nil, e.g. Geth is initialized with
		// an external ancient database, during the setup, blockchain will start
		// a background routine to re-indexed all indices in [ancients - txlookupLimit, ancients)
		// range. In this case, all tx indices of newly imported blocks should be
		// generated.
		var batch = bc.db.NewBatch()
		for i, block := range blockChain {
			if bc.txLookupLimit == 0 || ancientLimit <= bc.txLookupLimit || block.NumberU64() >= ancientLimit-bc.txLookupLimit {
				rawdb.WriteTxLookupEntriesByBlock(batch, block)
			} else if rawdb.ReadTxIndexTail(bc.db) != nil {
				rawdb.WriteTxLookupEntriesByBlock(batch, block)
			}
			stats.processed++

			if batch.ValueSize() > ethdb.IdealBatchSize || i == len(blockChain)-1 {
				size += int64(batch.ValueSize())
				if err = batch.Write(); err != nil {
					fastBlock := bc.CurrentFastBlock().NumberU64()
					if err := bc.db.TruncateAncients(fastBlock + 1); err != nil {
						log.Error("Can't truncate ancient store after failed insert", "err", err)
					}
					return 0, err
				}
				batch.Reset()
			}
		}

		// Sync the ancient store explicitly to ensure all data has been flushed to disk.
		if err := bc.db.Sync(); err != nil {
			return 0, err
		}
		// Update the current fast block because all block data is now present in DB.
		previousFastBlock := bc.CurrentFastBlock().NumberU64()
		if !updateHead(blockChain[len(blockChain)-1]) {
			// We end up here if the header chain has reorg'ed, and the blocks/receipts
			// don't match the canonical chain.
			if err := bc.db.TruncateAncients(previousFastBlock + 1); err != nil {
				log.Error("Can't truncate ancient store after failed insert", "err", err)
			}
			return 0, errSideChainReceipts
		}

		// Delete block data from the main database.
		batch.Reset()
		canonHashes := make(map[common.Hash]struct{})
		for _, block := range blockChain {
			canonHashes[block.Hash()] = struct{}{}
			if block.NumberU64() == 0 {
				continue
			}
			rawdb.DeleteCanonicalHash(batch, block.NumberU64())
			rawdb.DeleteBlockWithoutNumber(batch, block.Hash(), block.NumberU64())
		}
		// Delete side chain hash-to-number mappings.
		for _, nh := range rawdb.ReadAllHashesInRange(bc.db, first.NumberU64(), last.NumberU64()) {
			if _, canon := canonHashes[nh.Hash]; !canon {
				rawdb.DeleteHeader(batch, nh.Hash, nh.Number)
			}
		}
		if err := batch.Write(); err != nil {
			return 0, err
		}
		return 0, nil
	}

	// writeLive writes blockchain and corresponding receipt chain into active store.
	writeLive := func(blockChain types.Blocks, receiptChain []types.Receipts) (int, error) {
		skipPresenceCheck := false
		batch := bc.db.NewBatch()
		for i, block := range blockChain {
			// Short circuit insertion if shutting down or processing failed
			if bc.insertStopped() {
				return 0, errInsertionInterrupted
			}
			// Short circuit if the owner header is unknown
			if !bc.HasHeader(block.Hash(), block.NumberU64()) {
				return i, fmt.Errorf("containing header #%d [%x..] unknown", block.Number(), block.Hash().Bytes()[:4])
			}
			if !skipPresenceCheck {
				// Ignore if the entire data is already known
				if bc.HasBlock(block.Hash(), block.NumberU64()) {
					stats.ignored++
					continue
				} else {
					// If block N is not present, neither are the later blocks.
					// This should be true, but if we are mistaken, the shortcut
					// here will only cause overwriting of some existing data
					skipPresenceCheck = true
				}
			}
			// Write all the data out into the database
			rawdb.WriteBody(batch, block.Hash(), block.NumberU64(), block.Body())
			rawdb.WriteReceipts(batch, block.Hash(), block.NumberU64(), receiptChain[i])
			rawdb.WriteTxLookupEntriesByBlock(batch, block) // Always write tx indices for live blocks, we assume they are needed

			// Write everything belongs to the blocks into the database. So that
			// we can ensure all components of body is completed(body, receipts,
			// tx indexes)
			if batch.ValueSize() >= ethdb.IdealBatchSize {
				if err := batch.Write(); err != nil {
					return 0, err
				}
				size += int64(batch.ValueSize())
				batch.Reset()
			}
			stats.processed++
		}
		// Write everything belongs to the blocks into the database. So that
		// we can ensure all components of body is completed(body, receipts,
		// tx indexes)
		if batch.ValueSize() > 0 {
			size += int64(batch.ValueSize())
			if err := batch.Write(); err != nil {
				return 0, err
			}
		}
		updateHead(blockChain[len(blockChain)-1])
		return 0, nil
	}

	// Write downloaded chain data and corresponding receipt chain data
	if len(ancientBlocks) > 0 {
		if n, err := writeAncient(ancientBlocks, ancientReceipts); err != nil {
			if err == errInsertionInterrupted {
				return 0, nil
			}
			return n, err
		}
	}
	// Write the tx index tail (block number from where we index) before write any live blocks
	if len(liveBlocks) > 0 && liveBlocks[0].NumberU64() == ancientLimit+1 {
		// The tx index tail can only be one of the following two options:
		// * 0: all ancient blocks have been indexed
		// * ancient-limit: the indices of blocks before ancient-limit are ignored
		if tail := rawdb.ReadTxIndexTail(bc.db); tail == nil {
			if bc.txLookupLimit == 0 || ancientLimit <= bc.txLookupLimit {
				rawdb.WriteTxIndexTail(bc.db, 0)
			} else {
				rawdb.WriteTxIndexTail(bc.db, ancientLimit-bc.txLookupLimit)
			}
		}
	}
	if len(liveBlocks) > 0 {
		if n, err := writeLive(liveBlocks, liveReceipts); err != nil {
			if err == errInsertionInterrupted {
				return 0, nil
			}
			return n, err
		}
	}

	head := blockChain[len(blockChain)-1]
	context := []interface{}{
		"count", stats.processed, "elapsed", common.PrettyDuration(time.Since(start)),
		"number", head.Number(), "hash", head.Hash(), "age", common.PrettyAge(time.Unix(int64(head.Time()), 0)),
		"size", common.StorageSize(size),
	}
	if stats.ignored > 0 {
		context = append(context, []interface{}{"ignored", stats.ignored}...)
	}
	log.Info("Imported new block receipts", context...)

	return 0, nil
}

var lastWrite uint64

// writeBlockWithoutState writes only the block and its metadata to the database,
// but does not write any state. This is used to construct competing side forks
// up to the point where they exceed the canonical total difficulty.
func (bc *BlockChain) writeBlockWithoutState(block *types.Block, td *big.Int) (err error) {
	if bc.insertStopped() {
		return errInsertionInterrupted
	}

	batch := bc.db.NewBatch()
	rawdb.WriteTd(batch, block.Hash(), block.NumberU64(), td)
	rawdb.WriteBlock(batch, block)
	if err := batch.Write(); err != nil {
		log.Crit("Failed to write block into disk", "err", err)
	}
	return nil
}

// writeKnownBlock updates the head block flag with a known block
// and introduces chain reorg if necessary.
func (bc *BlockChain) writeKnownBlock(block *types.Block) error {
	current := bc.CurrentBlock()
	if block.ParentHash() != current.Hash() {
		if err := bc.reorg(current, block); err != nil {
			return err
		}
	}
	bc.writeHeadBlock(block)
	return nil
}

// writeBlockWithState writes block, metadata and corresponding state data to the
// database.
func (bc *BlockChain) writeBlockWithState(block *types.Block, receipts []*types.Receipt, logs []*types.Log, state *state.StateDB) error {
	// Calculate the total difficulty of the block
	ptd := bc.GetTd(block.ParentHash(), block.NumberU64()-1)
	if ptd == nil {
		return consensus.ErrUnknownAncestor
	}
	// Make sure no inconsistent state is leaked during insertion
	externTd := new(big.Int).Add(block.Difficulty(), ptd)

	// Irrelevant of the canonical status, write the block itself to the database.
	//
	// Note all the components of block(td, hash->number map, header, body, receipts)
	// should be written atomically. BlockBatch is used for containing all components.
	blockBatch := bc.db.NewBatch()
	rawdb.WriteTd(blockBatch, block.Hash(), block.NumberU64(), externTd)
	rawdb.WriteBlock(blockBatch, block)
	rawdb.WriteReceipts(blockBatch, block.Hash(), block.NumberU64(), receipts)
	rawdb.WritePreimages(blockBatch, state.Preimages())
	if err := blockBatch.Write(); err != nil {
		log.Crit("Failed to write block into disk", "err", err)
	}
	// Commit all cached state changes into underlying memory database.
	root, err := state.Commit(bc.chainConfig.IsEIP158(block.Number()))
	if err != nil {
		return err
	}
	triedb := bc.stateCache.TrieDB()

	// If we're running an archive node, always flush
	if bc.cacheConfig.TrieDirtyDisabled {
		return triedb.Commit(root, false, nil)
	} else {
		// Full but not archive node, do proper garbage collection
		triedb.Reference(root, common.Hash{}) // metadata reference to keep trie alive
		bc.triegc.Push(root, -int64(block.NumberU64()))

		if current := block.NumberU64(); current > TriesInMemory {
			// If we exceeded our memory allowance, flush matured singleton nodes to disk
			var (
				nodes, imgs = triedb.Size()
				limit       = common.StorageSize(bc.cacheConfig.TrieDirtyLimit) * 1024 * 1024
			)
			if nodes > limit || imgs > 4*1024*1024 {
				triedb.Cap(limit - ethdb.IdealBatchSize)
			}
			// Find the next state trie we need to commit
			chosen := current - TriesInMemory

			// If we exceeded out time allowance, flush an entire trie to disk
			if bc.gcproc > bc.cacheConfig.TrieTimeLimit {
				// If the header is missing (canonical chain behind), we're reorging a low
				// diff sidechain. Suspend committing until this operation is completed.
				header := bc.GetHeaderByNumber(chosen)
				if header == nil {
					log.Warn("Reorg in progress, trie commit postponed", "number", chosen)
				} else {
					// If we're exceeding limits but haven't reached a large enough memory gap,
					// warn the user that the system is becoming unstable.
					if chosen < lastWrite+TriesInMemory && bc.gcproc >= 2*bc.cacheConfig.TrieTimeLimit {
						log.Info("State in memory for too long, committing", "time", bc.gcproc, "allowance", bc.cacheConfig.TrieTimeLimit, "optimum", float64(chosen-lastWrite)/TriesInMemory)
					}
					// Flush an entire trie and restart the counters
					triedb.Commit(header.Root, true, nil)
					lastWrite = chosen
					bc.gcproc = 0
				}
			}
			// Garbage collect anything below our required write retention
			for !bc.triegc.Empty() {
				root, number := bc.triegc.Pop()
				if uint64(-number) > chosen {
					bc.triegc.Push(root, number)
					break
				}
				triedb.Dereference(root.(common.Hash))
			}
		}
	}
	return nil
}

// WriteBlockWithState writes the block and all associated state to the database.
func (bc *BlockChain) WriteBlockAndSetHead(block *types.Block, receipts []*types.Receipt, logs []*types.Log, state *state.StateDB, emitHeadEvent bool) (status WriteStatus, err error) {
	if !bc.chainmu.TryLock() {
		return NonStatTy, errChainStopped
	}
	defer bc.chainmu.Unlock()

	return bc.writeBlockAndSetHead(block, receipts, logs, state, emitHeadEvent)
}

// writeBlockAndSetHead writes the block and all associated state to the database,
// and also it applies the given block as the new chain head. This function expects
// the chain mutex to be held.
func (bc *BlockChain) writeBlockAndSetHead(block *types.Block, receipts []*types.Receipt, logs []*types.Log, state *state.StateDB, emitHeadEvent bool) (status WriteStatus, err error) {
	if err := bc.writeBlockWithState(block, receipts, logs, state); err != nil {
		return NonStatTy, err
	}
	currentBlock := bc.CurrentBlock()
	reorg, err := bc.forker.ReorgNeeded(currentBlock.Header(), block.Header())
	if err != nil {
		return NonStatTy, err
	}
	if reorg {
		// Reorganise the chain if the parent is not the head block
		if block.ParentHash() != currentBlock.Hash() {
			if err := bc.reorg(currentBlock, block); err != nil {
				return NonStatTy, err
			}
		}
		status = CanonStatTy
	} else {
		status = SideStatTy
	}
	// Set new head.
	if status == CanonStatTy {
		bc.writeHeadBlock(block)
	}
	bc.futureBlocks.Remove(block.Hash())

	if status == CanonStatTy {
		bc.chainFeed.Send(ChainEvent{Block: block, Hash: block.Hash(), Logs: logs})
		if len(logs) > 0 {
			bc.logsFeed.Send(logs)
		}
		// In theory we should fire a ChainHeadEvent when we inject
		// a canonical block, but sometimes we can insert a batch of
		// canonicial blocks. Avoid firing too many ChainHeadEvents,
		// we will fire an accumulated ChainHeadEvent and disable fire
		// event here.
		if emitHeadEvent {
			bc.chainHeadFeed.Send(ChainHeadEvent{Block: block})
		}
	} else {
		bc.chainSideFeed.Send(ChainSideEvent{Block: block})
	}
	return status, nil
}

// addFutureBlock checks if the block is within the max allowed window to get
// accepted for future processing, and returns an error if the block is too far
// ahead and was not added.
//
// TODO after the transition, the future block shouldn't be kept. Because
// it's not checked in the Geth side anymore.
func (bc *BlockChain) addFutureBlock(block *types.Block) error {
	max := uint64(time.Now().Unix() + maxTimeFutureBlocks)
	if block.Time() > max {
		return fmt.Errorf("future block timestamp %v > allowed %v", block.Time(), max)
	}
	if block.Difficulty().Cmp(common.Big0) == 0 {
		// Never add PoS blocks into the future queue
		return nil
	}
	bc.futureBlocks.Add(block.Hash(), block)
	return nil
}

// InsertChain attempts to insert the given batch of blocks in to the canonical
// chain or, otherwise, create a fork. If an error is returned it will return
// the index number of the failing block as well an error describing what went
// wrong. After insertion is done, all accumulated events will be fired.
func (bc *BlockChain) InsertChain(chain types.Blocks) (int, error) {
	// Sanity check that we have something meaningful to import
	if len(chain) == 0 {
		return 0, nil
	}
	bc.blockProcFeed.Send(true)
	defer bc.blockProcFeed.Send(false)

	// Do a sanity check that the provided chain is actually ordered and linked.
	for i := 1; i < len(chain); i++ {
		block, prev := chain[i], chain[i-1]
		if block.NumberU64() != prev.NumberU64()+1 || block.ParentHash() != prev.Hash() {
			log.Error("Non contiguous block insert",
				"number", block.Number(),
				"hash", block.Hash(),
				"parent", block.ParentHash(),
				"prevnumber", prev.Number(),
				"prevhash", prev.Hash(),
			)
			return 0, fmt.Errorf("non contiguous insert: item %d is #%d [%x..], item %d is #%d [%x..] (parent [%x..])", i-1, prev.NumberU64(),
				prev.Hash().Bytes()[:4], i, block.NumberU64(), block.Hash().Bytes()[:4], block.ParentHash().Bytes()[:4])
		}
	}
	// Pre-checks passed, start the full block imports
	if !bc.chainmu.TryLock() {
		return 0, errChainStopped
	}
	defer bc.chainmu.Unlock()
	return bc.insertChain(chain, true, true)
}

// insertChain is the internal implementation of InsertChain, which assumes that
// 1) chains are contiguous, and 2) The chain mutex is held.
//
// This method is split out so that import batches that require re-injecting
// historical blocks can do so without releasing the lock, which could lead to
// racey behaviour. If a sidechain import is in progress, and the historic state
// is imported, but then new canon-head is added before the actual sidechain
// completes, then the historic state could be pruned again
func (bc *BlockChain) insertChain(chain types.Blocks, verifySeals, setHead bool) (int, error) {
	// If the chain is terminating, don't even bother starting up.
	if bc.insertStopped() {
		return 0, nil
	}

	// Start a parallel signature recovery (signer will fluke on fork transition, minimal perf loss)
	senderCacher.recoverFromBlocks(types.MakeSigner(bc.chainConfig, chain[0].Number()), chain)

	var (
		stats     = insertStats{startTime: mclock.Now()}
		lastCanon *types.Block
	)
	// Fire a single chain head event if we've progressed the chain
	defer func() {
		if lastCanon != nil && bc.CurrentBlock().Hash() == lastCanon.Hash() {
			bc.chainHeadFeed.Send(ChainHeadEvent{lastCanon})
		}
	}()
	// Start the parallel header verifier
	headers := make([]*types.Header, len(chain))
	seals := make([]bool, len(chain))

	for i, block := range chain {
		headers[i] = block.Header()
		seals[i] = verifySeals
	}
	abort, results := bc.engine.VerifyHeaders(bc, headers, seals)
	defer close(abort)

	// Peek the error for the first block to decide the directing import logic
	it := newInsertIterator(chain, results, bc.validator)
	block, err := it.next()

	// Left-trim all the known blocks that don't need to build snapshot
	if bc.skipBlock(err, it) {
		// First block (and state) is known
		//   1. We did a roll-back, and should now do a re-import
		//   2. The block is stored as a sidechain, and is lying about it's stateroot, and passes a stateroot
		//      from the canonical chain, which has not been verified.
		// Skip all known blocks that are behind us.
		var (
			reorg   bool
			current = bc.CurrentBlock()
		)
		for block != nil && bc.skipBlock(err, it) {
			reorg, err = bc.forker.ReorgNeeded(current.Header(), block.Header())
			if err != nil {
				return it.index, err
			}
			if reorg {
				// Switch to import mode if the forker says the reorg is necessary
				// and also the block is not on the canonical chain.
				// In eth2 the forker always returns true for reorg decision (blindly trusting
				// the external consensus engine), but in order to prevent the unnecessary
				// reorgs when importing known blocks, the special case is handled here.
				if block.NumberU64() > current.NumberU64() || bc.GetCanonicalHash(block.NumberU64()) != block.Hash() {
					break
				}
			}
			log.Debug("Ignoring already known block", "number", block.Number(), "hash", block.Hash())
			stats.ignored++

			block, err = it.next()
		}
		// The remaining blocks are still known blocks, the only scenario here is:
		// During the fast sync, the pivot point is already submitted but rollback
		// happens. Then node resets the head full block to a lower height via `rollback`
		// and leaves a few known blocks in the database.
		//
		// When node runs a fast sync again, it can re-import a batch of known blocks via
		// `insertChain` while a part of them have higher total difficulty than current
		// head full block(new pivot point).
		for block != nil && bc.skipBlock(err, it) {
			log.Debug("Writing previously known block", "number", block.Number(), "hash", block.Hash())
			if err := bc.writeKnownBlock(block); err != nil {
				return it.index, err
			}
			lastCanon = block

			block, err = it.next()
		}
		// Falls through to the block import
	}
	switch {
	// First block is pruned
	case errors.Is(err, consensus.ErrPrunedAncestor):
		if setHead {
			// First block is pruned, insert as sidechain and reorg only if TD grows enough
			log.Debug("Pruned ancestor, inserting as sidechain", "number", block.Number(), "hash", block.Hash())
			return bc.insertSideChain(block, it)
		} else {
			// We're post-merge and the parent is pruned, try to recover the parent state
			log.Debug("Pruned ancestor", "number", block.Number(), "hash", block.Hash())
			return it.index, bc.recoverAncestors(block)
		}
	// First block is future, shove it (and all children) to the future queue (unknown ancestor)
	case errors.Is(err, consensus.ErrFutureBlock) || (errors.Is(err, consensus.ErrUnknownAncestor) && bc.futureBlocks.Contains(it.first().ParentHash())):
		for block != nil && (it.index == 0 || errors.Is(err, consensus.ErrUnknownAncestor)) {
			log.Debug("Future block, postponing import", "number", block.Number(), "hash", block.Hash())
			if err := bc.addFutureBlock(block); err != nil {
				return it.index, err
			}
			block, err = it.next()
		}
		stats.queued += it.processed()
		stats.ignored += it.remaining()

		// If there are any still remaining, mark as ignored
		return it.index, err

	// Some other error(except ErrKnownBlock) occurred, abort.
	// ErrKnownBlock is allowed here since some known blocks
	// still need re-execution to generate snapshots that are missing
	case err != nil && !errors.Is(err, ErrKnownBlock):
		bc.futureBlocks.Remove(block.Hash())
		stats.ignored += len(it.chain)
		bc.reportBlock(block, nil, err)
		return it.index, err
	}
	// No validation errors for the first block (or chain prefix skipped)
	var activeState *state.StateDB
	defer func() {
		// The chain importer is starting and stopping trie prefetchers. If a bad
		// block or other error is hit however, an early return may not properly
		// terminate the background threads. This defer ensures that we clean up
		// and dangling prefetcher, without defering each and holding on live refs.
		if activeState != nil {
			activeState.StopPrefetcher()
		}
	}()

	for ; block != nil && err == nil || errors.Is(err, ErrKnownBlock); block, err = it.next() {
		// If the chain is terminating, stop processing blocks
		if bc.insertStopped() {
			log.Debug("Abort during block processing")
			break
		}
		// If the header is a banned one, straight out abort
		if BadHashes[block.Hash()] {
			bc.reportBlock(block, nil, ErrBannedHash)
			return it.index, ErrBannedHash
		}
		// If the block is known (in the middle of the chain), it's a special case for
		// Clique blocks where they can share state among each other, so importing an
		// older block might complete the state of the subsequent one. In this case,
		// just skip the block (we already validated it once fully (and crashed), since
		// its header and body was already in the database). But if the corresponding
		// snapshot layer is missing, forcibly rerun the execution to build it.
		if bc.skipBlock(err, it) {
			logger := log.Debug
			if bc.chainConfig.Clique == nil {
				logger = log.Warn
			}
			logger("Inserted known block", "number", block.Number(), "hash", block.Hash(),
				"uncles", len(block.Uncles()), "txs", len(block.Transactions()), "gas", block.GasUsed(),
				"root", block.Root())

			// Special case. Commit the empty receipt slice if we meet the known
			// block in the middle. It can only happen in the clique chain. Whenever
			// we insert blocks via `insertSideChain`, we only commit `td`, `header`
			// and `body` if it's non-existent. Since we don't have receipts without
			// reexecution, so nothing to commit. But if the sidechain will be adpoted
			// as the canonical chain eventually, it needs to be reexecuted for missing
			// state, but if it's this special case here(skip reexecution) we will lose
			// the empty receipt entry.
			if len(block.Transactions()) == 0 {
				rawdb.WriteReceipts(bc.db, block.Hash(), block.NumberU64(), nil)
			} else {
				log.Error("Please file an issue, skip known block execution without receipt",
					"hash", block.Hash(), "number", block.NumberU64())
			}
			if err := bc.writeKnownBlock(block); err != nil {
				return it.index, err
			}
			stats.processed++

			// We can assume that logs are empty here, since the only way for consecutive
			// Clique blocks to have the same state is if there are no transactions.
			lastCanon = block
			continue
		}

		// Retrieve the parent block and it's state to execute on top
		start := time.Now()
		parent := it.previous()
		if parent == nil {
			parent = bc.GetHeader(block.ParentHash(), block.NumberU64()-1)
		}
		statedb, err := state.New(parent.Root, bc.stateCache, bc.snaps)
		if err != nil {
			return it.index, err
		}

		// Enable prefetching to pull in trie node paths while processing transactions
		statedb.StartPrefetcher("chain")
		activeState = statedb

		// If we have a followup block, run that against the current state to pre-cache
		// transactions and probabilistically some of the account/storage trie nodes.
		var followupInterrupt uint32
		if !bc.cacheConfig.TrieCleanNoPrefetch {
			if followup, err := it.peek(); followup != nil && err == nil {
				throwaway, _ := state.New(parent.Root, bc.stateCache, bc.snaps)

				go func(start time.Time, followup *types.Block, throwaway *state.StateDB, interrupt *uint32) {
					bc.prefetcher.Prefetch(followup, throwaway, bc.vmConfig, &followupInterrupt)

					blockPrefetchExecuteTimer.Update(time.Since(start))
					if atomic.LoadUint32(interrupt) == 1 {
						blockPrefetchInterruptMeter.Mark(1)
					}
				}(time.Now(), followup, throwaway, &followupInterrupt)
			}
		}

		// Process block using the parent state as reference point
		substart := time.Now()
		receipts, logs, usedGas, err := bc.processor.Process(block, statedb, bc.vmConfig)
		if err != nil {
			bc.reportBlock(block, receipts, err)
			atomic.StoreUint32(&followupInterrupt, 1)
			return it.index, err
		}

		// Update the metrics touched during block processing
		accountReadTimer.Update(statedb.AccountReads)                 // Account reads are complete, we can mark them
		storageReadTimer.Update(statedb.StorageReads)                 // Storage reads are complete, we can mark them
		accountUpdateTimer.Update(statedb.AccountUpdates)             // Account updates are complete, we can mark them
		storageUpdateTimer.Update(statedb.StorageUpdates)             // Storage updates are complete, we can mark them
		snapshotAccountReadTimer.Update(statedb.SnapshotAccountReads) // Account reads are complete, we can mark them
		snapshotStorageReadTimer.Update(statedb.SnapshotStorageReads) // Storage reads are complete, we can mark them
		triehash := statedb.AccountHashes + statedb.StorageHashes     // Save to not double count in validation
		trieproc := statedb.SnapshotAccountReads + statedb.AccountReads + statedb.AccountUpdates
		trieproc += statedb.SnapshotStorageReads + statedb.StorageReads + statedb.StorageUpdates

		blockExecutionTimer.Update(time.Since(substart) - trieproc - triehash)

		// Validate the state using the default validator
		substart = time.Now()
		if err := bc.validator.ValidateState(block, statedb, receipts, usedGas); err != nil {
			bc.reportBlock(block, receipts, err)
			atomic.StoreUint32(&followupInterrupt, 1)
			return it.index, err
		}
		proctime := time.Since(start)

		// Update the metrics touched during block validation
		accountHashTimer.Update(statedb.AccountHashes) // Account hashes are complete, we can mark them
		storageHashTimer.Update(statedb.StorageHashes) // Storage hashes are complete, we can mark them
		blockValidationTimer.Update(time.Since(substart) - (statedb.AccountHashes + statedb.StorageHashes - triehash))

		// Write the block to the chain and get the status.
		substart = time.Now()
		var status WriteStatus
		if !setHead {
			// Don't set the head, only insert the block
			err = bc.writeBlockWithState(block, receipts, logs, statedb)
		} else {
			status, err = bc.writeBlockAndSetHead(block, receipts, logs, statedb, false)
		}
		atomic.StoreUint32(&followupInterrupt, 1)
		if err != nil {
			return it.index, err
		}
		// Update the metrics touched during block commit
		accountCommitTimer.Update(statedb.AccountCommits)   // Account commits are complete, we can mark them
		storageCommitTimer.Update(statedb.StorageCommits)   // Storage commits are complete, we can mark them
		snapshotCommitTimer.Update(statedb.SnapshotCommits) // Snapshot commits are complete, we can mark them

		blockWriteTimer.Update(time.Since(substart) - statedb.AccountCommits - statedb.StorageCommits - statedb.SnapshotCommits)
		blockInsertTimer.UpdateSince(start)

		if !setHead {
			// We did not setHead, so we don't have any stats to update
			log.Info("Inserted block", "number", block.Number(), "hash", block.Hash(), "txs", len(block.Transactions()), "elapsed", common.PrettyDuration(time.Since(start)))
			return it.index, nil
		}

		switch status {
		case CanonStatTy:
			log.Debug("Inserted new block", "number", block.Number(), "hash", block.Hash(),
				"uncles", len(block.Uncles()), "txs", len(block.Transactions()), "gas", block.GasUsed(),
				"elapsed", common.PrettyDuration(time.Since(start)),
				"root", block.Root())

			lastCanon = block

			// Only count canonical blocks for GC processing time
			bc.gcproc += proctime

		case SideStatTy:
			log.Debug("Inserted forked block", "number", block.Number(), "hash", block.Hash(),
				"diff", block.Difficulty(), "elapsed", common.PrettyDuration(time.Since(start)),
				"txs", len(block.Transactions()), "gas", block.GasUsed(), "uncles", len(block.Uncles()),
				"root", block.Root())

		default:
			// This in theory is impossible, but lets be nice to our future selves and leave
			// a log, instead of trying to track down blocks imports that don't emit logs.
			log.Warn("Inserted block with unknown status", "number", block.Number(), "hash", block.Hash(),
				"diff", block.Difficulty(), "elapsed", common.PrettyDuration(time.Since(start)),
				"txs", len(block.Transactions()), "gas", block.GasUsed(), "uncles", len(block.Uncles()),
				"root", block.Root())
		}
		stats.processed++
		stats.usedGas += usedGas

		dirty, _ := bc.stateCache.TrieDB().Size()
		stats.report(chain, it.index, dirty)
	}

	// Any blocks remaining here? The only ones we care about are the future ones
	if block != nil && errors.Is(err, consensus.ErrFutureBlock) {
		if err := bc.addFutureBlock(block); err != nil {
			return it.index, err
		}
		block, err = it.next()

		for ; block != nil && errors.Is(err, consensus.ErrUnknownAncestor); block, err = it.next() {
			if err := bc.addFutureBlock(block); err != nil {
				return it.index, err
			}
			stats.queued++
		}
	}
	stats.ignored += it.remaining()

	return it.index, err
}

// insertSideChain is called when an import batch hits upon a pruned ancestor
// error, which happens when a sidechain with a sufficiently old fork-block is
// found.
//
// The method writes all (header-and-body-valid) blocks to disk, then tries to
// switch over to the new chain if the TD exceeded the current chain.
// insertSideChain is only used pre-merge.
func (bc *BlockChain) insertSideChain(block *types.Block, it *insertIterator) (int, error) {
	var (
		externTd  *big.Int
		lastBlock = block
		current   = bc.CurrentBlock()
	)
	// The first sidechain block error is already verified to be ErrPrunedAncestor.
	// Since we don't import them here, we expect ErrUnknownAncestor for the remaining
	// ones. Any other errors means that the block is invalid, and should not be written
	// to disk.
	err := consensus.ErrPrunedAncestor
	for ; block != nil && errors.Is(err, consensus.ErrPrunedAncestor); block, err = it.next() {
		// Check the canonical state root for that number
		if number := block.NumberU64(); current.NumberU64() >= number {
			canonical := bc.GetBlockByNumber(number)
			if canonical != nil && canonical.Hash() == block.Hash() {
				// Not a sidechain block, this is a re-import of a canon block which has it's state pruned

				// Collect the TD of the block. Since we know it's a canon one,
				// we can get it directly, and not (like further below) use
				// the parent and then add the block on top
				externTd = bc.GetTd(block.Hash(), block.NumberU64())
				continue
			}
			if canonical != nil && canonical.Root() == block.Root() {
				// This is most likely a shadow-state attack. When a fork is imported into the
				// database, and it eventually reaches a block height which is not pruned, we
				// just found that the state already exist! This means that the sidechain block
				// refers to a state which already exists in our canon chain.
				//
				// If left unchecked, we would now proceed importing the blocks, without actually
				// having verified the state of the previous blocks.
				log.Warn("Sidechain ghost-state attack detected", "number", block.NumberU64(), "sideroot", block.Root(), "canonroot", canonical.Root())

				// If someone legitimately side-mines blocks, they would still be imported as usual. However,
				// we cannot risk writing unverified blocks to disk when they obviously target the pruning
				// mechanism.
				return it.index, errors.New("sidechain ghost-state attack")
			}
		}
		if externTd == nil {
			externTd = bc.GetTd(block.ParentHash(), block.NumberU64()-1)
		}
		externTd = new(big.Int).Add(externTd, block.Difficulty())

		if !bc.HasBlock(block.Hash(), block.NumberU64()) {
			start := time.Now()
			if err := bc.writeBlockWithoutState(block, externTd); err != nil {
				return it.index, err
			}
			log.Debug("Injected sidechain block", "number", block.Number(), "hash", block.Hash(),
				"diff", block.Difficulty(), "elapsed", common.PrettyDuration(time.Since(start)),
				"txs", len(block.Transactions()), "gas", block.GasUsed(), "uncles", len(block.Uncles()),
				"root", block.Root())
		}
		lastBlock = block
	}
	// At this point, we've written all sidechain blocks to database. Loop ended
	// either on some other error or all were processed. If there was some other
	// error, we can ignore the rest of those blocks.
	//
	// If the externTd was larger than our local TD, we now need to reimport the previous
	// blocks to regenerate the required state
	reorg, err := bc.forker.ReorgNeeded(current.Header(), lastBlock.Header())
	if err != nil {
		return it.index, err
	}
	if !reorg {
		localTd := bc.GetTd(current.Hash(), current.NumberU64())
		log.Info("Sidechain written to disk", "start", it.first().NumberU64(), "end", it.previous().Number, "sidetd", externTd, "localtd", localTd)
		return it.index, err
	}
	// Gather all the sidechain hashes (full blocks may be memory heavy)
	var (
		hashes  []common.Hash
		numbers []uint64
	)
	parent := it.previous()
	for parent != nil && !bc.HasState(parent.Root) {
		hashes = append(hashes, parent.Hash())
		numbers = append(numbers, parent.Number.Uint64())

		parent = bc.GetHeader(parent.ParentHash, parent.Number.Uint64()-1)
	}
	if parent == nil {
		return it.index, errors.New("missing parent")
	}
	// Import all the pruned blocks to make the state available
	var (
		blocks []*types.Block
		memory common.StorageSize
	)
	for i := len(hashes) - 1; i >= 0; i-- {
		// Append the next block to our batch
		block := bc.GetBlock(hashes[i], numbers[i])

		blocks = append(blocks, block)
		memory += block.Size()

		// If memory use grew too large, import and continue. Sadly we need to discard
		// all raised events and logs from notifications since we're too heavy on the
		// memory here.
		if len(blocks) >= 2048 || memory > 64*1024*1024 {
			log.Info("Importing heavy sidechain segment", "blocks", len(blocks), "start", blocks[0].NumberU64(), "end", block.NumberU64())
			if _, err := bc.insertChain(blocks, false, true); err != nil {
				return 0, err
			}
			blocks, memory = blocks[:0], 0

			// If the chain is terminating, stop processing blocks
			if bc.insertStopped() {
				log.Debug("Abort during blocks processing")
				return 0, nil
			}
		}
	}
	if len(blocks) > 0 {
		log.Info("Importing sidechain segment", "start", blocks[0].NumberU64(), "end", blocks[len(blocks)-1].NumberU64())
		return bc.insertChain(blocks, false, true)
	}
	return 0, nil
}

// recoverAncestors finds the closest ancestor with available state and re-execute
// all the ancestor blocks since that.
// recoverAncestors is only used post-merge.
func (bc *BlockChain) recoverAncestors(block *types.Block) error {
	// Gather all the sidechain hashes (full blocks may be memory heavy)
	var (
		hashes  []common.Hash
		numbers []uint64
		parent  = block
	)
	for parent != nil && !bc.HasState(parent.Root()) {
		hashes = append(hashes, parent.Hash())
		numbers = append(numbers, parent.NumberU64())
		parent = bc.GetBlock(parent.ParentHash(), parent.NumberU64()-1)

		// If the chain is terminating, stop iteration
		if bc.insertStopped() {
			log.Debug("Abort during blocks iteration")
			return errInsertionInterrupted
		}
	}
	if parent == nil {
		return errors.New("missing parent")
	}
	// Import all the pruned blocks to make the state available
	for i := len(hashes) - 1; i >= 0; i-- {
		// If the chain is terminating, stop processing blocks
		if bc.insertStopped() {
			log.Debug("Abort during blocks processing")
			return errInsertionInterrupted
		}
		var b *types.Block
		if i == 0 {
			b = block
		} else {
			b = bc.GetBlock(hashes[i], numbers[i])
		}
		if _, err := bc.insertChain(types.Blocks{b}, false, false); err != nil {
			return err
		}
	}
	return nil
}

// collectLogs collects the logs that were generated or removed during
// the processing of the block that corresponds with the given hash.
// These logs are later announced as deleted or reborn.
func (bc *BlockChain) collectLogs(hash common.Hash, removed bool) []*types.Log {
	number := bc.hc.GetBlockNumber(hash)
	if number == nil {
		return nil
	}
	receipts := rawdb.ReadReceipts(bc.db, hash, *number, bc.chainConfig)

	var logs []*types.Log
	for _, receipt := range receipts {
		for _, log := range receipt.Logs {
			l := *log
			if removed {
				l.Removed = true
			}
			logs = append(logs, &l)
		}
	}
	return logs
}

// mergeLogs returns a merged log slice with specified sort order.
func mergeLogs(logs [][]*types.Log, reverse bool) []*types.Log {
	var ret []*types.Log
	if reverse {
		for i := len(logs) - 1; i >= 0; i-- {
			ret = append(ret, logs[i]...)
		}
	} else {
		for i := 0; i < len(logs); i++ {
			ret = append(ret, logs[i]...)
		}
	}
	return ret
}

// reorg takes two blocks, an old chain and a new chain and will reconstruct the
// blocks and inserts them to be part of the new canonical chain and accumulates
// potential missing transactions and post an event about them.
// Note the new head block won't be processed here, callers need to handle it
// externally.
func (bc *BlockChain) reorg(oldBlock, newBlock *types.Block) error {
	var (
		newChain    types.Blocks
		oldChain    types.Blocks
		commonBlock *types.Block

		deletedTxs types.Transactions
		addedTxs   types.Transactions

		deletedLogs [][]*types.Log
		rebirthLogs [][]*types.Log
	)
	// Reduce the longer chain to the same number as the shorter one
	if oldBlock.NumberU64() > newBlock.NumberU64() {
		// Old chain is longer, gather all transactions and logs as deleted ones
		for ; oldBlock != nil && oldBlock.NumberU64() != newBlock.NumberU64(); oldBlock = bc.GetBlock(oldBlock.ParentHash(), oldBlock.NumberU64()-1) {
			oldChain = append(oldChain, oldBlock)
			deletedTxs = append(deletedTxs, oldBlock.Transactions()...)

			// Collect deleted logs for notification
			logs := bc.collectLogs(oldBlock.Hash(), true)
			if len(logs) > 0 {
				deletedLogs = append(deletedLogs, logs)
			}
		}
	} else {
		// New chain is longer, stash all blocks away for subsequent insertion
		for ; newBlock != nil && newBlock.NumberU64() != oldBlock.NumberU64(); newBlock = bc.GetBlock(newBlock.ParentHash(), newBlock.NumberU64()-1) {
			newChain = append(newChain, newBlock)
		}
	}
	if oldBlock == nil {
		return fmt.Errorf("invalid old chain")
	}
	if newBlock == nil {
		return fmt.Errorf("invalid new chain")
	}
	// Both sides of the reorg are at the same number, reduce both until the common
	// ancestor is found
	for {
		// If the common ancestor was found, bail out
		if oldBlock.Hash() == newBlock.Hash() {
			commonBlock = oldBlock
			break
		}
		// Remove an old block as well as stash away a new block
		oldChain = append(oldChain, oldBlock)
		deletedTxs = append(deletedTxs, oldBlock.Transactions()...)

		// Collect deleted logs for notification
		logs := bc.collectLogs(oldBlock.Hash(), true)
		if len(logs) > 0 {
			deletedLogs = append(deletedLogs, logs)
		}
		newChain = append(newChain, newBlock)

		// Step back with both chains
		oldBlock = bc.GetBlock(oldBlock.ParentHash(), oldBlock.NumberU64()-1)
		if oldBlock == nil {
			return fmt.Errorf("invalid old chain")
		}
		newBlock = bc.GetBlock(newBlock.ParentHash(), newBlock.NumberU64()-1)
		if newBlock == nil {
			return fmt.Errorf("invalid new chain")
		}
	}
	// Ensure the user sees large reorgs
	if len(oldChain) > 0 && len(newChain) > 0 {
		logFn := log.Info
		msg := "Chain reorg detected"
		if len(oldChain) > 63 {
			msg = "Large chain reorg detected"
			logFn = log.Warn
		}
		logFn(msg, "number", commonBlock.Number(), "hash", commonBlock.Hash(),
			"drop", len(oldChain), "dropfrom", oldChain[0].Hash(), "add", len(newChain), "addfrom", newChain[0].Hash())
		blockReorgAddMeter.Mark(int64(len(newChain)))
		blockReorgDropMeter.Mark(int64(len(oldChain)))
		blockReorgMeter.Mark(1)
	} else if len(newChain) > 0 {
		// Special case happens in the post merge stage that current head is
		// the ancestor of new head while these two blocks are not consecutive
		log.Info("Extend chain", "add", len(newChain), "number", newChain[0].NumberU64(), "hash", newChain[0].Hash())
		blockReorgAddMeter.Mark(int64(len(newChain)))
	} else {
		// len(newChain) == 0 && len(oldChain) > 0
		// rewind the canonical chain to a lower point.
		log.Error("Impossible reorg, please file an issue", "oldnum", oldBlock.Number(), "oldhash", oldBlock.Hash(), "oldblocks", len(oldChain), "newnum", newBlock.Number(), "newhash", newBlock.Hash(), "newblocks", len(newChain))
	}
	// Insert the new chain(except the head block(reverse order)),
	// taking care of the proper incremental order.
	for i := len(newChain) - 1; i >= 1; i-- {
		// Insert the block in the canonical way, re-writing history
		bc.writeHeadBlock(newChain[i])

		// Collect reborn logs due to chain reorg
		logs := bc.collectLogs(newChain[i].Hash(), false)
		if len(logs) > 0 {
			rebirthLogs = append(rebirthLogs, logs)
		}
		// Collect the new added transactions.
		addedTxs = append(addedTxs, newChain[i].Transactions()...)
	}
	// Delete useless indexes right now which includes the non-canonical
	// transaction indexes, canonical chain indexes which above the head.
	indexesBatch := bc.db.NewBatch()
	for _, tx := range types.TxDifference(deletedTxs, addedTxs) {
		rawdb.DeleteTxLookupEntry(indexesBatch, tx.Hash())
	}
	// Delete any canonical number assignments above the new head
	number := bc.CurrentBlock().NumberU64()
	for i := number + 1; ; i++ {
		hash := rawdb.ReadCanonicalHash(bc.db, i)
		if hash == (common.Hash{}) {
			break
		}
		rawdb.DeleteCanonicalHash(indexesBatch, i)
	}
	if err := indexesBatch.Write(); err != nil {
		log.Crit("Failed to delete useless indexes", "err", err)
	}
	// If any logs need to be fired, do it now. In theory we could avoid creating
	// this goroutine if there are no events to fire, but realistcally that only
	// ever happens if we're reorging empty blocks, which will only happen on idle
	// networks where performance is not an issue either way.
	if len(deletedLogs) > 0 {
		bc.rmLogsFeed.Send(RemovedLogsEvent{mergeLogs(deletedLogs, true)})
	}
	if len(rebirthLogs) > 0 {
		bc.logsFeed.Send(mergeLogs(rebirthLogs, false))
	}
	if len(oldChain) > 0 {
		for i := len(oldChain) - 1; i >= 0; i-- {
			bc.chainSideFeed.Send(ChainSideEvent{Block: oldChain[i]})
		}
	}
	return nil
}

// InsertBlockWithoutSetHead executes the block, runs the necessary verification
// upon it and then persist the block and the associate state into the database.
// The key difference between the InsertChain is it won't do the canonical chain
// updating. It relies on the additional SetChainHead call to finalize the entire
// procedure.
func (bc *BlockChain) InsertBlockWithoutSetHead(block *types.Block) error {
	if !bc.chainmu.TryLock() {
		return errChainStopped
	}
	defer bc.chainmu.Unlock()

	_, err := bc.insertChain(types.Blocks{block}, true, false)
	return err
}

// SetChainHead rewinds the chain to set the new head block as the specified
// block. It's possible that after the reorg the relevant state of head
// is missing. It can be fixed by inserting a new block which triggers
// the re-execution.
func (bc *BlockChain) SetChainHead(newBlock *types.Block) error {
	if !bc.chainmu.TryLock() {
		return errChainStopped
	}
	defer bc.chainmu.Unlock()

	// Run the reorg if necessary and set the given block as new head.
	if newBlock.ParentHash() != bc.CurrentBlock().Hash() {
		if err := bc.reorg(bc.CurrentBlock(), newBlock); err != nil {
			return err
		}
	}
	bc.writeHeadBlock(newBlock)

	// Emit events
	logs := bc.collectLogs(newBlock.Hash(), false)
	bc.chainFeed.Send(ChainEvent{Block: newBlock, Hash: newBlock.Hash(), Logs: logs})
	if len(logs) > 0 {
		bc.logsFeed.Send(logs)
	}
	bc.chainHeadFeed.Send(ChainHeadEvent{Block: newBlock})
	log.Info("Set the chain head", "number", newBlock.Number(), "hash", newBlock.Hash())
	return nil
}

func (bc *BlockChain) updateFutureBlocks() {
	futureTimer := time.NewTicker(5 * time.Second)
	defer futureTimer.Stop()
	defer bc.wg.Done()
	for {
		select {
		case <-futureTimer.C:
			bc.procFutureBlocks()
		case <-bc.quit:
			return
		}
	}
}

// skipBlock returns 'true', if the block being imported can be skipped over, meaning
// that the block does not need to be processed but can be considered already fully 'done'.
func (bc *BlockChain) skipBlock(err error, it *insertIterator) bool {
	// We can only ever bypass processing if the only error returned by the validator
	// is ErrKnownBlock, which means all checks passed, but we already have the block
	// and state.
	if !errors.Is(err, ErrKnownBlock) {
		return false
	}
	// If we're not using snapshots, we can skip this, since we have both block
	// and (trie-) state
	if bc.snaps == nil {
		return true
	}
	var (
		header     = it.current() // header can't be nil
		parentRoot common.Hash
	)
	// If we also have the snapshot-state, we can skip the processing.
	if bc.snaps.Snapshot(header.Root) != nil {
		return true
	}
	// In this case, we have the trie-state but not snapshot-state. If the parent
	// snapshot-state exists, we need to process this in order to not get a gap
	// in the snapshot layers.
	// Resolve parent block
	if parent := it.previous(); parent != nil {
		parentRoot = parent.Root
	} else if parent = bc.GetHeaderByHash(header.ParentHash); parent != nil {
		parentRoot = parent.Root
	}
	if parentRoot == (common.Hash{}) {
		return false // Theoretically impossible case
	}
	// Parent is also missing snapshot: we can skip this. Otherwise process.
	if bc.snaps.Snapshot(parentRoot) == nil {
		return true
	}
	return false
}

// maintainTxIndex is responsible for the construction and deletion of the
// transaction index.
//
// User can use flag `txlookuplimit` to specify a "recentness" block, below
// which ancient tx indices get deleted. If `txlookuplimit` is 0, it means
// all tx indices will be reserved.
//
// The user can adjust the txlookuplimit value for each launch after fast
// sync, Geth will automatically construct the missing indices and delete
// the extra indices.
func (bc *BlockChain) maintainTxIndex(ancients uint64) {
	defer bc.wg.Done()

	// Before starting the actual maintenance, we need to handle a special case,
	// where user might init Geth with an external ancient database. If so, we
	// need to reindex all necessary transactions before starting to process any
	// pruning requests.
	if ancients > 0 {
		var from = uint64(0)
		if bc.txLookupLimit != 0 && ancients > bc.txLookupLimit {
			from = ancients - bc.txLookupLimit
		}
		rawdb.IndexTransactions(bc.db, from, ancients, bc.quit)
	}

	// indexBlocks reindexes or unindexes transactions depending on user configuration
	indexBlocks := func(tail *uint64, head uint64, done chan struct{}) {
		defer func() { done <- struct{}{} }()

		// If the user just upgraded Geth to a new version which supports transaction
		// index pruning, write the new tail and remove anything older.
		if tail == nil {
			if bc.txLookupLimit == 0 || head < bc.txLookupLimit {
				// Nothing to delete, write the tail and return
				rawdb.WriteTxIndexTail(bc.db, 0)
			} else {
				// Prune all stale tx indices and record the tx index tail
				rawdb.UnindexTransactions(bc.db, 0, head-bc.txLookupLimit+1, bc.quit)
			}
			return
		}
		// If a previous indexing existed, make sure that we fill in any missing entries
		if bc.txLookupLimit == 0 || head < bc.txLookupLimit {
			if *tail > 0 {
				// It can happen when chain is rewound to a historical point which
				// is even lower than the indexes tail, recap the indexing target
				// to new head to avoid reading non-existent block bodies.
				end := *tail
				if end > head+1 {
					end = head + 1
				}
				rawdb.IndexTransactions(bc.db, 0, end, bc.quit)
			}
			return
		}
		// Update the transaction index to the new chain state
		if head-bc.txLookupLimit+1 < *tail {
			// Reindex a part of missing indices and rewind index tail to HEAD-limit
			rawdb.IndexTransactions(bc.db, head-bc.txLookupLimit+1, *tail, bc.quit)
		} else {
			// Unindex a part of stale indices and forward index tail to HEAD-limit
			rawdb.UnindexTransactions(bc.db, *tail, head-bc.txLookupLimit+1, bc.quit)
		}
	}

	// Any reindexing done, start listening to chain events and moving the index window
	var (
		done   chan struct{}                  // Non-nil if background unindexing or reindexing routine is active.
		headCh = make(chan ChainHeadEvent, 1) // Buffered to avoid locking up the event feed
	)
	sub := bc.SubscribeChainHeadEvent(headCh)
	if sub == nil {
		return
	}
	defer sub.Unsubscribe()

	for {
		select {
		case head := <-headCh:
			if done == nil {
				done = make(chan struct{})
				go indexBlocks(rawdb.ReadTxIndexTail(bc.db), head.Block.NumberU64(), done)
			}
		case <-done:
			done = nil
		case <-bc.quit:
			if done != nil {
				log.Info("Waiting background transaction indexer to exit")
				<-done
			}
			return
		}
	}
}

// reportBlock logs a bad block error.
func (bc *BlockChain) reportBlock(block *types.Block, receipts types.Receipts, err error) {
	rawdb.WriteBadBlock(bc.db, block)

	var receiptString string
	for i, receipt := range receipts {
		receiptString += fmt.Sprintf("\t %d: cumulative: %v gas: %v contract: %v status: %v tx: %v logs: %v bloom: %x state: %x\n",
			i, receipt.CumulativeGasUsed, receipt.GasUsed, receipt.ContractAddress.Hex(),
			receipt.Status, receipt.TxHash.Hex(), receipt.Logs, receipt.Bloom, receipt.PostState)
	}
	log.Error(fmt.Sprintf(`
########## BAD BLOCK #########
Chain config: %v

Number: %v
Hash: 0x%x
%v

Error: %v
##############################
`, bc.chainConfig, block.Number(), block.Hash(), receiptString, err))
}

// InsertHeaderChain attempts to insert the given header chain in to the local
// chain, possibly creating a reorg. If an error is returned, it will return the
// index number of the failing header as well an error describing what went wrong.
//
// The verify parameter can be used to fine tune whether nonce verification
// should be done or not. The reason behind the optional check is because some
// of the header retrieval mechanisms already need to verify nonces, as well as
// because nonces can be verified sparsely, not needing to check each.
func (bc *BlockChain) InsertHeaderChain(chain []*types.Header, checkFreq int) (int, error) {
	start := time.Now()
	if i, err := bc.hc.ValidateHeaderChain(chain, checkFreq); err != nil {
		return i, err
	}

	if !bc.chainmu.TryLock() {
		return 0, errChainStopped
	}
	defer bc.chainmu.Unlock()
	_, err := bc.hc.InsertHeaderChain(chain, start, bc.forker)
	return 0, err
}

func (bc *BlockChain) PreExecuteBlock(block *types.Block) (err error) {

	err = bc.validator.ValidateBody(block)
	if err != nil {
		return
	}

	parent := bc.GetBlockByHash(block.ParentHash())
	statedb, err := bc.StateAt(parent.Root())
	if err != nil {
		return
	}

	statedb.StartPrefetcher("pre_execute")

	txHash := types.DeriveSha(block.Transactions(), trie.NewStackTrie(nil))
	if block.TxHash() != txHash {
		err = fmt.Errorf("txHash mismatch, got %s, expect %s", block.TxHash(), txHash)
		return
	}
	receipts, _, usedGas, err := bc.processor.Process(block, statedb, bc.vmConfig)
	if err != nil {
		return
	}
	if err = bc.validator.ValidateState(block, statedb, receipts, usedGas); err != nil {
		return
	}
	return
}

var (
	emptyHash        = common.Hash{}
	defaultHashBytes = crypto.Keccak256Hash().Bytes()
)

type SstorageMetadata struct {
	KVIdx      uint64
	KVSize     uint64
	HashInMeta []byte
}

type verifiedKV struct {
	Idx      uint64
	Data     []byte
	MetaHash common.Hash
}

type KV struct {
	Idx  uint64
	Data []byte
}

// getSlotHash generate slot hash to fetch Data from stateDB
func getSlotHash(slotIdx uint64, key common.Hash) common.Hash {
	slot := uint256.NewInt(slotIdx).Bytes32()

	keydata := key.Bytes()
	slotdata := slot[:]
	data := append(keydata, slotdata...)

	return crypto.Keccak256Hash(data)
}

// GetSstorageMetadata get sstorage metadata for a given kv (specified by contract address and index)
func GetSstorageMetadata(s *state.StateDB, contract common.Address, index uint64) (common.Hash, *SstorageMetadata, error) {
	// according to https://github.com/web3q/web3q-contracts/blob/main/contracts/DecentralizedKV.sol,
	// it need to fetch the skey from idxMap (slot 2) using storage index,
	// then get SstorageMetadata from kvMap (slot 1) using skey. the SstorageMetadata struct is as following
	// struct PhyAddr {
	// 	uint40 KVIdx;
	// 	uint24 kvSize;
	// 	bytes24 hash;
	// }
	defaultHash, defaultMeta := GetDefaultMetadata(index)
	position := getSlotHash(2, uint256.NewInt(index).Bytes32())
	skey := s.GetState(contract, position)
	if skey == emptyHash {
		return defaultHash, defaultMeta, fmt.Errorf("fail to get skey for index %d", index)
	}

	position = getSlotHash(1, skey)
	meta := s.GetState(contract, position)
	if meta == emptyHash {
		return defaultHash, defaultMeta, fmt.Errorf("fail to get SstorageMetadata for skey %s", skey.Hex())
	}

	return meta, &SstorageMetadata{
			new(big.Int).SetBytes(meta[27:]).Uint64(),
			new(big.Int).SetBytes(meta[24:27]).Uint64(),
			meta[:24]},
		nil
}

func GetDefaultMetadata(index uint64) (common.Hash, *SstorageMetadata) {
	meta := &SstorageMetadata{
		KVIdx:      index,
		KVSize:     uint64(0),
		HashInMeta: defaultHashBytes[:24],
	}
	hashBytes := make([]byte, 32)
	copy(hashBytes[:24], meta.HashInMeta)
	binary.BigEndian.PutUint32(hashBytes[27:], uint32(index))
	return common.BytesToHash(hashBytes), meta
}

// VerifyKV verify kv using SstorageMetadata
func VerifyKV(sm *sstorage.ShardManager, idx uint64, val []byte, meta *SstorageMetadata, isEncoded bool, providerAddr common.Address) ([]byte, error) {
	if idx != meta.KVIdx {
		return nil, fmt.Errorf("verifyKV fail: kv Idx mismatch; idx: %d; MetaHash KVIdx: %d", idx, meta.KVIdx)
	}

	data := val
	if isEncoded {
		if sm == nil {
			return nil, fmt.Errorf("empty sm to verify KV")
		}
		d, r, err := sm.DecodeKV(meta.KVIdx, val, common.BytesToHash(meta.HashInMeta), providerAddr)
		if !r || err != nil {
			return nil, fmt.Errorf("unmask KV fail, err: %v", err)
		}

		if meta.KVSize != uint64(len(data)) {
			return nil, fmt.Errorf("verifyKV fail: size error; Data size: %d; MetaHash kvSize: %d", len(val), meta.KVSize)
		}
		data = d
	}

	hash := crypto.Keccak256Hash(data)
	if !bytes.Equal(hash[:24], meta.HashInMeta) {
		return nil, fmt.Errorf("verifyKV fail: size error; Data hash: %s; MetaHash hash (24): %s",
			common.Bytes2Hex(hash[:24]), common.Bytes2Hex(meta.HashInMeta))
	}

	return data, nil
}

// VerifyAndWriteKV verify a list of raw KV data using the metadata saved in the local level DB and write successfully verified
// KVs to the sstorage file. And return the inserted KV index list.
func (bc *BlockChain) VerifyAndWriteKV(contract common.Address, data map[uint64][]byte, providerAddr common.Address) (uint64, uint64, []uint64, error) {
	var (
		synced      uint64
		syncedBytes uint64
		inserted    = make([]uint64, 0)
	)
	sm := sstorage.ContractToShardManager[contract]
	if sm == nil {
		return 0, 0, inserted, fmt.Errorf("kv verify fail: contract not support, contract: %s", contract.Hex())
	}

	vkvs := make([]*verifiedKV, 0)
	state, err := bc.StateAt(bc.CurrentBlock().Root())
	if err != nil {
		return 0, 0, inserted, fmt.Errorf("kv verify fail: get state for verification fail, error: %s", err.Error())
	}

	for idx, val := range data {
		synced++
		syncedBytes += uint64(len(val))

		metaHash, meta, err := GetSstorageMetadata(state, contract, idx)
		if err != nil || meta == nil {
			log.Warn("processKVResponse: get vkv MetaHash for verification fail", "error", err)
			continue
		}

		rawData, err := VerifyKV(sm, idx, val, meta, true, providerAddr)
		if err != nil {
			log.Warn("processKVResponse: verify vkv fail", "error", err)
			continue
		}
		vkvs = append(vkvs, &verifiedKV{idx, rawData, metaHash})
	}

	bc.chainmu.TryLock()
	defer bc.chainmu.Unlock()

	state, err = bc.StateAt(bc.CurrentBlock().Root())
	if err != nil {
		return 0, 0, inserted, fmt.Errorf("kv verify fail: get state for write vkv fail, err: %s", err.Error())
	}

	for _, vkv := range vkvs {
		// Retrieve with latest hash with lock.  This will ensure that we will write with the latest on-chain hash.
		// If the verification fails, then the KV data should be updated with block data (unless re-org happens).
		metaHash, meta, err := GetSstorageMetadata(state, contract, vkv.Idx)
		if err != nil || meta == nil {
			log.Warn("get vkv MetaHash for write vkv fail", "error", err)
			continue
		}

		if metaHash != vkv.MetaHash {
			// TODO: verify the storage data again before returning error
			log.Warn("verify vkv fail", "error", err)
			continue
		}

		success, err := sm.TryWrite(vkv.Idx, vkv.Data, vkv.MetaHash)
		if err != nil {
			log.Warn("write kv fail", "error", err)
		}
		if success {
			inserted = append(inserted, vkv.Idx)
		}
	}
	return synced, syncedBytes, inserted, nil
}

<<<<<<< HEAD
// ReadKVsByIndexList Read the KVs by a list of KV index.
func (bc *BlockChain) ReadKVsByIndexList(contract common.Address, indexes []uint64, useMaxKVsize bool) ([]*KV, error) {
	stateDB, err := bc.StateAt(bc.CurrentBlock().Root())
	if err != nil {
		return nil, err
	}

	return bc.ReadKVsByIndexListWithState(stateDB, contract, indexes, useMaxKVsize)
}

func (bc *BlockChain) ReadKVsByIndexListWithState(stateDB *state.StateDB, contract common.Address, indexes []uint64, useMaxKVsize bool) ([]*KV, error) {
	sm := sstorage.ContractToShardManager[contract]
	if sm == nil {
		return nil, fmt.Errorf("shard manager for contract %s is not support", contract.Hex())
	}

	res := make([]*KV, 0)
	for _, idx := range indexes {
		_, meta, err := GetSstorageMetadata(stateDB, contract, idx)
		if err != nil {
			continue
		}
		l := int(meta.KVSize)
		if useMaxKVsize {
			l = int(sm.MaxKvSize())
		}
		data, ok, err := sm.TryRead(idx, l, common.BytesToHash(meta.HashInMeta))
		if ok && err == nil {
			kv := KV{idx, data}
			res = append(res, &kv)
		}
	}

	return res, nil
}

// ReadEncodedKVsByIndexList Read the encoded KVs by a list of KV index.
func (bc *BlockChain) ReadEncodedKVsByIndexList(contract common.Address, indexes []uint64) ([]*KV, error) {
=======
// ReadEncodedKVsByIndexList Read the masked KVs by a list of KV index.
func (bc *BlockChain) ReadEncodedKVsByIndexList(contract common.Address, shardId uint64, indexes []uint64) (common.Address, []*KV, error) {
>>>>>>> 9c1a4f79
	sm := sstorage.ContractToShardManager[contract]
	if sm == nil {
		return common.Address{}, nil, fmt.Errorf("shard manager for contract %s is not support", contract.Hex())
	}

	miner, ok := sm.GetShardMiner(shardId)
	if !ok {
		return common.Address{}, nil, fmt.Errorf("shard %d do not support for contract %s", shardId, contract.Hex())
	}
	stateDB, err := bc.StateAt(bc.CurrentBlock().Root())
	if err != nil {
		return common.Address{}, nil, err
	}
	res := make([]*KV, 0)
	for _, idx := range indexes {
		_, meta, err := GetSstorageMetadata(stateDB, contract, idx)
		if err != nil {
			continue
		}
		data, ok, err := sm.TryReadEncoded(idx, int(meta.KVSize))
		if ok && err == nil {
			kv := KV{idx, data}
			res = append(res, &kv)
		}
	}

	return miner, res, nil
}

// ReadEncodedKVsByIndexRange Read masked KVs sequentially starting from origin until the index exceeds the limit or
// the amount of data read is greater than the bytes.
func (bc *BlockChain) ReadEncodedKVsByIndexRange(contract common.Address, shardId uint64, origin uint64,
	limit uint64, bytes uint64) (common.Address, []*KV, error) {
	sm := sstorage.ContractToShardManager[contract]
	if sm == nil {
		return common.Address{}, nil, fmt.Errorf("shard manager for contract %s is not support", contract.Hex())
	}

	miner, ok := sm.GetShardMiner(shardId)
	if !ok {
		return common.Address{}, nil, fmt.Errorf("shard %d do not support for contract %s", shardId, contract.Hex())
	}
	stateDB, err := bc.StateAt(bc.CurrentBlock().Root())
	if err != nil {
		return common.Address{}, nil, err
	}
	res := make([]*KV, 0)
	read := uint64(0)
	for idx := origin; idx <= limit; idx++ {
		_, meta, err := GetSstorageMetadata(stateDB, contract, idx)
		if err != nil {
			continue
		}
		data, ok, err := sm.TryReadEncoded(idx, int(meta.KVSize))
		if ok && err == nil {
			kv := KV{Idx: idx, Data: data}
			res = append(res, &kv)
			read += meta.KVSize
			if read > bytes {
				break
			}
		}
	}

	return miner, res, nil
}

// GetSstorageLastKvIdx get LastKvIdx from a sstorage contract with latest stateDB.
func (bc *BlockChain) GetSstorageLastKvIdx(contract common.Address) (uint64, error) {
	stateDB, err := bc.StateAt(bc.CurrentBlock().Root())
	if err != nil {
		return 0, err
	}

	val := stateDB.GetState(contract, uint256.NewInt(0).Bytes32())
	log.Warn("GetSstorageLastKvIdx", "val", common.Bytes2Hex(val.Bytes()))
	return new(big.Int).SetBytes(val.Bytes()).Uint64(), nil
}

type MiningInfo struct {
	MiningHash   common.Hash
	LastMineTime uint64
	Difficulty   *big.Int
	BlockMined   *big.Int
}

func (a *MiningInfo) Equal(b *MiningInfo) bool {
	if b == nil {
		return false
	}
	if a.LastMineTime != b.LastMineTime {
		return false
	}
	if !bytes.Equal(a.MiningHash.Bytes(), b.MiningHash.Bytes()) {
		return false
	}
	if a.BlockMined.Cmp(b.BlockMined) != 0 {
		return false
	}
	if a.Difficulty.Cmp(b.Difficulty) != 0 {
		return false
	}
	return true
}

func (bc *BlockChain) GetSstorageMiningInfo(root common.Hash, contract common.Address, shardId uint64) (*MiningInfo, error) {
	stateDB, err := bc.StateAt(root)
	if err != nil {
		return nil, err
	}

	return bc.GetSstorageMiningInfoWithStateDB(stateDB, contract, shardId)
}

func (bc *BlockChain) GetSstorageMiningInfoWithStateDB(stateDB *state.StateDB, contract common.Address, shardId uint64) (*MiningInfo, error) {
	info := new(MiningInfo)
	position := getSlotHash(0, uint256.NewInt(shardId).Bytes32())
	info.MiningHash = stateDB.GetState(contract, position)
	if info.MiningHash == emptyHash {
		return nil, fmt.Errorf("fail to get mining info for shard %d", shardId)
	}
	info.LastMineTime = stateDB.GetState(contract, hashAdd(position, 1)).Big().Uint64()
	info.Difficulty = stateDB.GetState(contract, hashAdd(position, 2)).Big()
	info.BlockMined = stateDB.GetState(contract, hashAdd(position, 3)).Big()
	return info, nil
}

func hashAdd(hash common.Hash, i uint64) common.Hash {
	return common.BytesToHash(new(big.Int).Add(hash.Big(), new(big.Int).SetUint64(i)).Bytes())
}<|MERGE_RESOLUTION|>--- conflicted
+++ resolved
@@ -2529,7 +2529,6 @@
 	return synced, syncedBytes, inserted, nil
 }
 
-<<<<<<< HEAD
 // ReadKVsByIndexList Read the KVs by a list of KV index.
 func (bc *BlockChain) ReadKVsByIndexList(contract common.Address, indexes []uint64, useMaxKVsize bool) ([]*KV, error) {
 	stateDB, err := bc.StateAt(bc.CurrentBlock().Root())
@@ -2566,12 +2565,8 @@
 	return res, nil
 }
 
-// ReadEncodedKVsByIndexList Read the encoded KVs by a list of KV index.
-func (bc *BlockChain) ReadEncodedKVsByIndexList(contract common.Address, indexes []uint64) ([]*KV, error) {
-=======
 // ReadEncodedKVsByIndexList Read the masked KVs by a list of KV index.
 func (bc *BlockChain) ReadEncodedKVsByIndexList(contract common.Address, shardId uint64, indexes []uint64) (common.Address, []*KV, error) {
->>>>>>> 9c1a4f79
 	sm := sstorage.ContractToShardManager[contract]
 	if sm == nil {
 		return common.Address{}, nil, fmt.Errorf("shard manager for contract %s is not support", contract.Hex())
