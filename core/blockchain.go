// Copyright 2014 The go-ethereum Authors
// This file is part of the go-ethereum library.
//
// The go-ethereum library is free software: you can redistribute it and/or modify
// it under the terms of the GNU Lesser General Public License as published by
// the Free Software Foundation, either version 3 of the License, or
// (at your option) any later version.
//
// The go-ethereum library is distributed in the hope that it will be useful,
// but WITHOUT ANY WARRANTY; without even the implied warranty of
// MERCHANTABILITY or FITNESS FOR A PARTICULAR PURPOSE. See the
// GNU Lesser General Public License for more details.
//
// You should have received a copy of the GNU Lesser General Public License
// along with the go-ethereum library. If not, see <http://www.gnu.org/licenses/>.

// Package core implements the Ethereum consensus protocol.
package core

import (
	"bytes"
	"context"
	"errors"
	"fmt"
	"io"
	"math/big"
	"sort"
	"sync"
	"sync/atomic"
	"time"

	"github.com/ethereum/go-ethereum/common"
	"github.com/ethereum/go-ethereum/common/mclock"
	"github.com/ethereum/go-ethereum/common/prque"
	"github.com/ethereum/go-ethereum/consensus"
	"github.com/ethereum/go-ethereum/core/rawdb"
	"github.com/ethereum/go-ethereum/core/state"
	"github.com/ethereum/go-ethereum/core/state/snapshot"
	"github.com/ethereum/go-ethereum/core/types"
	"github.com/ethereum/go-ethereum/core/vm"
	"github.com/ethereum/go-ethereum/crypto"
	"github.com/ethereum/go-ethereum/ethclient"
	"github.com/ethereum/go-ethereum/ethdb"
	"github.com/ethereum/go-ethereum/event"
	"github.com/ethereum/go-ethereum/internal/syncx"
	"github.com/ethereum/go-ethereum/log"
	"github.com/ethereum/go-ethereum/metrics"
	"github.com/ethereum/go-ethereum/params"
	"github.com/ethereum/go-ethereum/sstorage"
	"github.com/ethereum/go-ethereum/trie"
	lru "github.com/hashicorp/golang-lru"
	"github.com/holiman/uint256"
)

var (
	headBlockGauge     = metrics.NewRegisteredGauge("chain/head/block", nil)
	headHeaderGauge    = metrics.NewRegisteredGauge("chain/head/header", nil)
	headFastBlockGauge = metrics.NewRegisteredGauge("chain/head/receipt", nil)

	accountReadTimer   = metrics.NewRegisteredTimer("chain/account/reads", nil)
	accountHashTimer   = metrics.NewRegisteredTimer("chain/account/hashes", nil)
	accountUpdateTimer = metrics.NewRegisteredTimer("chain/account/updates", nil)
	accountCommitTimer = metrics.NewRegisteredTimer("chain/account/commits", nil)

	storageReadTimer   = metrics.NewRegisteredTimer("chain/storage/reads", nil)
	storageHashTimer   = metrics.NewRegisteredTimer("chain/storage/hashes", nil)
	storageUpdateTimer = metrics.NewRegisteredTimer("chain/storage/updates", nil)
	storageCommitTimer = metrics.NewRegisteredTimer("chain/storage/commits", nil)

	snapshotAccountReadTimer = metrics.NewRegisteredTimer("chain/snapshot/account/reads", nil)
	snapshotStorageReadTimer = metrics.NewRegisteredTimer("chain/snapshot/storage/reads", nil)
	snapshotCommitTimer      = metrics.NewRegisteredTimer("chain/snapshot/commits", nil)

	blockInsertTimer     = metrics.NewRegisteredTimer("chain/inserts", nil)
	blockValidationTimer = metrics.NewRegisteredTimer("chain/validation", nil)
	blockExecutionTimer  = metrics.NewRegisteredTimer("chain/execution", nil)
	blockWriteTimer      = metrics.NewRegisteredTimer("chain/write", nil)

	blockReorgMeter         = metrics.NewRegisteredMeter("chain/reorg/executes", nil)
	blockReorgAddMeter      = metrics.NewRegisteredMeter("chain/reorg/add", nil)
	blockReorgDropMeter     = metrics.NewRegisteredMeter("chain/reorg/drop", nil)
	blockReorgInvalidatedTx = metrics.NewRegisteredMeter("chain/reorg/invalidTx", nil)

	blockPrefetchExecuteTimer   = metrics.NewRegisteredTimer("chain/prefetch/executes", nil)
	blockPrefetchInterruptMeter = metrics.NewRegisteredMeter("chain/prefetch/interrupts", nil)

	errInsertionInterrupted = errors.New("insertion is interrupted")
	errChainStopped         = errors.New("blockchain is stopped")
)

const (
	bodyCacheLimit      = 256
	blockCacheLimit     = 256
	receiptsCacheLimit  = 32
	txLookupCacheLimit  = 1024
	maxFutureBlocks     = 256
	maxTimeFutureBlocks = 30
	TriesInMemory       = 128

	// BlockChainVersion ensures that an incompatible database forces a resync from scratch.
	//
	// Changelog:
	//
	// - Version 4
	//   The following incompatible database changes were added:
	//   * the `BlockNumber`, `TxHash`, `TxIndex`, `BlockHash` and `Index` fields of log are deleted
	//   * the `Bloom` field of receipt is deleted
	//   * the `BlockIndex` and `TxIndex` fields of txlookup are deleted
	// - Version 5
	//  The following incompatible database changes were added:
	//    * the `TxHash`, `GasCost`, and `ContractAddress` fields are no longer stored for a receipt
	//    * the `TxHash`, `GasCost`, and `ContractAddress` fields are computed by looking up the
	//      receipts' corresponding block
	// - Version 6
	//  The following incompatible database changes were added:
	//    * Transaction lookup information stores the corresponding block number instead of block hash
	// - Version 7
	//  The following incompatible database changes were added:
	//    * Use freezer as the ancient database to maintain all ancient data
	// - Version 8
	//  The following incompatible database changes were added:
	//    * New scheme for contract code in order to separate the codes and trie nodes
	BlockChainVersion uint64 = 8
)

// CacheConfig contains the configuration values for the trie caching/pruning
// that's resident in a blockchain.
type CacheConfig struct {
	TrieCleanLimit      int           // Memory allowance (MB) to use for caching trie nodes in memory
	TrieCleanJournal    string        // Disk journal for saving clean cache entries.
	TrieCleanRejournal  time.Duration // Time interval to dump clean cache to disk periodically
	TrieCleanNoPrefetch bool          // Whether to disable heuristic state prefetching for followup blocks
	TrieDirtyLimit      int           // Memory limit (MB) at which to start flushing dirty trie nodes to disk
	TrieDirtyDisabled   bool          // Whether to disable trie write caching and GC altogether (archive node)
	TrieTimeLimit       time.Duration // Time limit after which to flush the current in-memory trie to disk
	SnapshotLimit       int           // Memory allowance (MB) to use for caching snapshot entries in memory
	Preimages           bool          // Whether to store preimage of trie key to the disk

	SnapshotWait bool // Wait for snapshot construction on startup. TODO(karalabe): This is a dirty hack for testing, nuke it
}

// defaultCacheConfig are the default caching values if none are specified by the
// user (also used during testing).
var defaultCacheConfig = &CacheConfig{
	TrieCleanLimit: 256,
	TrieDirtyLimit: 256,
	TrieTimeLimit:  5 * time.Minute,
	SnapshotLimit:  256,
	SnapshotWait:   true,
}

// BlockChain represents the canonical chain given a database with a genesis
// block. The Blockchain manages chain imports, reverts, chain reorganisations.
//
// Importing blocks in to the block chain happens according to the set of rules
// defined by the two stage Validator. Processing of blocks is done using the
// Processor which processes the included transaction. The validation of the state
// is done in the second part of the Validator. Failing results in aborting of
// the import.
//
// The BlockChain also helps in returning blocks from **any** chain included
// in the database as well as blocks that represents the canonical chain. It's
// important to note that GetBlock can return any block and does not need to be
// included in the canonical one where as GetBlockByNumber always represents the
// canonical chain.
type BlockChain struct {
	chainConfig *params.ChainConfig // Chain & network configuration
	cacheConfig *CacheConfig        // Cache configuration for pruning

	db     ethdb.Database // Low level persistent database to store final content in
	snaps  *snapshot.Tree // Snapshot tree for fast trie leaf access
	triegc *prque.Prque   // Priority queue mapping block numbers to tries to gc
	gcproc time.Duration  // Accumulates canonical block processing for trie dumping

	// txLookupLimit is the maximum number of blocks from head whose tx indices
	// are reserved:
	//  * 0:   means no limit and regenerate any missing indexes
	//  * N:   means N block limit [HEAD-N+1, HEAD] and delete extra indexes
	//  * nil: disable tx reindexer/deleter, but still index new blocks
	txLookupLimit uint64

	hc            *HeaderChain
	rmLogsFeed    event.Feed
	chainFeed     event.Feed
	chainSideFeed event.Feed
	chainHeadFeed event.Feed
	logsFeed      event.Feed
	blockProcFeed event.Feed
	scope         event.SubscriptionScope
	genesisBlock  *types.Block

	// This mutex synchronizes chain write operations.
	// Readers don't need to take it, they can just read the database.
	chainmu *syncx.ClosableMutex

	currentBlock     atomic.Value // Current head of the block chain
	currentFastBlock atomic.Value // Current head of the fast-sync chain (may be above the block chain!)

	stateCache    state.Database // State database to reuse between imports (contains state cache)
	bodyCache     *lru.Cache     // Cache for the most recent block bodies
	bodyRLPCache  *lru.Cache     // Cache for the most recent block bodies in RLP encoded format
	receiptsCache *lru.Cache     // Cache for the most recent receipts per block
	blockCache    *lru.Cache     // Cache for the most recent entire blocks
	txLookupCache *lru.Cache     // Cache for the most recent transaction lookup data.
	futureBlocks  *lru.Cache     // future blocks are blocks added for later processing

	wg            sync.WaitGroup //
	quit          chan struct{}  // shutdown signal, closed in Stop.
	running       int32          // 0 if chain is running, 1 when stopped
	procInterrupt int32          // interrupt signaler for block processing

	engine      consensus.Engine
	validator   Validator // Block and state validator interface
	prefetcher  Prefetcher
	processor   Processor // Block transaction processor interface
	forker      *ForkChoice
	vmConfig    vm.Config
	mindReading MindReadingEnv
}

type MindReadingEnv struct {
	MRClient          vm.MindReadingClient
	EnableBlockNumber *big.Int
	Version           uint64
	SupportChainId    uint64
	MinimumConfirms   uint64
}

func (mr MindReadingEnv) GenerateVMMindReadingCtx(blockNumber *big.Int, RelayMindReadingOutput bool) *vm.MindReadingContext {
	var enable bool
	if mr.EnableBlockNumber != nil && blockNumber.Cmp(mr.EnableBlockNumber) >= 0 {
		enable = true
	}
	return &vm.MindReadingContext{
		MRClient:         mr.MRClient,
		ReuseMindReading: RelayMindReadingOutput,
		MREnable:         enable,
		Version:          mr.Version,
		ChainId:          mr.SupportChainId,
		MinimumConfirms:  mr.MinimumConfirms,
	}
}

// NewBlockChain returns a fully initialised block chain using information
// available in the database. It initialises the default Ethereum Validator
// and Processor.
func NewBlockChain(db ethdb.Database, cacheConfig *CacheConfig, chainConfig *params.ChainConfig, engine consensus.Engine, vmConfig vm.Config, shouldPreserve func(header *types.Header) bool, txLookupLimit *uint64) (*BlockChain, error) {
	if cacheConfig == nil {
		cacheConfig = defaultCacheConfig
	}
	bodyCache, _ := lru.New(bodyCacheLimit)
	bodyRLPCache, _ := lru.New(bodyCacheLimit)
	receiptsCache, _ := lru.New(receiptsCacheLimit)
	blockCache, _ := lru.New(blockCacheLimit)
	txLookupCache, _ := lru.New(txLookupCacheLimit)
	futureBlocks, _ := lru.New(maxFutureBlocks)

	bc := &BlockChain{
		chainConfig: chainConfig,
		cacheConfig: cacheConfig,
		db:          db,
		triegc:      prque.New(nil),
		stateCache: state.NewDatabaseWithConfig(db, &trie.Config{
			Cache:     cacheConfig.TrieCleanLimit,
			Journal:   cacheConfig.TrieCleanJournal,
			Preimages: cacheConfig.Preimages,
		}),
		quit:          make(chan struct{}),
		chainmu:       syncx.NewClosableMutex(),
		bodyCache:     bodyCache,
		bodyRLPCache:  bodyRLPCache,
		receiptsCache: receiptsCache,
		blockCache:    blockCache,
		txLookupCache: txLookupCache,
		futureBlocks:  futureBlocks,
		engine:        engine,
		vmConfig:      vmConfig,
	}
	bc.forker = NewForkChoice(bc, shouldPreserve)
	bc.validator = NewBlockValidator(chainConfig, bc, engine)
	bc.prefetcher = newStatePrefetcher(chainConfig, bc, engine)
	bc.processor = NewStateProcessor(chainConfig, bc, engine)

	var err error
	err = bc.setMindReading(chainConfig)
	if err != nil {
		return nil, err
	}

	bc.hc, err = NewHeaderChain(db, chainConfig, engine, bc.insertStopped)
	if err != nil {
		return nil, err
	}
	bc.genesisBlock = bc.GetBlockByNumber(0)
	if bc.genesisBlock == nil {
		return nil, ErrNoGenesis
	}

	var nilBlock *types.Block
	bc.currentBlock.Store(nilBlock)
	bc.currentFastBlock.Store(nilBlock)

	// Initialize the chain with ancient data if it isn't empty.
	var txIndexBlock uint64

	if bc.empty() {
		rawdb.InitDatabaseFromFreezer(bc.db)
		// If ancient database is not empty, reconstruct all missing
		// indices in the background.
		frozen, _ := bc.db.Ancients()
		if frozen > 0 {
			txIndexBlock = frozen
		}
	}
	if err := bc.loadLastState(); err != nil {
		return nil, err
	}

	// Make sure the state associated with the block is available
	head := bc.CurrentBlock()
	if _, err := state.New(head.Root(), bc.stateCache, bc.snaps); err != nil {
		// Head state is missing, before the state recovery, find out the
		// disk layer point of snapshot(if it's enabled). Make sure the
		// rewound point is lower than disk layer.
		var diskRoot common.Hash
		if bc.cacheConfig.SnapshotLimit > 0 {
			diskRoot = rawdb.ReadSnapshotRoot(bc.db)
		}
		if diskRoot != (common.Hash{}) {
			log.Warn("Head state missing, repairing", "number", head.Number(), "hash", head.Hash(), "snaproot", diskRoot)

			snapDisk, err := bc.setHeadBeyondRoot(head.NumberU64(), diskRoot, true)
			if err != nil {
				return nil, err
			}
			// Chain rewound, persist old snapshot number to indicate recovery procedure
			if snapDisk != 0 {
				rawdb.WriteSnapshotRecoveryNumber(bc.db, snapDisk)
			}
		} else {
			log.Warn("Head state missing, repairing", "number", head.Number(), "hash", head.Hash())
			if _, err := bc.setHeadBeyondRoot(head.NumberU64(), common.Hash{}, true); err != nil {
				return nil, err
			}
		}
	}

	// Ensure that a previous crash in SetHead doesn't leave extra ancients
	if frozen, err := bc.db.Ancients(); err == nil && frozen > 0 {
		var (
			needRewind bool
			low        uint64
		)
		// The head full block may be rolled back to a very low height due to
		// blockchain repair. If the head full block is even lower than the ancient
		// chain, truncate the ancient store.
		fullBlock := bc.CurrentBlock()
		if fullBlock != nil && fullBlock.Hash() != bc.genesisBlock.Hash() && fullBlock.NumberU64() < frozen-1 {
			needRewind = true
			low = fullBlock.NumberU64()
		}
		// In fast sync, it may happen that ancient data has been written to the
		// ancient store, but the LastFastBlock has not been updated, truncate the
		// extra data here.
		fastBlock := bc.CurrentFastBlock()
		if fastBlock != nil && fastBlock.NumberU64() < frozen-1 {
			needRewind = true
			if fastBlock.NumberU64() < low || low == 0 {
				low = fastBlock.NumberU64()
			}
		}
		if needRewind {
			log.Error("Truncating ancient chain", "from", bc.CurrentHeader().Number.Uint64(), "to", low)
			if err := bc.SetHead(low); err != nil {
				return nil, err
			}
		}
	}
	// The first thing the node will do is reconstruct the verification data for
	// the head block (ethash cache or clique voting snapshot). Might as well do
	// it in advance.
	bc.engine.VerifyHeader(bc, bc.CurrentHeader(), true)

	// Check the current state of the block hashes and make sure that we do not have any of the bad blocks in our chain
	for hash := range BadHashes {
		if header := bc.GetHeaderByHash(hash); header != nil {
			// get the canonical block corresponding to the offending header's number
			headerByNumber := bc.GetHeaderByNumber(header.Number.Uint64())
			// make sure the headerByNumber (if present) is in our current canonical chain
			if headerByNumber != nil && headerByNumber.Hash() == header.Hash() {
				log.Error("Found bad hash, rewinding chain", "number", header.Number, "hash", header.ParentHash)
				if err := bc.SetHead(header.Number.Uint64() - 1); err != nil {
					return nil, err
				}
				log.Error("Chain rewind was successful, resuming normal operation")
			}
		}
	}

	// Load any existing snapshot, regenerating it if loading failed
	if bc.cacheConfig.SnapshotLimit > 0 {
		// If the chain was rewound past the snapshot persistent layer (causing
		// a recovery block number to be persisted to disk), check if we're still
		// in recovery mode and in that case, don't invalidate the snapshot on a
		// head mismatch.
		var recover bool

		head := bc.CurrentBlock()
		if layer := rawdb.ReadSnapshotRecoveryNumber(bc.db); layer != nil && *layer > head.NumberU64() {
			log.Warn("Enabling snapshot recovery", "chainhead", head.NumberU64(), "diskbase", *layer)
			recover = true
		}
		bc.snaps, _ = snapshot.New(bc.db, bc.stateCache.TrieDB(), bc.cacheConfig.SnapshotLimit, head.Root(), !bc.cacheConfig.SnapshotWait, true, recover)
	}

	// Start future block processor.
	bc.wg.Add(1)
	go bc.updateFutureBlocks()

	// Start tx indexer/unindexer.
	if txLookupLimit != nil {
		bc.txLookupLimit = *txLookupLimit

		bc.wg.Add(1)
		go bc.maintainTxIndex(txIndexBlock)
	}

	// If periodic cache journal is required, spin it up.
	if bc.cacheConfig.TrieCleanRejournal > 0 {
		if bc.cacheConfig.TrieCleanRejournal < time.Minute {
			log.Warn("Sanitizing invalid trie cache journal time", "provided", bc.cacheConfig.TrieCleanRejournal, "updated", time.Minute)
			bc.cacheConfig.TrieCleanRejournal = time.Minute
		}
		triedb := bc.stateCache.TrieDB()
		bc.wg.Add(1)
		go func() {
			defer bc.wg.Done()
			triedb.SaveCachePeriodically(bc.cacheConfig.TrieCleanJournal, bc.cacheConfig.TrieCleanRejournal, bc.quit)
		}()
	}
	return bc, nil
}

// empty returns an indicator whether the blockchain is empty.
// Note, it's a special case that we connect a non-empty ancient
// database with an empty node, so that we can plugin the ancient
// into node seamlessly.
func (bc *BlockChain) empty() bool {
	genesis := bc.genesisBlock.Hash()
	for _, hash := range []common.Hash{rawdb.ReadHeadBlockHash(bc.db), rawdb.ReadHeadHeaderHash(bc.db), rawdb.ReadHeadFastBlockHash(bc.db)} {
		if hash != genesis {
			return false
		}
	}
	return true
}

// loadLastState loads the last known chain state from the database. This method
// assumes that the chain manager mutex is held.
func (bc *BlockChain) loadLastState() error {
	// Restore the last known head block
	head := rawdb.ReadHeadBlockHash(bc.db)
	if head == (common.Hash{}) {
		// Corrupt or empty database, init from scratch
		log.Warn("Empty database, resetting chain")
		return bc.Reset()
	}
	// Make sure the entire head block is available
	currentBlock := bc.GetBlockByHash(head)
	if currentBlock == nil {
		// Corrupt or empty database, init from scratch
		log.Warn("Head block missing, resetting chain", "hash", head)
		return bc.Reset()
	}
	// Everything seems to be fine, set as the head block
	bc.currentBlock.Store(currentBlock)
	headBlockGauge.Update(int64(currentBlock.NumberU64()))

	// Restore the last known head header
	currentHeader := currentBlock.Header()
	if head := rawdb.ReadHeadHeaderHash(bc.db); head != (common.Hash{}) {
		if header := bc.GetHeaderByHash(head); header != nil {
			currentHeader = header
		}
	}
	bc.hc.SetCurrentHeader(currentHeader)

	// Restore the last known head fast block
	bc.currentFastBlock.Store(currentBlock)
	headFastBlockGauge.Update(int64(currentBlock.NumberU64()))

	if head := rawdb.ReadHeadFastBlockHash(bc.db); head != (common.Hash{}) {
		if block := bc.GetBlockByHash(head); block != nil {
			bc.currentFastBlock.Store(block)
			headFastBlockGauge.Update(int64(block.NumberU64()))
		}
	}
	// Issue a status log for the user
	currentFastBlock := bc.CurrentFastBlock()

	headerTd := bc.GetTd(currentHeader.Hash(), currentHeader.Number.Uint64())
	blockTd := bc.GetTd(currentBlock.Hash(), currentBlock.NumberU64())
	fastTd := bc.GetTd(currentFastBlock.Hash(), currentFastBlock.NumberU64())

	log.Info("Loaded most recent local header", "number", currentHeader.Number, "hash", currentHeader.Hash(), "td", headerTd, "age", common.PrettyAge(time.Unix(int64(currentHeader.Time), 0)))
	log.Info("Loaded most recent local full block", "number", currentBlock.Number(), "hash", currentBlock.Hash(), "td", blockTd, "age", common.PrettyAge(time.Unix(int64(currentBlock.Time()), 0)))
	log.Info("Loaded most recent local fast block", "number", currentFastBlock.Number(), "hash", currentFastBlock.Hash(), "td", fastTd, "age", common.PrettyAge(time.Unix(int64(currentFastBlock.Time()), 0)))
	if pivot := rawdb.ReadLastPivotNumber(bc.db); pivot != nil {
		log.Info("Loaded last fast-sync pivot marker", "number", *pivot)
	}
	return nil
}

// SetHead rewinds the local chain to a new head. Depending on whether the node
// was fast synced or full synced and in which state, the method will try to
// delete minimal data from disk whilst retaining chain consistency.
func (bc *BlockChain) SetHead(head uint64) error {
	_, err := bc.setHeadBeyondRoot(head, common.Hash{}, false)
	return err
}

// setHeadBeyondRoot rewinds the local chain to a new head with the extra condition
// that the rewind must pass the specified state root. This method is meant to be
// used when rewinding with snapshots enabled to ensure that we go back further than
// persistent disk layer. Depending on whether the node was fast synced or full, and
// in which state, the method will try to delete minimal data from disk whilst
// retaining chain consistency.
//
// The method returns the block number where the requested root cap was found.
func (bc *BlockChain) setHeadBeyondRoot(head uint64, root common.Hash, repair bool) (uint64, error) {
	if !bc.chainmu.TryLock() {
		return 0, errChainStopped
	}
	defer bc.chainmu.Unlock()

	// Track the block number of the requested root hash
	var rootNumber uint64 // (no root == always 0)

	// Retrieve the last pivot block to short circuit rollbacks beyond it and the
	// current freezer limit to start nuking id underflown
	pivot := rawdb.ReadLastPivotNumber(bc.db)
	frozen, _ := bc.db.Ancients()

	updateFn := func(db ethdb.KeyValueWriter, header *types.Header) (uint64, bool) {
		// Rewind the blockchain, ensuring we don't end up with a stateless head
		// block. Note, depth equality is permitted to allow using SetHead as a
		// chain reparation mechanism without deleting any data!
		if currentBlock := bc.CurrentBlock(); currentBlock != nil && header.Number.Uint64() <= currentBlock.NumberU64() {
			newHeadBlock := bc.GetBlock(header.Hash(), header.Number.Uint64())
			if newHeadBlock == nil {
				log.Error("Gap in the chain, rewinding to genesis", "number", header.Number, "hash", header.Hash())
				newHeadBlock = bc.genesisBlock
			} else {
				// Block exists, keep rewinding until we find one with state,
				// keeping rewinding until we exceed the optional threshold
				// root hash
				beyondRoot := (root == common.Hash{}) // Flag whether we're beyond the requested root (no root, always true)

				for {
					// If a root threshold was requested but not yet crossed, check
					if root != (common.Hash{}) && !beyondRoot && newHeadBlock.Root() == root {
						beyondRoot, rootNumber = true, newHeadBlock.NumberU64()
					}
					if _, err := state.New(newHeadBlock.Root(), bc.stateCache, bc.snaps); err != nil {
						log.Trace("Block state missing, rewinding further", "number", newHeadBlock.NumberU64(), "hash", newHeadBlock.Hash())
						if pivot == nil || newHeadBlock.NumberU64() > *pivot {
							parent := bc.GetBlock(newHeadBlock.ParentHash(), newHeadBlock.NumberU64()-1)
							if parent != nil {
								newHeadBlock = parent
								continue
							}
							log.Error("Missing block in the middle, aiming genesis", "number", newHeadBlock.NumberU64()-1, "hash", newHeadBlock.ParentHash())
							newHeadBlock = bc.genesisBlock
						} else {
							log.Trace("Rewind passed pivot, aiming genesis", "number", newHeadBlock.NumberU64(), "hash", newHeadBlock.Hash(), "pivot", *pivot)
							newHeadBlock = bc.genesisBlock
						}
					}
					if beyondRoot || newHeadBlock.NumberU64() == 0 {
						log.Debug("Rewound to block with state", "number", newHeadBlock.NumberU64(), "hash", newHeadBlock.Hash())
						break
					}
					log.Debug("Skipping block with threshold state", "number", newHeadBlock.NumberU64(), "hash", newHeadBlock.Hash(), "root", newHeadBlock.Root())
					newHeadBlock = bc.GetBlock(newHeadBlock.ParentHash(), newHeadBlock.NumberU64()-1) // Keep rewinding
				}
			}
			rawdb.WriteHeadBlockHash(db, newHeadBlock.Hash())

			// Degrade the chain markers if they are explicitly reverted.
			// In theory we should update all in-memory markers in the
			// last step, however the direction of SetHead is from high
			// to low, so it's safe to update in-memory markers directly.
			bc.currentBlock.Store(newHeadBlock)
			headBlockGauge.Update(int64(newHeadBlock.NumberU64()))
		}
		// Rewind the fast block in a simpleton way to the target head
		if currentFastBlock := bc.CurrentFastBlock(); currentFastBlock != nil && header.Number.Uint64() < currentFastBlock.NumberU64() {
			newHeadFastBlock := bc.GetBlock(header.Hash(), header.Number.Uint64())
			// If either blocks reached nil, reset to the genesis state
			if newHeadFastBlock == nil {
				newHeadFastBlock = bc.genesisBlock
			}
			rawdb.WriteHeadFastBlockHash(db, newHeadFastBlock.Hash())

			// Degrade the chain markers if they are explicitly reverted.
			// In theory we should update all in-memory markers in the
			// last step, however the direction of SetHead is from high
			// to low, so it's safe the update in-memory markers directly.
			bc.currentFastBlock.Store(newHeadFastBlock)
			headFastBlockGauge.Update(int64(newHeadFastBlock.NumberU64()))
		}
		head := bc.CurrentBlock().NumberU64()

		// If setHead underflown the freezer threshold and the block processing
		// intent afterwards is full block importing, delete the chain segment
		// between the stateful-block and the sethead target.
		var wipe bool
		if head+1 < frozen {
			wipe = pivot == nil || head >= *pivot
		}
		return head, wipe // Only force wipe if full synced
	}
	// Rewind the header chain, deleting all block bodies until then
	delFn := func(db ethdb.KeyValueWriter, hash common.Hash, num uint64) {
		// Ignore the error here since light client won't hit this path
		frozen, _ := bc.db.Ancients()
		if num+1 <= frozen {
			// Truncate all relative data(header, total difficulty, body, receipt
			// and canonical hash) from ancient store.
			if err := bc.db.TruncateAncients(num); err != nil {
				log.Crit("Failed to truncate ancient data", "number", num, "err", err)
			}
			// Remove the hash <-> number mapping from the active store.
			rawdb.DeleteHeaderNumber(db, hash)
		} else {
			// Remove relative body and receipts from the active store.
			// The header, total difficulty and canonical hash will be
			// removed in the hc.SetHead function.
			rawdb.DeleteBody(db, hash, num)
			rawdb.DeleteReceipts(db, hash, num)
		}
		// Todo(rjl493456442) txlookup, bloombits, etc
	}
	// If SetHead was only called as a chain reparation method, try to skip
	// touching the header chain altogether, unless the freezer is broken
	if repair {
		if target, force := updateFn(bc.db, bc.CurrentBlock().Header()); force {
			bc.hc.SetHead(target, updateFn, delFn)
		}
	} else {
		// Rewind the chain to the requested head and keep going backwards until a
		// block with a state is found or fast sync pivot is passed
		log.Warn("Rewinding blockchain", "target", head)
		bc.hc.SetHead(head, updateFn, delFn)
	}
	// Clear out any stale content from the caches
	bc.bodyCache.Purge()
	bc.bodyRLPCache.Purge()
	bc.receiptsCache.Purge()
	bc.blockCache.Purge()
	bc.txLookupCache.Purge()
	bc.futureBlocks.Purge()

	return rootNumber, bc.loadLastState()
}

// SnapSyncCommitHead sets the current head block to the one defined by the hash
// irrelevant what the chain contents were prior.
func (bc *BlockChain) SnapSyncCommitHead(hash common.Hash) error {
	// Make sure that both the block as well at its state trie exists
	block := bc.GetBlockByHash(hash)
	if block == nil {
		return fmt.Errorf("non existent block [%x..]", hash[:4])
	}
	if _, err := trie.NewSecure(block.Root(), bc.stateCache.TrieDB()); err != nil {
		return err
	}

	// If all checks out, manually set the head block.
	if !bc.chainmu.TryLock() {
		return errChainStopped
	}
	bc.currentBlock.Store(block)
	headBlockGauge.Update(int64(block.NumberU64()))
	bc.chainmu.Unlock()

	// Destroy any existing state snapshot and regenerate it in the background,
	// also resuming the normal maintenance of any previously paused snapshot.
	if bc.snaps != nil {
		bc.snaps.Rebuild(block.Root())
	}
	log.Info("Committed new head block", "number", block.Number(), "hash", hash)
	return nil
}

// Reset purges the entire blockchain, restoring it to its genesis state.
func (bc *BlockChain) Reset() error {
	return bc.ResetWithGenesisBlock(bc.genesisBlock)
}

// ResetWithGenesisBlock purges the entire blockchain, restoring it to the
// specified genesis state.
func (bc *BlockChain) ResetWithGenesisBlock(genesis *types.Block) error {
	// Dump the entire block chain and purge the caches
	if err := bc.SetHead(0); err != nil {
		return err
	}
	if !bc.chainmu.TryLock() {
		return errChainStopped
	}
	defer bc.chainmu.Unlock()

	// Prepare the genesis block and reinitialise the chain
	batch := bc.db.NewBatch()
	rawdb.WriteTd(batch, genesis.Hash(), genesis.NumberU64(), genesis.Difficulty())
	rawdb.WriteBlock(batch, genesis)
	if err := batch.Write(); err != nil {
		log.Crit("Failed to write genesis block", "err", err)
	}
	bc.writeHeadBlock(genesis)

	// Last update all in-memory chain markers
	bc.genesisBlock = genesis
	bc.currentBlock.Store(bc.genesisBlock)
	headBlockGauge.Update(int64(bc.genesisBlock.NumberU64()))
	bc.hc.SetGenesis(bc.genesisBlock.Header())
	bc.hc.SetCurrentHeader(bc.genesisBlock.Header())
	bc.currentFastBlock.Store(bc.genesisBlock)
	headFastBlockGauge.Update(int64(bc.genesisBlock.NumberU64()))
	return nil
}

// Export writes the active chain to the given writer.
func (bc *BlockChain) Export(w io.Writer) error {
	return bc.ExportN(w, uint64(0), bc.CurrentBlock().NumberU64())
}

// ExportN writes a subset of the active chain to the given writer.
func (bc *BlockChain) ExportN(w io.Writer, first uint64, last uint64) error {
	if !bc.chainmu.TryLock() {
		return errChainStopped
	}
	defer bc.chainmu.Unlock()

	if first > last {
		return fmt.Errorf("export failed: first (%d) is greater than last (%d)", first, last)
	}
	log.Info("Exporting batch of blocks", "count", last-first+1)

	start, reported := time.Now(), time.Now()
	for nr := first; nr <= last; nr++ {
		block := bc.GetBlockByNumber(nr)
		if block == nil {
			return fmt.Errorf("export failed on #%d: not found", nr)
		}
		if err := block.EncodeRLP(w); err != nil {
			return err
		}
		if time.Since(reported) >= statsReportLimit {
			log.Info("Exporting blocks", "exported", block.NumberU64()-first, "elapsed", common.PrettyDuration(time.Since(start)))
			reported = time.Now()
		}
	}
	return nil
}

// writeHeadBlock injects a new head block into the current block chain. This method
// assumes that the block is indeed a true head. It will also reset the head
// header and the head fast sync block to this very same block if they are older
// or if they are on a different side chain.
//
// Note, this function assumes that the `mu` mutex is held!
func (bc *BlockChain) writeHeadBlock(block *types.Block) {
	// Add the block to the canonical chain number scheme and mark as the head
	batch := bc.db.NewBatch()
	rawdb.WriteHeadHeaderHash(batch, block.Hash())
	rawdb.WriteHeadFastBlockHash(batch, block.Hash())
	rawdb.WriteCanonicalHash(batch, block.Hash(), block.NumberU64())
	rawdb.WriteTxLookupEntriesByBlock(batch, block)
	rawdb.WriteHeadBlockHash(batch, block.Hash())

	// Flush the whole batch into the disk, exit the node if failed
	if err := batch.Write(); err != nil {
		log.Crit("Failed to update chain indexes and markers", "err", err)
	}
	// Update all in-memory chain markers in the last step
	bc.hc.SetCurrentHeader(block.Header())

	bc.currentFastBlock.Store(block)
	headFastBlockGauge.Update(int64(block.NumberU64()))

	bc.currentBlock.Store(block)
	headBlockGauge.Update(int64(block.NumberU64()))
}

// Stop stops the blockchain service. If any imports are currently in progress
// it will abort them using the procInterrupt.
func (bc *BlockChain) Stop() {
	if !atomic.CompareAndSwapInt32(&bc.running, 0, 1) {
		return
	}

	// Unsubscribe all subscriptions registered from blockchain.
	bc.scope.Close()

	// Signal shutdown to all goroutines.
	close(bc.quit)
	bc.StopInsert()

	// Now wait for all chain modifications to end and persistent goroutines to exit.
	//
	// Note: Close waits for the mutex to become available, i.e. any running chain
	// modification will have exited when Close returns. Since we also called StopInsert,
	// the mutex should become available quickly. It cannot be taken again after Close has
	// returned.
	bc.chainmu.Close()
	bc.wg.Wait()

	// Ensure that the entirety of the state snapshot is journalled to disk.
	var snapBase common.Hash
	if bc.snaps != nil {
		var err error
		if snapBase, err = bc.snaps.Journal(bc.CurrentBlock().Root()); err != nil {
			log.Error("Failed to journal state snapshot", "err", err)
		}
	}

	// Ensure the state of a recent block is also stored to disk before exiting.
	// We're writing three different states to catch different restart scenarios:
	//  - HEAD:     So we don't need to reprocess any blocks in the general case
	//  - HEAD-1:   So we don't do large reorgs if our HEAD becomes an uncle
	//  - HEAD-127: So we have a hard limit on the number of blocks reexecuted
	if !bc.cacheConfig.TrieDirtyDisabled {
		triedb := bc.stateCache.TrieDB()

		for _, offset := range []uint64{0, 1, TriesInMemory - 1} {
			if number := bc.CurrentBlock().NumberU64(); number > offset {
				recent := bc.GetBlockByNumber(number - offset)

				log.Info("Writing cached state to disk", "block", recent.Number(), "hash", recent.Hash(), "root", recent.Root())
				if err := triedb.Commit(recent.Root(), true, nil); err != nil {
					log.Error("Failed to commit recent state trie", "err", err)
				}
			}
		}
		if snapBase != (common.Hash{}) {
			log.Info("Writing snapshot state to disk", "root", snapBase)
			if err := triedb.Commit(snapBase, true, nil); err != nil {
				log.Error("Failed to commit recent state trie", "err", err)
			}
		}
		for !bc.triegc.Empty() {
			triedb.Dereference(bc.triegc.PopItem().(common.Hash))
		}
		if size, _ := triedb.Size(); size != 0 {
			log.Error("Dangling trie nodes after full cleanup")
		}
	}
	// Ensure all live cached entries be saved into disk, so that we can skip
	// cache warmup when node restarts.
	if bc.cacheConfig.TrieCleanJournal != "" {
		triedb := bc.stateCache.TrieDB()
		triedb.SaveCache(bc.cacheConfig.TrieCleanJournal)
	}
	log.Info("Blockchain stopped")
}

// StopInsert interrupts all insertion methods, causing them to return
// errInsertionInterrupted as soon as possible. Insertion is permanently disabled after
// calling this method.
func (bc *BlockChain) StopInsert() {
	atomic.StoreInt32(&bc.procInterrupt, 1)
}

// insertStopped returns true after StopInsert has been called.
func (bc *BlockChain) insertStopped() bool {
	return atomic.LoadInt32(&bc.procInterrupt) == 1
}

func (bc *BlockChain) procFutureBlocks() {
	blocks := make([]*types.Block, 0, bc.futureBlocks.Len())
	for _, hash := range bc.futureBlocks.Keys() {
		if block, exist := bc.futureBlocks.Peek(hash); exist {
			blocks = append(blocks, block.(*types.Block))
		}
	}
	if len(blocks) > 0 {
		sort.Slice(blocks, func(i, j int) bool {
			return blocks[i].NumberU64() < blocks[j].NumberU64()
		})
		// Insert one by one as chain insertion needs contiguous ancestry between blocks
		for i := range blocks {
			bc.InsertChain(blocks[i : i+1])
		}
	}
}

// WriteStatus status of write
type WriteStatus byte

const (
	NonStatTy WriteStatus = iota
	CanonStatTy
	SideStatTy
)

// InsertReceiptChain attempts to complete an already existing header chain with
// transaction and receipt data.
func (bc *BlockChain) InsertReceiptChain(blockChain types.Blocks, receiptChain []types.Receipts, ancientLimit uint64) (int, error) {
	// We don't require the chainMu here since we want to maximize the
	// concurrency of header insertion and receipt insertion.
	bc.wg.Add(1)
	defer bc.wg.Done()

	var (
		ancientBlocks, liveBlocks     types.Blocks
		ancientReceipts, liveReceipts []types.Receipts
	)

	// Do a sanity check that the provided chain is actually ordered and linked
	for i := 0; i < len(blockChain); i++ {

		needDerive := false
		for _, receipt := range receiptChain[i] {
			if receipt.TxHash == (common.Hash{}) {
				needDerive = true
				break
			}
		}
		if needDerive {
			// Try to derive the receipt fields from body
			// This happens when the node addresses the response from an old client that returns both bodies and old receipts
			// TODO: Remove the code when running in new testnet
			if err := receiptChain[i].DeriveFields(bc.chainConfig, blockChain[i].Hash(), blockChain[i].NumberU64(), blockChain[i].Transactions()); err != nil {
				return 0, fmt.Errorf("DeriveFields failed:%v", err)
			}
		}

		if i != 0 {
			if blockChain[i].NumberU64() != blockChain[i-1].NumberU64()+1 || blockChain[i].ParentHash() != blockChain[i-1].Hash() {
				log.Error("Non contiguous receipt insert", "number", blockChain[i].Number(), "hash", blockChain[i].Hash(), "parent", blockChain[i].ParentHash(),
					"prevnumber", blockChain[i-1].Number(), "prevhash", blockChain[i-1].Hash())
				return 0, fmt.Errorf("non contiguous insert: item %d is #%d [%x..], item %d is #%d [%x..] (parent [%x..])", i-1, blockChain[i-1].NumberU64(),
					blockChain[i-1].Hash().Bytes()[:4], i, blockChain[i].NumberU64(), blockChain[i].Hash().Bytes()[:4], blockChain[i].ParentHash().Bytes()[:4])
			}
		}
		if blockChain[i].NumberU64() <= ancientLimit {
			ancientBlocks, ancientReceipts = append(ancientBlocks, blockChain[i]), append(ancientReceipts, receiptChain[i])
		} else {
			liveBlocks, liveReceipts = append(liveBlocks, blockChain[i]), append(liveReceipts, receiptChain[i])
		}
	}

	var (
		stats = struct{ processed, ignored int32 }{}
		start = time.Now()
		size  = int64(0)
	)

	// updateHead updates the head fast sync block if the inserted blocks are better
	// and returns an indicator whether the inserted blocks are canonical.
	updateHead := func(head *types.Block) bool {
		if !bc.chainmu.TryLock() {
			return false
		}
		defer bc.chainmu.Unlock()

		// Rewind may have occurred, skip in that case.
		if bc.CurrentHeader().Number.Cmp(head.Number()) >= 0 {
			reorg, err := bc.forker.ReorgNeeded(bc.CurrentFastBlock().Header(), head.Header())
			if err != nil {
				log.Warn("Reorg failed", "err", err)
				return false
			} else if !reorg {
				return false
			}
			rawdb.WriteHeadFastBlockHash(bc.db, head.Hash())
			bc.currentFastBlock.Store(head)
			headFastBlockGauge.Update(int64(head.NumberU64()))
			return true
		}
		return false
	}

	// writeAncient writes blockchain and corresponding receipt chain into ancient store.
	//
	// this function only accepts canonical chain data. All side chain will be reverted
	// eventually.
	writeAncient := func(blockChain types.Blocks, receiptChain []types.Receipts) (int, error) {
		first := blockChain[0]
		last := blockChain[len(blockChain)-1]

		// Ensure genesis is in ancients.
		if first.NumberU64() == 1 {
			if frozen, _ := bc.db.Ancients(); frozen == 0 {
				b := bc.genesisBlock
				td := bc.genesisBlock.Difficulty()
				writeSize, err := rawdb.WriteAncientBlocks(bc.db, []*types.Block{b}, []types.Receipts{nil}, td)
				size += writeSize
				if err != nil {
					log.Error("Error writing genesis to ancients", "err", err)
					return 0, err
				}
				log.Info("Wrote genesis to ancients")
			}
		}
		// Before writing the blocks to the ancients, we need to ensure that
		// they correspond to the what the headerchain 'expects'.
		// We only check the last block/header, since it's a contiguous chain.
		if !bc.HasHeader(last.Hash(), last.NumberU64()) {
			return 0, fmt.Errorf("containing header #%d [%x..] unknown", last.Number(), last.Hash().Bytes()[:4])
		}

		// Write all chain data to ancients.
		td := bc.GetTd(first.Hash(), first.NumberU64())
		writeSize, err := rawdb.WriteAncientBlocks(bc.db, blockChain, receiptChain, td)
		size += writeSize
		if err != nil {
			log.Error("Error importing chain data to ancients", "err", err)
			return 0, err
		}

		// Write tx indices if any condition is satisfied:
		// * If user requires to reserve all tx indices(txlookuplimit=0)
		// * If all ancient tx indices are required to be reserved(txlookuplimit is even higher than ancientlimit)
		// * If block number is large enough to be regarded as a recent block
		// It means blocks below the ancientLimit-txlookupLimit won't be indexed.
		//
		// But if the `TxIndexTail` is not nil, e.g. Geth is initialized with
		// an external ancient database, during the setup, blockchain will start
		// a background routine to re-indexed all indices in [ancients - txlookupLimit, ancients)
		// range. In this case, all tx indices of newly imported blocks should be
		// generated.
		var batch = bc.db.NewBatch()
		for i, block := range blockChain {
			if bc.txLookupLimit == 0 || ancientLimit <= bc.txLookupLimit || block.NumberU64() >= ancientLimit-bc.txLookupLimit {
				rawdb.WriteTxLookupEntriesByBlock(batch, block)
			} else if rawdb.ReadTxIndexTail(bc.db) != nil {
				rawdb.WriteTxLookupEntriesByBlock(batch, block)
			}
			stats.processed++

			if batch.ValueSize() > ethdb.IdealBatchSize || i == len(blockChain)-1 {
				size += int64(batch.ValueSize())
				if err = batch.Write(); err != nil {
					fastBlock := bc.CurrentFastBlock().NumberU64()
					if err := bc.db.TruncateAncients(fastBlock + 1); err != nil {
						log.Error("Can't truncate ancient store after failed insert", "err", err)
					}
					return 0, err
				}
				batch.Reset()
			}
		}

		// Sync the ancient store explicitly to ensure all data has been flushed to disk.
		if err := bc.db.Sync(); err != nil {
			return 0, err
		}
		// Update the current fast block because all block data is now present in DB.
		previousFastBlock := bc.CurrentFastBlock().NumberU64()
		if !updateHead(blockChain[len(blockChain)-1]) {
			// We end up here if the header chain has reorg'ed, and the blocks/receipts
			// don't match the canonical chain.
			if err := bc.db.TruncateAncients(previousFastBlock + 1); err != nil {
				log.Error("Can't truncate ancient store after failed insert", "err", err)
			}
			return 0, errSideChainReceipts
		}

		// Delete block data from the main database.
		batch.Reset()
		canonHashes := make(map[common.Hash]struct{})
		for _, block := range blockChain {
			canonHashes[block.Hash()] = struct{}{}
			if block.NumberU64() == 0 {
				continue
			}
			rawdb.DeleteCanonicalHash(batch, block.NumberU64())
			rawdb.DeleteBlockWithoutNumber(batch, block.Hash(), block.NumberU64())
		}
		// Delete side chain hash-to-number mappings.
		for _, nh := range rawdb.ReadAllHashesInRange(bc.db, first.NumberU64(), last.NumberU64()) {
			if _, canon := canonHashes[nh.Hash]; !canon {
				rawdb.DeleteHeader(batch, nh.Hash, nh.Number)
			}
		}
		if err := batch.Write(); err != nil {
			return 0, err
		}
		return 0, nil
	}

	// writeLive writes blockchain and corresponding receipt chain into active store.
	writeLive := func(blockChain types.Blocks, receiptChain []types.Receipts) (int, error) {
		skipPresenceCheck := false
		batch := bc.db.NewBatch()
		for i, block := range blockChain {
			// Short circuit insertion if shutting down or processing failed
			if bc.insertStopped() {
				return 0, errInsertionInterrupted
			}
			// Short circuit if the owner header is unknown
			if !bc.HasHeader(block.Hash(), block.NumberU64()) {
				return i, fmt.Errorf("containing header #%d [%x..] unknown", block.Number(), block.Hash().Bytes()[:4])
			}
			if !skipPresenceCheck {
				// Ignore if the entire data is already known
				if bc.HasBlock(block.Hash(), block.NumberU64()) {
					stats.ignored++
					continue
				} else {
					// If block N is not present, neither are the later blocks.
					// This should be true, but if we are mistaken, the shortcut
					// here will only cause overwriting of some existing data
					skipPresenceCheck = true
				}
			}
			// Write all the data out into the database
			rawdb.WriteBody(batch, block.Hash(), block.NumberU64(), block.Body())
			rawdb.WriteReceipts(batch, block.Hash(), block.NumberU64(), receiptChain[i])
			rawdb.WriteTxLookupEntriesByBlock(batch, block) // Always write tx indices for live blocks, we assume they are needed

			// Write everything belongs to the blocks into the database. So that
			// we can ensure all components of body is completed(body, receipts,
			// tx indexes)
			if batch.ValueSize() >= ethdb.IdealBatchSize {
				if err := batch.Write(); err != nil {
					return 0, err
				}
				size += int64(batch.ValueSize())
				batch.Reset()
			}
			stats.processed++
		}
		// Write everything belongs to the blocks into the database. So that
		// we can ensure all components of body is completed(body, receipts,
		// tx indexes)
		if batch.ValueSize() > 0 {
			size += int64(batch.ValueSize())
			if err := batch.Write(); err != nil {
				return 0, err
			}
		}
		updateHead(blockChain[len(blockChain)-1])
		return 0, nil
	}

	// Write downloaded chain data and corresponding receipt chain data
	if len(ancientBlocks) > 0 {
		if n, err := writeAncient(ancientBlocks, ancientReceipts); err != nil {
			if err == errInsertionInterrupted {
				return 0, nil
			}
			return n, err
		}
	}
	// Write the tx index tail (block number from where we index) before write any live blocks
	if len(liveBlocks) > 0 && liveBlocks[0].NumberU64() == ancientLimit+1 {
		// The tx index tail can only be one of the following two options:
		// * 0: all ancient blocks have been indexed
		// * ancient-limit: the indices of blocks before ancient-limit are ignored
		if tail := rawdb.ReadTxIndexTail(bc.db); tail == nil {
			if bc.txLookupLimit == 0 || ancientLimit <= bc.txLookupLimit {
				rawdb.WriteTxIndexTail(bc.db, 0)
			} else {
				rawdb.WriteTxIndexTail(bc.db, ancientLimit-bc.txLookupLimit)
			}
		}
	}
	if len(liveBlocks) > 0 {
		if n, err := writeLive(liveBlocks, liveReceipts); err != nil {
			if err == errInsertionInterrupted {
				return 0, nil
			}
			return n, err
		}
	}

	head := blockChain[len(blockChain)-1]
	context := []interface{}{
		"count", stats.processed, "elapsed", common.PrettyDuration(time.Since(start)),
		"number", head.Number(), "hash", head.Hash(), "age", common.PrettyAge(time.Unix(int64(head.Time()), 0)),
		"size", common.StorageSize(size),
	}
	if stats.ignored > 0 {
		context = append(context, []interface{}{"ignored", stats.ignored}...)
	}
	log.Info("Imported new block receipts", context...)

	return 0, nil
}

var lastWrite uint64

// writeBlockWithoutState writes only the block and its metadata to the database,
// but does not write any state. This is used to construct competing side forks
// up to the point where they exceed the canonical total difficulty.
func (bc *BlockChain) writeBlockWithoutState(block *types.Block, td *big.Int) (err error) {
	if bc.insertStopped() {
		return errInsertionInterrupted
	}

	batch := bc.db.NewBatch()
	rawdb.WriteTd(batch, block.Hash(), block.NumberU64(), td)
	rawdb.WriteBlock(batch, block)
	if err := batch.Write(); err != nil {
		log.Crit("Failed to write block into disk", "err", err)
	}
	return nil
}

// writeKnownBlock updates the head block flag with a known block
// and introduces chain reorg if necessary.
func (bc *BlockChain) writeKnownBlock(block *types.Block) error {
	current := bc.CurrentBlock()
	if block.ParentHash() != current.Hash() {
		if err := bc.reorg(current, block); err != nil {
			return err
		}
	}
	bc.writeHeadBlock(block)
	return nil
}

// writeBlockWithState writes block, metadata and corresponding state data to the
// database.
func (bc *BlockChain) writeBlockWithState(block *types.Block, receipts []*types.Receipt, logs []*types.Log, state *state.StateDB) error {
	// Calculate the total difficulty of the block
	ptd := bc.GetTd(block.ParentHash(), block.NumberU64()-1)
	if ptd == nil {
		return consensus.ErrUnknownAncestor
	}
	// Make sure no inconsistent state is leaked during insertion
	externTd := new(big.Int).Add(block.Difficulty(), ptd)

	// Irrelevant of the canonical status, write the block itself to the database.
	//
	// Note all the components of block(td, hash->number map, header, body, receipts)
	// should be written atomically. BlockBatch is used for containing all components.
	blockBatch := bc.db.NewBatch()
	rawdb.WriteTd(blockBatch, block.Hash(), block.NumberU64(), externTd)
	rawdb.WriteBlock(blockBatch, block)
	rawdb.WriteReceipts(blockBatch, block.Hash(), block.NumberU64(), receipts)
	rawdb.WritePreimages(blockBatch, state.Preimages())
	if err := blockBatch.Write(); err != nil {
		log.Crit("Failed to write block into disk", "err", err)
	}
	// Commit all cached state changes into underlying memory database.
	root, err := state.Commit(bc.chainConfig.IsEIP158(block.Number()))
	if err != nil {
		return err
	}
	triedb := bc.stateCache.TrieDB()

	// If we're running an archive node, always flush
	if bc.cacheConfig.TrieDirtyDisabled {
		return triedb.Commit(root, false, nil)
	} else {
		// Full but not archive node, do proper garbage collection
		triedb.Reference(root, common.Hash{}) // metadata reference to keep trie alive
		bc.triegc.Push(root, -int64(block.NumberU64()))

		if current := block.NumberU64(); current > TriesInMemory {
			// If we exceeded our memory allowance, flush matured singleton nodes to disk
			var (
				nodes, imgs = triedb.Size()
				limit       = common.StorageSize(bc.cacheConfig.TrieDirtyLimit) * 1024 * 1024
			)
			if nodes > limit || imgs > 4*1024*1024 {
				triedb.Cap(limit - ethdb.IdealBatchSize)
			}
			// Find the next state trie we need to commit
			chosen := current - TriesInMemory

			// If we exceeded out time allowance, flush an entire trie to disk
			if bc.gcproc > bc.cacheConfig.TrieTimeLimit {
				// If the header is missing (canonical chain behind), we're reorging a low
				// diff sidechain. Suspend committing until this operation is completed.
				header := bc.GetHeaderByNumber(chosen)
				if header == nil {
					log.Warn("Reorg in progress, trie commit postponed", "number", chosen)
				} else {
					// If we're exceeding limits but haven't reached a large enough memory gap,
					// warn the user that the system is becoming unstable.
					if chosen < lastWrite+TriesInMemory && bc.gcproc >= 2*bc.cacheConfig.TrieTimeLimit {
						log.Info("State in memory for too long, committing", "time", bc.gcproc, "allowance", bc.cacheConfig.TrieTimeLimit, "optimum", float64(chosen-lastWrite)/TriesInMemory)
					}
					// Flush an entire trie and restart the counters
					triedb.Commit(header.Root, true, nil)
					lastWrite = chosen
					bc.gcproc = 0
				}
			}
			// Garbage collect anything below our required write retention
			for !bc.triegc.Empty() {
				root, number := bc.triegc.Pop()
				if uint64(-number) > chosen {
					bc.triegc.Push(root, number)
					break
				}
				triedb.Dereference(root.(common.Hash))
			}
		}
	}
	return nil
}

// WriteBlockWithState writes the block and all associated state to the database.
func (bc *BlockChain) WriteBlockAndSetHead(block *types.Block, receipts []*types.Receipt, logs []*types.Log, state *state.StateDB, emitHeadEvent bool) (status WriteStatus, err error) {
	if !bc.chainmu.TryLock() {
		return NonStatTy, errChainStopped
	}
	defer bc.chainmu.Unlock()

	return bc.writeBlockAndSetHead(block, receipts, logs, state, emitHeadEvent)
}

// writeBlockAndSetHead writes the block and all associated state to the database,
// and also it applies the given block as the new chain head. This function expects
// the chain mutex to be held.
func (bc *BlockChain) writeBlockAndSetHead(block *types.Block, receipts []*types.Receipt, logs []*types.Log, state *state.StateDB, emitHeadEvent bool) (status WriteStatus, err error) {
	if err := bc.writeBlockWithState(block, receipts, logs, state); err != nil {
		return NonStatTy, err
	}
	currentBlock := bc.CurrentBlock()
	reorg, err := bc.forker.ReorgNeeded(currentBlock.Header(), block.Header())
	if err != nil {
		return NonStatTy, err
	}
	if reorg {
		// Reorganise the chain if the parent is not the head block
		if block.ParentHash() != currentBlock.Hash() {
			if err := bc.reorg(currentBlock, block); err != nil {
				return NonStatTy, err
			}
		}
		status = CanonStatTy
	} else {
		status = SideStatTy
	}
	// Set new head.
	if status == CanonStatTy {
		bc.writeHeadBlock(block)
	}
	bc.futureBlocks.Remove(block.Hash())

	if status == CanonStatTy {
		bc.chainFeed.Send(ChainEvent{Block: block, Hash: block.Hash(), Logs: logs})
		if len(logs) > 0 {
			bc.logsFeed.Send(logs)
		}
		// In theory we should fire a ChainHeadEvent when we inject
		// a canonical block, but sometimes we can insert a batch of
		// canonicial blocks. Avoid firing too many ChainHeadEvents,
		// we will fire an accumulated ChainHeadEvent and disable fire
		// event here.
		if emitHeadEvent {
			bc.chainHeadFeed.Send(ChainHeadEvent{Block: block})
		}
	} else {
		bc.chainSideFeed.Send(ChainSideEvent{Block: block})
	}
	return status, nil
}

// addFutureBlock checks if the block is within the max allowed window to get
// accepted for future processing, and returns an error if the block is too far
// ahead and was not added.
//
// TODO after the transition, the future block shouldn't be kept. Because
// it's not checked in the Geth side anymore.
func (bc *BlockChain) addFutureBlock(block *types.Block) error {
	max := uint64(time.Now().Unix() + maxTimeFutureBlocks)
	if block.Time() > max {
		return fmt.Errorf("future block timestamp %v > allowed %v", block.Time(), max)
	}
	if block.Difficulty().Cmp(common.Big0) == 0 {
		// Never add PoS blocks into the future queue
		return nil
	}
	bc.futureBlocks.Add(block.Hash(), block)
	return nil
}

// InsertChain attempts to insert the given batch of blocks in to the canonical
// chain or, otherwise, create a fork. If an error is returned it will return
// the index number of the failing block as well an error describing what went
// wrong. After insertion is done, all accumulated events will be fired.
func (bc *BlockChain) InsertChain(chain types.Blocks) (int, error) {
	// Sanity check that we have something meaningful to import
	if len(chain) == 0 {
		return 0, nil
	}
	bc.blockProcFeed.Send(true)
	defer bc.blockProcFeed.Send(false)

	// Do a sanity check that the provided chain is actually ordered and linked.
	for i := 1; i < len(chain); i++ {
		block, prev := chain[i], chain[i-1]
		if block.NumberU64() != prev.NumberU64()+1 || block.ParentHash() != prev.Hash() {
			log.Error("Non contiguous block insert",
				"number", block.Number(),
				"hash", block.Hash(),
				"parent", block.ParentHash(),
				"prevnumber", prev.Number(),
				"prevhash", prev.Hash(),
			)
			return 0, fmt.Errorf("non contiguous insert: item %d is #%d [%x..], item %d is #%d [%x..] (parent [%x..])", i-1, prev.NumberU64(),
				prev.Hash().Bytes()[:4], i, block.NumberU64(), block.Hash().Bytes()[:4], block.ParentHash().Bytes()[:4])
		}
	}
	// Pre-checks passed, start the full block imports
	if !bc.chainmu.TryLock() {
		return 0, errChainStopped
	}
	defer bc.chainmu.Unlock()
	return bc.insertChain(chain, true, true)
}

// insertChain is the internal implementation of InsertChain, which assumes that
// 1) chains are contiguous, and 2) The chain mutex is held.
//
// This method is split out so that import batches that require re-injecting
// historical blocks can do so without releasing the lock, which could lead to
// racey behaviour. If a sidechain import is in progress, and the historic state
// is imported, but then new canon-head is added before the actual sidechain
// completes, then the historic state could be pruned again
func (bc *BlockChain) insertChain(chain types.Blocks, verifySeals, setHead bool) (int, error) {
	// If the chain is terminating, don't even bother starting up.
	if bc.insertStopped() {
		return 0, nil
	}

	// Start a parallel signature recovery (signer will fluke on fork transition, minimal perf loss)
	senderCacher.recoverFromBlocks(types.MakeSigner(bc.chainConfig, chain[0].Number()), chain)

	var (
		stats     = insertStats{startTime: mclock.Now()}
		lastCanon *types.Block
	)
	// Fire a single chain head event if we've progressed the chain
	defer func() {
		if lastCanon != nil && bc.CurrentBlock().Hash() == lastCanon.Hash() {
			bc.chainHeadFeed.Send(ChainHeadEvent{lastCanon})
		}
	}()
	// Start the parallel header verifier
	headers := make([]*types.Header, len(chain))
	seals := make([]bool, len(chain))

	for i, block := range chain {
		headers[i] = block.Header()
		seals[i] = verifySeals
	}
	abort, results := bc.engine.VerifyHeaders(bc, headers, seals)
	defer close(abort)

	// Peek the error for the first block to decide the directing import logic
	it := newInsertIterator(chain, results, bc.validator)
	block, err := it.next()

	// Left-trim all the known blocks that don't need to build snapshot
	if bc.skipBlock(err, it) {
		// First block (and state) is known
		//   1. We did a roll-back, and should now do a re-import
		//   2. The block is stored as a sidechain, and is lying about it's stateroot, and passes a stateroot
		//      from the canonical chain, which has not been verified.
		// Skip all known blocks that are behind us.
		var (
			reorg   bool
			current = bc.CurrentBlock()
		)
		for block != nil && bc.skipBlock(err, it) {
			reorg, err = bc.forker.ReorgNeeded(current.Header(), block.Header())
			if err != nil {
				return it.index, err
			}
			if reorg {
				// Switch to import mode if the forker says the reorg is necessary
				// and also the block is not on the canonical chain.
				// In eth2 the forker always returns true for reorg decision (blindly trusting
				// the external consensus engine), but in order to prevent the unnecessary
				// reorgs when importing known blocks, the special case is handled here.
				if block.NumberU64() > current.NumberU64() || bc.GetCanonicalHash(block.NumberU64()) != block.Hash() {
					break
				}
			}
			log.Debug("Ignoring already known block", "number", block.Number(), "hash", block.Hash())
			stats.ignored++

			block, err = it.next()
		}
		// The remaining blocks are still known blocks, the only scenario here is:
		// During the fast sync, the pivot point is already submitted but rollback
		// happens. Then node resets the head full block to a lower height via `rollback`
		// and leaves a few known blocks in the database.
		//
		// When node runs a fast sync again, it can re-import a batch of known blocks via
		// `insertChain` while a part of them have higher total difficulty than current
		// head full block(new pivot point).
		for block != nil && bc.skipBlock(err, it) {
			log.Debug("Writing previously known block", "number", block.Number(), "hash", block.Hash())
			if err := bc.writeKnownBlock(block); err != nil {
				return it.index, err
			}
			lastCanon = block

			block, err = it.next()
		}
		// Falls through to the block import
	}
	switch {
	// First block is pruned
	case errors.Is(err, consensus.ErrPrunedAncestor):
		if setHead {
			// First block is pruned, insert as sidechain and reorg only if TD grows enough
			log.Debug("Pruned ancestor, inserting as sidechain", "number", block.Number(), "hash", block.Hash())
			return bc.insertSideChain(block, it)
		} else {
			// We're post-merge and the parent is pruned, try to recover the parent state
			log.Debug("Pruned ancestor", "number", block.Number(), "hash", block.Hash())
			return it.index, bc.recoverAncestors(block)
		}
	// First block is future, shove it (and all children) to the future queue (unknown ancestor)
	case errors.Is(err, consensus.ErrFutureBlock) || (errors.Is(err, consensus.ErrUnknownAncestor) && bc.futureBlocks.Contains(it.first().ParentHash())):
		for block != nil && (it.index == 0 || errors.Is(err, consensus.ErrUnknownAncestor)) {
			log.Debug("Future block, postponing import", "number", block.Number(), "hash", block.Hash())
			if err := bc.addFutureBlock(block); err != nil {
				return it.index, err
			}
			block, err = it.next()
		}
		stats.queued += it.processed()
		stats.ignored += it.remaining()

		// If there are any still remaining, mark as ignored
		return it.index, err

	// Some other error(except ErrKnownBlock) occurred, abort.
	// ErrKnownBlock is allowed here since some known blocks
	// still need re-execution to generate snapshots that are missing
	case err != nil && !errors.Is(err, ErrKnownBlock):
		bc.futureBlocks.Remove(block.Hash())
		stats.ignored += len(it.chain)
		bc.reportBlock(block, nil, err)
		return it.index, err
	}
	// No validation errors for the first block (or chain prefix skipped)
	var activeState *state.StateDB
	defer func() {
		// The chain importer is starting and stopping trie prefetchers. If a bad
		// block or other error is hit however, an early return may not properly
		// terminate the background threads. This defer ensures that we clean up
		// and dangling prefetcher, without defering each and holding on live refs.
		if activeState != nil {
			activeState.StopPrefetcher()
		}
	}()

	for ; block != nil && err == nil || errors.Is(err, ErrKnownBlock); block, err = it.next() {
		// If the chain is terminating, stop processing blocks
		if bc.insertStopped() {
			log.Debug("Abort during block processing")
			break
		}
		// If the header is a banned one, straight out abort
		if BadHashes[block.Hash()] {
			bc.reportBlock(block, nil, ErrBannedHash)
			return it.index, ErrBannedHash
		}
		// If the block is known (in the middle of the chain), it's a special case for
		// Clique blocks where they can share state among each other, so importing an
		// older block might complete the state of the subsequent one. In this case,
		// just skip the block (we already validated it once fully (and crashed), since
		// its header and body was already in the database). But if the corresponding
		// snapshot layer is missing, forcibly rerun the execution to build it.
		if bc.skipBlock(err, it) {
			logger := log.Debug
			if bc.chainConfig.Clique == nil {
				logger = log.Warn
			}
			logger("Inserted known block", "number", block.Number(), "hash", block.Hash(),
				"uncles", len(block.Uncles()), "txs", len(block.Transactions()), "gas", block.GasUsed(),
				"root", block.Root())

			// Special case. Commit the empty receipt slice if we meet the known
			// block in the middle. It can only happen in the clique chain. Whenever
			// we insert blocks via `insertSideChain`, we only commit `td`, `header`
			// and `body` if it's non-existent. Since we don't have receipts without
			// reexecution, so nothing to commit. But if the sidechain will be adpoted
			// as the canonical chain eventually, it needs to be reexecuted for missing
			// state, but if it's this special case here(skip reexecution) we will lose
			// the empty receipt entry.
			if len(block.Transactions()) == 0 {
				rawdb.WriteReceipts(bc.db, block.Hash(), block.NumberU64(), nil)
			} else {
				log.Error("Please file an issue, skip known block execution without receipt",
					"hash", block.Hash(), "number", block.NumberU64())
			}
			if err := bc.writeKnownBlock(block); err != nil {
				return it.index, err
			}
			stats.processed++

			// We can assume that logs are empty here, since the only way for consecutive
			// Clique blocks to have the same state is if there are no transactions.
			lastCanon = block
			continue
		}

		// Retrieve the parent block and it's state to execute on top
		start := time.Now()
		parent := it.previous()
		if parent == nil {
			parent = bc.GetHeader(block.ParentHash(), block.NumberU64()-1)
		}
		statedb, err := state.New(parent.Root, bc.stateCache, bc.snaps)
		if err != nil {
			return it.index, err
		}

		// Enable prefetching to pull in trie node paths while processing transactions
		statedb.StartPrefetcher("chain")
		activeState = statedb

		// If we have a followup block, run that against the current state to pre-cache
		// transactions and probabilistically some of the account/storage trie nodes.
		var followupInterrupt uint32
		if !bc.cacheConfig.TrieCleanNoPrefetch {
			if followup, err := it.peek(); followup != nil && err == nil {
				throwaway, _ := state.New(parent.Root, bc.stateCache, bc.snaps)

				go func(start time.Time, followup *types.Block, throwaway *state.StateDB, interrupt *uint32) {
					bc.prefetcher.Prefetch(followup, throwaway, bc.vmConfig, &followupInterrupt)

					blockPrefetchExecuteTimer.Update(time.Since(start))
					if atomic.LoadUint32(interrupt) == 1 {
						blockPrefetchInterruptMeter.Mark(1)
					}
				}(time.Now(), followup, throwaway, &followupInterrupt)
			}
		}

		// Process block using the parent state as reference point
		substart := time.Now()
		receipts, logs, usedGas, err := bc.processor.Process(block, statedb, bc.vmConfig, true)
		if err != nil {
			bc.reportBlock(block, receipts, err)
			atomic.StoreUint32(&followupInterrupt, 1)
			return it.index, err
		}

		// Update the metrics touched during block processing
		accountReadTimer.Update(statedb.AccountReads)                 // Account reads are complete, we can mark them
		storageReadTimer.Update(statedb.StorageReads)                 // Storage reads are complete, we can mark them
		accountUpdateTimer.Update(statedb.AccountUpdates)             // Account updates are complete, we can mark them
		storageUpdateTimer.Update(statedb.StorageUpdates)             // Storage updates are complete, we can mark them
		snapshotAccountReadTimer.Update(statedb.SnapshotAccountReads) // Account reads are complete, we can mark them
		snapshotStorageReadTimer.Update(statedb.SnapshotStorageReads) // Storage reads are complete, we can mark them
		triehash := statedb.AccountHashes + statedb.StorageHashes     // Save to not double count in validation
		trieproc := statedb.SnapshotAccountReads + statedb.AccountReads + statedb.AccountUpdates
		trieproc += statedb.SnapshotStorageReads + statedb.StorageReads + statedb.StorageUpdates

		blockExecutionTimer.Update(time.Since(substart) - trieproc - triehash)

		// Validate the state using the default validator
		substart = time.Now()
		if err := bc.validator.ValidateState(block, statedb, receipts, usedGas); err != nil {
			bc.reportBlock(block, receipts, err)
			atomic.StoreUint32(&followupInterrupt, 1)
			return it.index, err
		}
		proctime := time.Since(start)

		// Update the metrics touched during block validation
		accountHashTimer.Update(statedb.AccountHashes) // Account hashes are complete, we can mark them
		storageHashTimer.Update(statedb.StorageHashes) // Storage hashes are complete, we can mark them
		blockValidationTimer.Update(time.Since(substart) - (statedb.AccountHashes + statedb.StorageHashes - triehash))

		// Write the block to the chain and get the status.
		substart = time.Now()
		var status WriteStatus
		if !setHead {
			// Don't set the head, only insert the block
			err = bc.writeBlockWithState(block, receipts, logs, statedb)
		} else {
			status, err = bc.writeBlockAndSetHead(block, receipts, logs, statedb, false)
		}
		atomic.StoreUint32(&followupInterrupt, 1)
		if err != nil {
			return it.index, err
		}
		// Update the metrics touched during block commit
		accountCommitTimer.Update(statedb.AccountCommits)   // Account commits are complete, we can mark them
		storageCommitTimer.Update(statedb.StorageCommits)   // Storage commits are complete, we can mark them
		snapshotCommitTimer.Update(statedb.SnapshotCommits) // Snapshot commits are complete, we can mark them

		blockWriteTimer.Update(time.Since(substart) - statedb.AccountCommits - statedb.StorageCommits - statedb.SnapshotCommits)
		blockInsertTimer.UpdateSince(start)

		if !setHead {
			// We did not setHead, so we don't have any stats to update
			log.Info("Inserted block", "number", block.Number(), "hash", block.Hash(), "txs", len(block.Transactions()), "elapsed", common.PrettyDuration(time.Since(start)))
			return it.index, nil
		}

		switch status {
		case CanonStatTy:
			log.Debug("Inserted new block", "number", block.Number(), "hash", block.Hash(),
				"uncles", len(block.Uncles()), "txs", len(block.Transactions()), "gas", block.GasUsed(),
				"elapsed", common.PrettyDuration(time.Since(start)),
				"root", block.Root())

			lastCanon = block

			// Only count canonical blocks for GC processing time
			bc.gcproc += proctime

		case SideStatTy:
			log.Debug("Inserted forked block", "number", block.Number(), "hash", block.Hash(),
				"diff", block.Difficulty(), "elapsed", common.PrettyDuration(time.Since(start)),
				"txs", len(block.Transactions()), "gas", block.GasUsed(), "uncles", len(block.Uncles()),
				"root", block.Root())

		default:
			// This in theory is impossible, but lets be nice to our future selves and leave
			// a log, instead of trying to track down blocks imports that don't emit logs.
			log.Warn("Inserted block with unknown status", "number", block.Number(), "hash", block.Hash(),
				"diff", block.Difficulty(), "elapsed", common.PrettyDuration(time.Since(start)),
				"txs", len(block.Transactions()), "gas", block.GasUsed(), "uncles", len(block.Uncles()),
				"root", block.Root())
		}
		stats.processed++
		stats.usedGas += usedGas

		dirty, _ := bc.stateCache.TrieDB().Size()
		stats.report(chain, it.index, dirty)
	}

	// Any blocks remaining here? The only ones we care about are the future ones
	if block != nil && errors.Is(err, consensus.ErrFutureBlock) {
		if err := bc.addFutureBlock(block); err != nil {
			return it.index, err
		}
		block, err = it.next()

		for ; block != nil && errors.Is(err, consensus.ErrUnknownAncestor); block, err = it.next() {
			if err := bc.addFutureBlock(block); err != nil {
				return it.index, err
			}
			stats.queued++
		}
	}
	stats.ignored += it.remaining()

	return it.index, err
}

// insertSideChain is called when an import batch hits upon a pruned ancestor
// error, which happens when a sidechain with a sufficiently old fork-block is
// found.
//
// The method writes all (header-and-body-valid) blocks to disk, then tries to
// switch over to the new chain if the TD exceeded the current chain.
// insertSideChain is only used pre-merge.
func (bc *BlockChain) insertSideChain(block *types.Block, it *insertIterator) (int, error) {
	var (
		externTd  *big.Int
		lastBlock = block
		current   = bc.CurrentBlock()
	)
	// The first sidechain block error is already verified to be ErrPrunedAncestor.
	// Since we don't import them here, we expect ErrUnknownAncestor for the remaining
	// ones. Any other errors means that the block is invalid, and should not be written
	// to disk.
	err := consensus.ErrPrunedAncestor
	for ; block != nil && errors.Is(err, consensus.ErrPrunedAncestor); block, err = it.next() {
		// Check the canonical state root for that number
		if number := block.NumberU64(); current.NumberU64() >= number {
			canonical := bc.GetBlockByNumber(number)
			if canonical != nil && canonical.Hash() == block.Hash() {
				// Not a sidechain block, this is a re-import of a canon block which has it's state pruned

				// Collect the TD of the block. Since we know it's a canon one,
				// we can get it directly, and not (like further below) use
				// the parent and then add the block on top
				externTd = bc.GetTd(block.Hash(), block.NumberU64())
				continue
			}
			if canonical != nil && canonical.Root() == block.Root() {
				// This is most likely a shadow-state attack. When a fork is imported into the
				// database, and it eventually reaches a block height which is not pruned, we
				// just found that the state already exist! This means that the sidechain block
				// refers to a state which already exists in our canon chain.
				//
				// If left unchecked, we would now proceed importing the blocks, without actually
				// having verified the state of the previous blocks.
				log.Warn("Sidechain ghost-state attack detected", "number", block.NumberU64(), "sideroot", block.Root(), "canonroot", canonical.Root())

				// If someone legitimately side-mines blocks, they would still be imported as usual. However,
				// we cannot risk writing unverified blocks to disk when they obviously target the pruning
				// mechanism.
				return it.index, errors.New("sidechain ghost-state attack")
			}
		}
		if externTd == nil {
			externTd = bc.GetTd(block.ParentHash(), block.NumberU64()-1)
		}
		externTd = new(big.Int).Add(externTd, block.Difficulty())

		if !bc.HasBlock(block.Hash(), block.NumberU64()) {
			start := time.Now()
			if err := bc.writeBlockWithoutState(block, externTd); err != nil {
				return it.index, err
			}
			log.Debug("Injected sidechain block", "number", block.Number(), "hash", block.Hash(),
				"diff", block.Difficulty(), "elapsed", common.PrettyDuration(time.Since(start)),
				"txs", len(block.Transactions()), "gas", block.GasUsed(), "uncles", len(block.Uncles()),
				"root", block.Root())
		}
		lastBlock = block
	}
	// At this point, we've written all sidechain blocks to database. Loop ended
	// either on some other error or all were processed. If there was some other
	// error, we can ignore the rest of those blocks.
	//
	// If the externTd was larger than our local TD, we now need to reimport the previous
	// blocks to regenerate the required state
	reorg, err := bc.forker.ReorgNeeded(current.Header(), lastBlock.Header())
	if err != nil {
		return it.index, err
	}
	if !reorg {
		localTd := bc.GetTd(current.Hash(), current.NumberU64())
		log.Info("Sidechain written to disk", "start", it.first().NumberU64(), "end", it.previous().Number, "sidetd", externTd, "localtd", localTd)
		return it.index, err
	}
	// Gather all the sidechain hashes (full blocks may be memory heavy)
	var (
		hashes  []common.Hash
		numbers []uint64
	)
	parent := it.previous()
	for parent != nil && !bc.HasState(parent.Root) {
		hashes = append(hashes, parent.Hash())
		numbers = append(numbers, parent.Number.Uint64())

		parent = bc.GetHeader(parent.ParentHash, parent.Number.Uint64()-1)
	}
	if parent == nil {
		return it.index, errors.New("missing parent")
	}
	// Import all the pruned blocks to make the state available
	var (
		blocks []*types.Block
		memory common.StorageSize
	)
	for i := len(hashes) - 1; i >= 0; i-- {
		// Append the next block to our batch
		block := bc.GetBlock(hashes[i], numbers[i])

		blocks = append(blocks, block)
		memory += block.Size()

		// If memory use grew too large, import and continue. Sadly we need to discard
		// all raised events and logs from notifications since we're too heavy on the
		// memory here.
		if len(blocks) >= 2048 || memory > 64*1024*1024 {
			log.Info("Importing heavy sidechain segment", "blocks", len(blocks), "start", blocks[0].NumberU64(), "end", block.NumberU64())
			if _, err := bc.insertChain(blocks, false, true); err != nil {
				return 0, err
			}
			blocks, memory = blocks[:0], 0

			// If the chain is terminating, stop processing blocks
			if bc.insertStopped() {
				log.Debug("Abort during blocks processing")
				return 0, nil
			}
		}
	}
	if len(blocks) > 0 {
		log.Info("Importing sidechain segment", "start", blocks[0].NumberU64(), "end", blocks[len(blocks)-1].NumberU64())
		return bc.insertChain(blocks, false, true)
	}
	return 0, nil
}

// recoverAncestors finds the closest ancestor with available state and re-execute
// all the ancestor blocks since that.
// recoverAncestors is only used post-merge.
func (bc *BlockChain) recoverAncestors(block *types.Block) error {
	// Gather all the sidechain hashes (full blocks may be memory heavy)
	var (
		hashes  []common.Hash
		numbers []uint64
		parent  = block
	)
	for parent != nil && !bc.HasState(parent.Root()) {
		hashes = append(hashes, parent.Hash())
		numbers = append(numbers, parent.NumberU64())
		parent = bc.GetBlock(parent.ParentHash(), parent.NumberU64()-1)

		// If the chain is terminating, stop iteration
		if bc.insertStopped() {
			log.Debug("Abort during blocks iteration")
			return errInsertionInterrupted
		}
	}
	if parent == nil {
		return errors.New("missing parent")
	}
	// Import all the pruned blocks to make the state available
	for i := len(hashes) - 1; i >= 0; i-- {
		// If the chain is terminating, stop processing blocks
		if bc.insertStopped() {
			log.Debug("Abort during blocks processing")
			return errInsertionInterrupted
		}
		var b *types.Block
		if i == 0 {
			b = block
		} else {
			b = bc.GetBlock(hashes[i], numbers[i])
		}
		if _, err := bc.insertChain(types.Blocks{b}, false, false); err != nil {
			return err
		}
	}
	return nil
}

// collectLogs collects the logs that were generated or removed during
// the processing of the block that corresponds with the given hash.
// These logs are later announced as deleted or reborn.
func (bc *BlockChain) collectLogs(hash common.Hash, removed bool) []*types.Log {
	number := bc.hc.GetBlockNumber(hash)
	if number == nil {
		return nil
	}
	receipts := rawdb.ReadReceipts(bc.db, hash, *number, bc.chainConfig)

	var logs []*types.Log
	for _, receipt := range receipts {
		for _, log := range receipt.Logs {
			l := *log
			if removed {
				l.Removed = true
			}
			logs = append(logs, &l)
		}
	}
	return logs
}

// mergeLogs returns a merged log slice with specified sort order.
func mergeLogs(logs [][]*types.Log, reverse bool) []*types.Log {
	var ret []*types.Log
	if reverse {
		for i := len(logs) - 1; i >= 0; i-- {
			ret = append(ret, logs[i]...)
		}
	} else {
		for i := 0; i < len(logs); i++ {
			ret = append(ret, logs[i]...)
		}
	}
	return ret
}

// reorg takes two blocks, an old chain and a new chain and will reconstruct the
// blocks and inserts them to be part of the new canonical chain and accumulates
// potential missing transactions and post an event about them.
// Note the new head block won't be processed here, callers need to handle it
// externally.
func (bc *BlockChain) reorg(oldBlock, newBlock *types.Block) error {
	var (
		newChain    types.Blocks
		oldChain    types.Blocks
		commonBlock *types.Block

		deletedTxs types.Transactions
		addedTxs   types.Transactions

		deletedLogs [][]*types.Log
		rebirthLogs [][]*types.Log
	)
	// Reduce the longer chain to the same number as the shorter one
	if oldBlock.NumberU64() > newBlock.NumberU64() {
		// Old chain is longer, gather all transactions and logs as deleted ones
		for ; oldBlock != nil && oldBlock.NumberU64() != newBlock.NumberU64(); oldBlock = bc.GetBlock(oldBlock.ParentHash(), oldBlock.NumberU64()-1) {
			oldChain = append(oldChain, oldBlock)
			deletedTxs = append(deletedTxs, oldBlock.Transactions()...)

			// Collect deleted logs for notification
			logs := bc.collectLogs(oldBlock.Hash(), true)
			if len(logs) > 0 {
				deletedLogs = append(deletedLogs, logs)
			}
		}
	} else {
		// New chain is longer, stash all blocks away for subsequent insertion
		for ; newBlock != nil && newBlock.NumberU64() != oldBlock.NumberU64(); newBlock = bc.GetBlock(newBlock.ParentHash(), newBlock.NumberU64()-1) {
			newChain = append(newChain, newBlock)
		}
	}
	if oldBlock == nil {
		return fmt.Errorf("invalid old chain")
	}
	if newBlock == nil {
		return fmt.Errorf("invalid new chain")
	}
	// Both sides of the reorg are at the same number, reduce both until the common
	// ancestor is found
	for {
		// If the common ancestor was found, bail out
		if oldBlock.Hash() == newBlock.Hash() {
			commonBlock = oldBlock
			break
		}
		// Remove an old block as well as stash away a new block
		oldChain = append(oldChain, oldBlock)
		deletedTxs = append(deletedTxs, oldBlock.Transactions()...)

		// Collect deleted logs for notification
		logs := bc.collectLogs(oldBlock.Hash(), true)
		if len(logs) > 0 {
			deletedLogs = append(deletedLogs, logs)
		}
		newChain = append(newChain, newBlock)

		// Step back with both chains
		oldBlock = bc.GetBlock(oldBlock.ParentHash(), oldBlock.NumberU64()-1)
		if oldBlock == nil {
			return fmt.Errorf("invalid old chain")
		}
		newBlock = bc.GetBlock(newBlock.ParentHash(), newBlock.NumberU64()-1)
		if newBlock == nil {
			return fmt.Errorf("invalid new chain")
		}
	}
	// Ensure the user sees large reorgs
	if len(oldChain) > 0 && len(newChain) > 0 {
		logFn := log.Info
		msg := "Chain reorg detected"
		if len(oldChain) > 63 {
			msg = "Large chain reorg detected"
			logFn = log.Warn
		}
		logFn(msg, "number", commonBlock.Number(), "hash", commonBlock.Hash(),
			"drop", len(oldChain), "dropfrom", oldChain[0].Hash(), "add", len(newChain), "addfrom", newChain[0].Hash())
		blockReorgAddMeter.Mark(int64(len(newChain)))
		blockReorgDropMeter.Mark(int64(len(oldChain)))
		blockReorgMeter.Mark(1)
	} else if len(newChain) > 0 {
		// Special case happens in the post merge stage that current head is
		// the ancestor of new head while these two blocks are not consecutive
		log.Info("Extend chain", "add", len(newChain), "number", newChain[0].NumberU64(), "hash", newChain[0].Hash())
		blockReorgAddMeter.Mark(int64(len(newChain)))
	} else {
		// len(newChain) == 0 && len(oldChain) > 0
		// rewind the canonical chain to a lower point.
		log.Error("Impossible reorg, please file an issue", "oldnum", oldBlock.Number(), "oldhash", oldBlock.Hash(), "oldblocks", len(oldChain), "newnum", newBlock.Number(), "newhash", newBlock.Hash(), "newblocks", len(newChain))
	}
	// Insert the new chain(except the head block(reverse order)),
	// taking care of the proper incremental order.
	for i := len(newChain) - 1; i >= 1; i-- {
		// Insert the block in the canonical way, re-writing history
		bc.writeHeadBlock(newChain[i])

		// Collect reborn logs due to chain reorg
		logs := bc.collectLogs(newChain[i].Hash(), false)
		if len(logs) > 0 {
			rebirthLogs = append(rebirthLogs, logs)
		}
		// Collect the new added transactions.
		addedTxs = append(addedTxs, newChain[i].Transactions()...)
	}
	// Delete useless indexes right now which includes the non-canonical
	// transaction indexes, canonical chain indexes which above the head.
	indexesBatch := bc.db.NewBatch()
	for _, tx := range types.TxDifference(deletedTxs, addedTxs) {
		rawdb.DeleteTxLookupEntry(indexesBatch, tx.Hash())
	}
	// Delete any canonical number assignments above the new head
	number := bc.CurrentBlock().NumberU64()
	for i := number + 1; ; i++ {
		hash := rawdb.ReadCanonicalHash(bc.db, i)
		if hash == (common.Hash{}) {
			break
		}
		rawdb.DeleteCanonicalHash(indexesBatch, i)
	}
	if err := indexesBatch.Write(); err != nil {
		log.Crit("Failed to delete useless indexes", "err", err)
	}
	// If any logs need to be fired, do it now. In theory we could avoid creating
	// this goroutine if there are no events to fire, but realistcally that only
	// ever happens if we're reorging empty blocks, which will only happen on idle
	// networks where performance is not an issue either way.
	if len(deletedLogs) > 0 {
		bc.rmLogsFeed.Send(RemovedLogsEvent{mergeLogs(deletedLogs, true)})
	}
	if len(rebirthLogs) > 0 {
		bc.logsFeed.Send(mergeLogs(rebirthLogs, false))
	}
	if len(oldChain) > 0 {
		for i := len(oldChain) - 1; i >= 0; i-- {
			bc.chainSideFeed.Send(ChainSideEvent{Block: oldChain[i]})
		}
	}
	return nil
}

// InsertBlockWithoutSetHead executes the block, runs the necessary verification
// upon it and then persist the block and the associate state into the database.
// The key difference between the InsertChain is it won't do the canonical chain
// updating. It relies on the additional SetChainHead call to finalize the entire
// procedure.
func (bc *BlockChain) InsertBlockWithoutSetHead(block *types.Block) error {
	if !bc.chainmu.TryLock() {
		return errChainStopped
	}
	defer bc.chainmu.Unlock()

	_, err := bc.insertChain(types.Blocks{block}, true, false)
	return err
}

// SetChainHead rewinds the chain to set the new head block as the specified
// block. It's possible that after the reorg the relevant state of head
// is missing. It can be fixed by inserting a new block which triggers
// the re-execution.
func (bc *BlockChain) SetChainHead(newBlock *types.Block) error {
	if !bc.chainmu.TryLock() {
		return errChainStopped
	}
	defer bc.chainmu.Unlock()

	// Run the reorg if necessary and set the given block as new head.
	if newBlock.ParentHash() != bc.CurrentBlock().Hash() {
		if err := bc.reorg(bc.CurrentBlock(), newBlock); err != nil {
			return err
		}
	}
	bc.writeHeadBlock(newBlock)

	// Emit events
	logs := bc.collectLogs(newBlock.Hash(), false)
	bc.chainFeed.Send(ChainEvent{Block: newBlock, Hash: newBlock.Hash(), Logs: logs})
	if len(logs) > 0 {
		bc.logsFeed.Send(logs)
	}
	bc.chainHeadFeed.Send(ChainHeadEvent{Block: newBlock})
	log.Info("Set the chain head", "number", newBlock.Number(), "hash", newBlock.Hash())
	return nil
}

func (bc *BlockChain) updateFutureBlocks() {
	futureTimer := time.NewTicker(5 * time.Second)
	defer futureTimer.Stop()
	defer bc.wg.Done()
	for {
		select {
		case <-futureTimer.C:
			bc.procFutureBlocks()
		case <-bc.quit:
			return
		}
	}
}

// skipBlock returns 'true', if the block being imported can be skipped over, meaning
// that the block does not need to be processed but can be considered already fully 'done'.
func (bc *BlockChain) skipBlock(err error, it *insertIterator) bool {
	// We can only ever bypass processing if the only error returned by the validator
	// is ErrKnownBlock, which means all checks passed, but we already have the block
	// and state.
	if !errors.Is(err, ErrKnownBlock) {
		return false
	}
	// If we're not using snapshots, we can skip this, since we have both block
	// and (trie-) state
	if bc.snaps == nil {
		return true
	}
	var (
		header     = it.current() // header can't be nil
		parentRoot common.Hash
	)
	// If we also have the snapshot-state, we can skip the processing.
	if bc.snaps.Snapshot(header.Root) != nil {
		return true
	}
	// In this case, we have the trie-state but not snapshot-state. If the parent
	// snapshot-state exists, we need to process this in order to not get a gap
	// in the snapshot layers.
	// Resolve parent block
	if parent := it.previous(); parent != nil {
		parentRoot = parent.Root
	} else if parent = bc.GetHeaderByHash(header.ParentHash); parent != nil {
		parentRoot = parent.Root
	}
	if parentRoot == (common.Hash{}) {
		return false // Theoretically impossible case
	}
	// Parent is also missing snapshot: we can skip this. Otherwise process.
	if bc.snaps.Snapshot(parentRoot) == nil {
		return true
	}
	return false
}

// maintainTxIndex is responsible for the construction and deletion of the
// transaction index.
//
// User can use flag `txlookuplimit` to specify a "recentness" block, below
// which ancient tx indices get deleted. If `txlookuplimit` is 0, it means
// all tx indices will be reserved.
//
// The user can adjust the txlookuplimit value for each launch after fast
// sync, Geth will automatically construct the missing indices and delete
// the extra indices.
func (bc *BlockChain) maintainTxIndex(ancients uint64) {
	defer bc.wg.Done()

	// Before starting the actual maintenance, we need to handle a special case,
	// where user might init Geth with an external ancient database. If so, we
	// need to reindex all necessary transactions before starting to process any
	// pruning requests.
	if ancients > 0 {
		var from = uint64(0)
		if bc.txLookupLimit != 0 && ancients > bc.txLookupLimit {
			from = ancients - bc.txLookupLimit
		}
		rawdb.IndexTransactions(bc.db, from, ancients, bc.quit)
	}

	// indexBlocks reindexes or unindexes transactions depending on user configuration
	indexBlocks := func(tail *uint64, head uint64, done chan struct{}) {
		defer func() { done <- struct{}{} }()

		// If the user just upgraded Geth to a new version which supports transaction
		// index pruning, write the new tail and remove anything older.
		if tail == nil {
			if bc.txLookupLimit == 0 || head < bc.txLookupLimit {
				// Nothing to delete, write the tail and return
				rawdb.WriteTxIndexTail(bc.db, 0)
			} else {
				// Prune all stale tx indices and record the tx index tail
				rawdb.UnindexTransactions(bc.db, 0, head-bc.txLookupLimit+1, bc.quit)
			}
			return
		}
		// If a previous indexing existed, make sure that we fill in any missing entries
		if bc.txLookupLimit == 0 || head < bc.txLookupLimit {
			if *tail > 0 {
				// It can happen when chain is rewound to a historical point which
				// is even lower than the indexes tail, recap the indexing target
				// to new head to avoid reading non-existent block bodies.
				end := *tail
				if end > head+1 {
					end = head + 1
				}
				rawdb.IndexTransactions(bc.db, 0, end, bc.quit)
			}
			return
		}
		// Update the transaction index to the new chain state
		if head-bc.txLookupLimit+1 < *tail {
			// Reindex a part of missing indices and rewind index tail to HEAD-limit
			rawdb.IndexTransactions(bc.db, head-bc.txLookupLimit+1, *tail, bc.quit)
		} else {
			// Unindex a part of stale indices and forward index tail to HEAD-limit
			rawdb.UnindexTransactions(bc.db, *tail, head-bc.txLookupLimit+1, bc.quit)
		}
	}

	// Any reindexing done, start listening to chain events and moving the index window
	var (
		done   chan struct{}                  // Non-nil if background unindexing or reindexing routine is active.
		headCh = make(chan ChainHeadEvent, 1) // Buffered to avoid locking up the event feed
	)
	sub := bc.SubscribeChainHeadEvent(headCh)
	if sub == nil {
		return
	}
	defer sub.Unsubscribe()

	for {
		select {
		case head := <-headCh:
			if done == nil {
				done = make(chan struct{})
				go indexBlocks(rawdb.ReadTxIndexTail(bc.db), head.Block.NumberU64(), done)
			}
		case <-done:
			done = nil
		case <-bc.quit:
			if done != nil {
				log.Info("Waiting background transaction indexer to exit")
				<-done
			}
			return
		}
	}
}

// reportBlock logs a bad block error.
func (bc *BlockChain) reportBlock(block *types.Block, receipts types.Receipts, err error) {
	rawdb.WriteBadBlock(bc.db, block)

	var receiptString string
	for i, receipt := range receipts {
		receiptString += fmt.Sprintf("\t %d: cumulative: %v gas: %v contract: %v status: %v tx: %v logs: %v bloom: %x state: %x\n",
			i, receipt.CumulativeGasUsed, receipt.GasUsed, receipt.ContractAddress.Hex(),
			receipt.Status, receipt.TxHash.Hex(), receipt.Logs, receipt.Bloom, receipt.PostState)
	}
	log.Error(fmt.Sprintf(`
########## BAD BLOCK #########
Chain config: %v

Number: %v
Hash: 0x%x
%v

Error: %v
##############################
`, bc.chainConfig, block.Number(), block.Hash(), receiptString, err))
}

// InsertHeaderChain attempts to insert the given header chain in to the local
// chain, possibly creating a reorg. If an error is returned, it will return the
// index number of the failing header as well an error describing what went wrong.
//
// The verify parameter can be used to fine tune whether nonce verification
// should be done or not. The reason behind the optional check is because some
// of the header retrieval mechanisms already need to verify nonces, as well as
// because nonces can be verified sparsely, not needing to check each.
func (bc *BlockChain) InsertHeaderChain(chain []*types.Header, checkFreq int) (int, error) {
	start := time.Now()
	if i, err := bc.hc.ValidateHeaderChain(chain, checkFreq); err != nil {
		return i, err
	}

	if !bc.chainmu.TryLock() {
		return 0, errChainStopped
	}
	defer bc.chainmu.Unlock()
	_, err := bc.hc.InsertHeaderChain(chain, start, bc.forker)
	return 0, err
}

func (bc *BlockChain) PreExecuteBlock(block *types.Block) (err error) {
	// Pre-execute a block for non-proposer validator to verify the block.
	err = bc.validator.ValidateBody(block)
	if err != nil {
		return
	}

	parent := bc.GetBlockByHash(block.ParentHash())
	statedb, err := bc.StateAt(parent.Root())
	if err != nil {
		return
	}

	statedb.StartPrefetcher("pre_execute")

	txHash := types.DeriveSha(block.Transactions(), trie.NewStackTrie(nil))
	if block.TxHash() != txHash {
		err = fmt.Errorf("txHash mismatch, got %s, expect %s", block.TxHash(), txHash)
		return
	}
	receipts, _, usedGas, err := bc.processor.Process(block, statedb, bc.vmConfig, false)
	if err != nil {
		return
	}
	if err = bc.validator.ValidateState(block, statedb, receipts, usedGas); err != nil {
		return
	}
	return
}

var emptyHash = common.Hash{}

type SstorageMetadata struct {
	KVIdx      uint64
	KVSize     uint64
	HashInMeta []byte
}

type verifiedKV struct {
	Idx      uint64
	Data     []byte
	MetaHash common.Hash
}

type KV struct {
	Idx  uint64
	Data []byte
}

// getSlotHash generate slot hash to fetch Data from stateDB
func getSlotHash(slotIdx uint64, key common.Hash) common.Hash {
	slot := uint256.NewInt(slotIdx).Bytes32()

	keydata := key.Bytes()
	slotdata := slot[:]
	data := append(keydata, slotdata...)

	return crypto.Keccak256Hash(data)
}

// GetSstorageMetadata get sstorage metadata for a given kv (specified by contract address and index)
func GetSstorageMetadata(s *state.StateDB, contract common.Address, index uint64) (common.Hash, *SstorageMetadata, error) {
	// according to https://github.com/web3q/web3q-contracts/blob/main/contracts/DecentralizedKV.sol,
	// it need to fetch the skey from idxMap (slot 2) using storage index,
	// then get SstorageMetadata from kvMap (slot 1) using skey. the SstorageMetadata struct is as following
	// struct PhyAddr {
	// 	uint40 KVIdx;
	// 	uint24 KVSize;
	// 	bytes24 hash;
	// }
	position := getSlotHash(2, uint256.NewInt(index).Bytes32())
	skey := s.GetState(contract, position)
	if skey == emptyHash {
		return emptyHash, nil, fmt.Errorf("fail to get skey for index %d", index)
	}

	position = getSlotHash(1, skey)
	meta := s.GetState(contract, position)
	if meta == emptyHash {
		return emptyHash, nil, fmt.Errorf("fail to get SstorageMetadata for skey %s", skey.Hex())
	}

	return meta, &SstorageMetadata{
			new(big.Int).SetBytes(meta[27:]).Uint64(),
			new(big.Int).SetBytes(meta[24:27]).Uint64(),
			meta[:24]},
		nil
}

// VerifyKV verify kv using SstorageMetadata
func VerifyKV(sm *sstorage.ShardManager, idx uint64, val []byte, meta *SstorageMetadata, isEncoded bool, providerAddr common.Address) ([]byte, error) {
	if idx != meta.KVIdx {
		return nil, fmt.Errorf("verifyKV fail: kv Idx mismatch; idx: %d; MetaHash kv Idx: %d", idx, meta.KVIdx)
	}

	data := val
	if isEncoded {
		if sm == nil {
			return nil, fmt.Errorf("empty sm to verify KV")
		}
		d, r, err := sm.DecodeKV(meta.KVIdx, val, common.BytesToHash(meta.HashInMeta), providerAddr)
		if !r || err != nil {
			return nil, fmt.Errorf("unmask KV fail, err: %v", err)
		}

		if meta.KVSize != uint64(len(data)) {
			return nil, fmt.Errorf("verifyKV fail: size error; Data size: %d; MetaHash kvSize: %d", len(val), meta.KVSize)
		}
		data = d
	}

	root := sstorage.MerkleRootWithMinTree(data)
	if !bytes.Equal(root[:24], meta.HashInMeta) {
		return nil, fmt.Errorf("verifyKV fail: Data hash: %s; MetaHash hash (24): %s, providerAddr %s, data %s",
			common.Bytes2Hex(root[:24]), common.Bytes2Hex(meta.HashInMeta), providerAddr.Hex(), common.Bytes2Hex(data))
	}

	return data, nil
}

// FillSstorWithEmptyKV this func is used to fill empty KVs to storage file to make the whole file data encoded.
// file in the KVs between start and limit(include limit). if the lastKvIdx larger than kv idx to fill, ignore it.
func (bc *BlockChain) FillSstorWithEmptyKV(contract common.Address, start, limit uint64) (uint64, error) {
	sm := sstorage.ContractToShardManager[contract]
	if sm == nil {
		return start, fmt.Errorf("kv verify fail: contract not support, contract: %s", contract.Hex())
	}

	bc.chainmu.TryLock()
	defer bc.chainmu.Unlock()

	empty := make([]byte, 0)
	lastKvIdx, err := bc.GetSstorageLastKvIdx(contract)
	if err != nil {
		return start, fmt.Errorf("get lastKvIdx for FillEmptyKV fail, err: %s", err.Error())
	}
	for idx := start; idx <= limit; idx++ {
		if lastKvIdx > idx {
			continue
		}
		_, err = sm.TryWrite(idx, empty, common.Hash{})
		if err != nil {
			err = fmt.Errorf("write empty to kv file fail, index: %d; error: %s", idx, err.Error())
			return idx, err
		}
	}

	return limit + 1, nil
}

// VerifyAndWriteKV verify a list of raw KV data using the metadata saved in the local level DB and write successfully verified
// KVs to the sstorage file. And return the inserted KV index list.
func (bc *BlockChain) VerifyAndWriteKV(contract common.Address, data map[uint64][]byte, providerAddr common.Address) (uint64, uint64, []uint64, error) {
	var (
		synced      uint64
		syncedBytes uint64
		inserted    = make([]uint64, 0)
	)
	sm := sstorage.ContractToShardManager[contract]
	if sm == nil {
		return 0, 0, inserted, fmt.Errorf("kv verify fail: contract not support, contract: %s", contract.Hex())
	}

	vkvs := make([]*verifiedKV, 0)
	state, err := bc.StateAt(bc.CurrentBlock().Root())
	if err != nil {
		return 0, 0, inserted, fmt.Errorf("kv verify fail: get state for verification fail, error: %s", err.Error())
	}

	for idx, val := range data {
		synced++
		syncedBytes += uint64(len(val))

		metaHash, meta, err := GetSstorageMetadata(state, contract, idx)
		if err != nil || meta == nil {
			log.Warn("processKVResponse: get vkv MetaHash for verification fail", "error", err)
			continue
		}

		rawData, err := VerifyKV(sm, idx, val, meta, true, providerAddr)
		if err != nil {
			log.Warn("processKVResponse: verify vkv fail", "error", err)
			continue
		}
		vkvs = append(vkvs, &verifiedKV{idx, rawData, metaHash})
	}

	bc.chainmu.TryLock()
	defer bc.chainmu.Unlock()

	state, err = bc.StateAt(bc.CurrentBlock().Root())
	if err != nil {
		return 0, 0, inserted, fmt.Errorf("kv verify fail: get state for write vkv fail, err: %s", err.Error())
	}

	for _, vkv := range vkvs {
		// Retrieve with latest hash with lock.  This will ensure that we will write with the latest on-chain hash.
		// If the verification fails, then the KV data should be updated with block data (unless re-org happens).
		metaHash, meta, err := GetSstorageMetadata(state, contract, vkv.Idx)
		if err != nil || meta == nil {
			log.Warn("get vkv MetaHash for write vkv fail", "error", err)
			continue
		}

		if metaHash != vkv.MetaHash {
<<<<<<< HEAD
			// TODO: verify the storage data again before returning error
			log.Warn("verify vkv fail", "kvIdx", vkv.Idx, "kvHash", common.Bytes2Hex(meta.HashInMeta), "error", err)
=======
			log.Warn("verify vkv fail", "kvIdx", vkv.Idx, "metaHash", metaHash.Hex(), "vkv.MetaHash", vkv.MetaHash, "error", err)
>>>>>>> 25f2bb74
			continue
		}

		success, err := sm.TryWrite(vkv.Idx, vkv.Data, common.BytesToHash(meta.HashInMeta))
		if err != nil {
			log.Warn("write kv fail", "kvIdx", vkv.Idx, "kvHash", common.Bytes2Hex(meta.HashInMeta), "error", err)
		}
		if success {
			inserted = append(inserted, vkv.Idx)
		}
	}
	return synced, syncedBytes, inserted, nil
}

// ReadEncodedKVsByIndexList Read the masked KVs by a list of KV index.
func (bc *BlockChain) ReadEncodedKVsByIndexList(contract common.Address, shardId uint64, indexes []uint64) (common.Address, []*KV, error) {
	sm := sstorage.ContractToShardManager[contract]
	if sm == nil {
		return common.Address{}, nil, fmt.Errorf("shard manager for contract %s is not support", contract.Hex())
	}

	miner, ok := sm.GetShardMiner(shardId)
	if !ok {
		return common.Address{}, nil, fmt.Errorf("shard %d do not support for contract %s", shardId, contract.Hex())
	}
	stateDB, err := bc.StateAt(bc.CurrentBlock().Root())
	if err != nil {
		return common.Address{}, nil, err
	}
	res := make([]*KV, 0)
	for _, idx := range indexes {
		_, meta, err := GetSstorageMetadata(stateDB, contract, idx)
		if err != nil {
			continue
		}
		data, ok, err := sm.TryReadEncoded(idx, int(meta.KVSize))
		if ok && err == nil {
			kv := KV{idx, data}
			res = append(res, &kv)
		}
	}

	return miner, res, nil
}

// ReadEncodedKVsByIndexRange Read masked KVs sequentially starting from origin until the index exceeds the limit or
// the amount of data read is greater than the bytes.
func (bc *BlockChain) ReadEncodedKVsByIndexRange(contract common.Address, shardId uint64, origin uint64,
	limit uint64, bytes uint64) (common.Address, []*KV, error) {
	sm := sstorage.ContractToShardManager[contract]
	if sm == nil {
		return common.Address{}, nil, fmt.Errorf("shard manager for contract %s is not support", contract.Hex())
	}

	miner, ok := sm.GetShardMiner(shardId)
	if !ok {
		return common.Address{}, nil, fmt.Errorf("shard %d do not support for contract %s", shardId, contract.Hex())
	}
	stateDB, err := bc.StateAt(bc.CurrentBlock().Root())
	if err != nil {
		return common.Address{}, nil, err
	}
	res := make([]*KV, 0)
	read := uint64(0)
	for idx := origin; idx <= limit; idx++ {
		_, meta, err := GetSstorageMetadata(stateDB, contract, idx)
		if err != nil {
			continue
		}
		data, ok, err := sm.TryReadEncoded(idx, int(meta.KVSize))
		if ok && err == nil {
			kv := KV{Idx: idx, Data: data}
			res = append(res, &kv)
			read += meta.KVSize
			if read > bytes {
				break
			}
		}
	}

	return miner, res, nil
}

// GetSstorageLastKvIdx get LastKvIdx from a sstorage contract with latest stateDB.
func (bc *BlockChain) GetSstorageLastKvIdx(contract common.Address) (uint64, error) {
	stateDB, err := bc.StateAt(bc.CurrentBlock().Root())
	if err != nil {
		return 0, err
	}

	val := stateDB.GetState(contract, uint256.NewInt(0).Bytes32())
	log.Warn("GetSstorageLastKvIdx", "val", common.Bytes2Hex(val.Bytes()))
	return new(big.Int).SetBytes(val.Bytes()).Uint64(), nil
}

func (bc *BlockChain) setMindReading(chainConfig *params.ChainConfig) error {
	if chainConfig.MindReading != nil {
		bc.mindReading.EnableBlockNumber = chainConfig.MindReading.EnableBlockNumber
		bc.mindReading.Version = chainConfig.MindReading.Version
		bc.mindReading.SupportChainId = chainConfig.MindReading.SupportChainId
		bc.mindReading.MinimumConfirms = chainConfig.MindReading.MinimumConfirms
		if chainConfig.MindReading.CallRpc != "" {
			newClient, err := ethclient.Dial(bc.chainConfig.MindReading.CallRpc)
			if err != nil {
				return err
			}
			cid, err := newClient.ChainID(context.Background())
			if err != nil {
				return err
			}
			if cid.Uint64() != bc.mindReading.SupportChainId {
				return fmt.Errorf("supportChainId [%d] no match with chainId [%d] connected with ethclient", bc.mindReading.SupportChainId, cid.Uint64())
			}
			bc.mindReading.MRClient = newClient
		}
		log.Warn("already configured blockchain.MindReading", " bc.mindReading", bc.mindReading)
	}
	return nil
}

func (bc *BlockChain) IsMindReadingEnable(headerNum *big.Int) bool {
	enableNumber := bc.mindReading.EnableBlockNumber
	if enableNumber == nil {
		return false
	}
	if headerNum.Cmp(enableNumber) >= 0 {
		return true
	} else {
		return false
	}
}

func (bc *BlockChain) MindReading() MindReadingEnv {
	return bc.mindReading
}<|MERGE_RESOLUTION|>--- conflicted
+++ resolved
@@ -2557,12 +2557,7 @@
 		}
 
 		if metaHash != vkv.MetaHash {
-<<<<<<< HEAD
-			// TODO: verify the storage data again before returning error
-			log.Warn("verify vkv fail", "kvIdx", vkv.Idx, "kvHash", common.Bytes2Hex(meta.HashInMeta), "error", err)
-=======
 			log.Warn("verify vkv fail", "kvIdx", vkv.Idx, "metaHash", metaHash.Hex(), "vkv.MetaHash", vkv.MetaHash, "error", err)
->>>>>>> 25f2bb74
 			continue
 		}
 
