// Copyright 2014 The go-ethereum Authors
// This file is part of the go-ethereum library.
//
// The go-ethereum library is free software: you can redistribute it and/or modify
// it under the terms of the GNU Lesser General Public License as published by
// the Free Software Foundation, either version 3 of the License, or
// (at your option) any later version.
//
// The go-ethereum library is distributed in the hope that it will be useful,
// but WITHOUT ANY WARRANTY; without even the implied warranty of
// MERCHANTABILITY or FITNESS FOR A PARTICULAR PURPOSE. See the
// GNU Lesser General Public License for more details.
//
// You should have received a copy of the GNU Lesser General Public License
// along with the go-ethereum library. If not, see <http://www.gnu.org/licenses/>.

// Package core implements the Ethereum consensus protocol.
package core

import (
	"bytes"
	"context"
	"errors"
	"fmt"
	"io"
	"math/big"
	"sort"
	"sync"
	"sync/atomic"
	"time"

	"github.com/ethereum/go-ethereum/common"
	"github.com/ethereum/go-ethereum/common/mclock"
	"github.com/ethereum/go-ethereum/common/prque"
	"github.com/ethereum/go-ethereum/consensus"
	"github.com/ethereum/go-ethereum/core/rawdb"
	"github.com/ethereum/go-ethereum/core/state"
	"github.com/ethereum/go-ethereum/core/state/snapshot"
	"github.com/ethereum/go-ethereum/core/types"
	"github.com/ethereum/go-ethereum/core/vm"
	"github.com/ethereum/go-ethereum/crypto"
	"github.com/ethereum/go-ethereum/ethclient"
	"github.com/ethereum/go-ethereum/ethdb"
	"github.com/ethereum/go-ethereum/event"
	"github.com/ethereum/go-ethereum/internal/syncx"
	"github.com/ethereum/go-ethereum/log"
	"github.com/ethereum/go-ethereum/metrics"
	"github.com/ethereum/go-ethereum/params"
	"github.com/ethereum/go-ethereum/sstorage"
	"github.com/ethereum/go-ethereum/trie"
	lru "github.com/hashicorp/golang-lru"
	"github.com/holiman/uint256"
	"golang.org/x/crypto/sha3"
)

var (
	headBlockGauge     = metrics.NewRegisteredGauge("chain/head/block", nil)
	headHeaderGauge    = metrics.NewRegisteredGauge("chain/head/header", nil)
	headFastBlockGauge = metrics.NewRegisteredGauge("chain/head/receipt", nil)

	accountReadTimer   = metrics.NewRegisteredTimer("chain/account/reads", nil)
	accountHashTimer   = metrics.NewRegisteredTimer("chain/account/hashes", nil)
	accountUpdateTimer = metrics.NewRegisteredTimer("chain/account/updates", nil)
	accountCommitTimer = metrics.NewRegisteredTimer("chain/account/commits", nil)

	storageReadTimer   = metrics.NewRegisteredTimer("chain/storage/reads", nil)
	storageHashTimer   = metrics.NewRegisteredTimer("chain/storage/hashes", nil)
	storageUpdateTimer = metrics.NewRegisteredTimer("chain/storage/updates", nil)
	storageCommitTimer = metrics.NewRegisteredTimer("chain/storage/commits", nil)

	snapshotAccountReadTimer = metrics.NewRegisteredTimer("chain/snapshot/account/reads", nil)
	snapshotStorageReadTimer = metrics.NewRegisteredTimer("chain/snapshot/storage/reads", nil)
	snapshotCommitTimer      = metrics.NewRegisteredTimer("chain/snapshot/commits", nil)

	blockInsertTimer     = metrics.NewRegisteredTimer("chain/inserts", nil)
	blockValidationTimer = metrics.NewRegisteredTimer("chain/validation", nil)
	blockExecutionTimer  = metrics.NewRegisteredTimer("chain/execution", nil)
	blockWriteTimer      = metrics.NewRegisteredTimer("chain/write", nil)

	blockReorgMeter         = metrics.NewRegisteredMeter("chain/reorg/executes", nil)
	blockReorgAddMeter      = metrics.NewRegisteredMeter("chain/reorg/add", nil)
	blockReorgDropMeter     = metrics.NewRegisteredMeter("chain/reorg/drop", nil)
	blockReorgInvalidatedTx = metrics.NewRegisteredMeter("chain/reorg/invalidTx", nil)

	blockPrefetchExecuteTimer   = metrics.NewRegisteredTimer("chain/prefetch/executes", nil)
	blockPrefetchInterruptMeter = metrics.NewRegisteredMeter("chain/prefetch/interrupts", nil)

	errInsertionInterrupted = errors.New("insertion is interrupted")
	errChainStopped         = errors.New("blockchain is stopped")
)

const (
	bodyCacheLimit      = 256
	blockCacheLimit     = 256
	receiptsCacheLimit  = 32
	txLookupCacheLimit  = 1024
	maxFutureBlocks     = 256
	maxTimeFutureBlocks = 30
	TriesInMemory       = 128

	// BlockChainVersion ensures that an incompatible database forces a resync from scratch.
	//
	// Changelog:
	//
	// - Version 4
	//   The following incompatible database changes were added:
	//   * the `BlockNumber`, `TxHash`, `TxIndex`, `BlockHash` and `Index` fields of log are deleted
	//   * the `Bloom` field of receipt is deleted
	//   * the `BlockIndex` and `TxIndex` fields of txlookup are deleted
	// - Version 5
	//  The following incompatible database changes were added:
	//    * the `TxHash`, `GasCost`, and `ContractAddress` fields are no longer stored for a receipt
	//    * the `TxHash`, `GasCost`, and `ContractAddress` fields are computed by looking up the
	//      receipts' corresponding block
	// - Version 6
	//  The following incompatible database changes were added:
	//    * Transaction lookup information stores the corresponding block number instead of block hash
	// - Version 7
	//  The following incompatible database changes were added:
	//    * Use freezer as the ancient database to maintain all ancient data
	// - Version 8
	//  The following incompatible database changes were added:
	//    * New scheme for contract code in order to separate the codes and trie nodes
	BlockChainVersion uint64 = 8
)

// CacheConfig contains the configuration values for the trie caching/pruning
// that's resident in a blockchain.
type CacheConfig struct {
	TrieCleanLimit      int           // Memory allowance (MB) to use for caching trie nodes in memory
	TrieCleanJournal    string        // Disk journal for saving clean cache entries.
	TrieCleanRejournal  time.Duration // Time interval to dump clean cache to disk periodically
	TrieCleanNoPrefetch bool          // Whether to disable heuristic state prefetching for followup blocks
	TrieDirtyLimit      int           // Memory limit (MB) at which to start flushing dirty trie nodes to disk
	TrieDirtyDisabled   bool          // Whether to disable trie write caching and GC altogether (archive node)
	TrieTimeLimit       time.Duration // Time limit after which to flush the current in-memory trie to disk
	SnapshotLimit       int           // Memory allowance (MB) to use for caching snapshot entries in memory
	Preimages           bool          // Whether to store preimage of trie key to the disk

	SnapshotWait bool // Wait for snapshot construction on startup. TODO(karalabe): This is a dirty hack for testing, nuke it
}

// defaultCacheConfig are the default caching values if none are specified by the
// user (also used during testing).
var defaultCacheConfig = &CacheConfig{
	TrieCleanLimit: 256,
	TrieDirtyLimit: 256,
	TrieTimeLimit:  5 * time.Minute,
	SnapshotLimit:  256,
	SnapshotWait:   true,
}

// BlockChain represents the canonical chain given a database with a genesis
// block. The Blockchain manages chain imports, reverts, chain reorganisations.
//
// Importing blocks in to the block chain happens according to the set of rules
// defined by the two stage Validator. Processing of blocks is done using the
// Processor which processes the included transaction. The validation of the state
// is done in the second part of the Validator. Failing results in aborting of
// the import.
//
// The BlockChain also helps in returning blocks from **any** chain included
// in the database as well as blocks that represents the canonical chain. It's
// important to note that GetBlock can return any block and does not need to be
// included in the canonical one where as GetBlockByNumber always represents the
// canonical chain.
type BlockChain struct {
	chainConfig *params.ChainConfig // Chain & network configuration
	cacheConfig *CacheConfig        // Cache configuration for pruning

	db     ethdb.Database // Low level persistent database to store final content in
	snaps  *snapshot.Tree // Snapshot tree for fast trie leaf access
	triegc *prque.Prque   // Priority queue mapping block numbers to tries to gc
	gcproc time.Duration  // Accumulates canonical block processing for trie dumping

	// txLookupLimit is the maximum number of blocks from head whose tx indices
	// are reserved:
	//  * 0:   means no limit and regenerate any missing indexes
	//  * N:   means N block limit [HEAD-N+1, HEAD] and delete extra indexes
	//  * nil: disable tx reindexer/deleter, but still index new blocks
	txLookupLimit uint64

	hc            *HeaderChain
	rmLogsFeed    event.Feed
	chainFeed     event.Feed
	chainSideFeed event.Feed
	chainHeadFeed event.Feed
	logsFeed      event.Feed
	blockProcFeed event.Feed
	scope         event.SubscriptionScope
	genesisBlock  *types.Block

	// This mutex synchronizes chain write operations.
	// Readers don't need to take it, they can just read the database.
	chainmu *syncx.ClosableMutex

	currentBlock     atomic.Value // Current head of the block chain
	currentFastBlock atomic.Value // Current head of the fast-sync chain (may be above the block chain!)

	stateCache    state.Database // State database to reuse between imports (contains state cache)
	bodyCache     *lru.Cache     // Cache for the most recent block bodies
	bodyRLPCache  *lru.Cache     // Cache for the most recent block bodies in RLP encoded format
	receiptsCache *lru.Cache     // Cache for the most recent receipts per block
	blockCache    *lru.Cache     // Cache for the most recent entire blocks
	txLookupCache *lru.Cache     // Cache for the most recent transaction lookup data.
	futureBlocks  *lru.Cache     // future blocks are blocks added for later processing

	wg            sync.WaitGroup //
	quit          chan struct{}  // shutdown signal, closed in Stop.
	running       int32          // 0 if chain is running, 1 when stopped
	procInterrupt int32          // interrupt signaler for block processing

	engine      consensus.Engine
	validator   Validator // Block and state validator interface
	prefetcher  Prefetcher
	processor   Processor // Block transaction processor interface
	forker      *ForkChoice
	vmConfig    vm.Config
	mindReading MindReadingEnv
}

type MindReadingEnv struct {
	MRClient          vm.MindReadingClient
	EnableBlockNumber *big.Int
	Version           uint64
	SupportChainId    uint64
	MinimumConfirms   uint64
}

func (mr MindReadingEnv) GenerateVMMindReadingCtx(blockNumber *big.Int, RelayMindReadingOutput bool) *vm.MindReadingContext {
	var enable bool
<<<<<<< HEAD
	if mr.EnableBlockNumber != nil && blockNumber.Cmp(mr.EnableBlockNumber) >= 0 {
		enable = true
	}
	return &vm.MindReadingContext{
		MRClient:          mr.MRClient,
		ReplayMindReading: RelayMindReadingOutput,
		MREnable:          enable,
		ChainId:           mr.SupportChainId,
		MinimumConfirms:   mr.MinimumConfirms,
=======
	if mr.EnableBlockNumber != nil && mr.EnableBlockNumber.Cmp(blockNumber) >= 0 {
		enable = true
	}
	return &vm.MindReadingContext{
		MRClient:         mr.MRClient,
		ReuseMindReading: RelayMindReadingOutput,
		MREnable:         enable,
		ChainId:          mr.SupportChainId,
		MinimumConfirms:  mr.MinimumConfirms,
>>>>>>> 4167c36e
	}
}

// NewBlockChain returns a fully initialised block chain using information
// available in the database. It initialises the default Ethereum Validator
// and Processor.
func NewBlockChain(db ethdb.Database, cacheConfig *CacheConfig, chainConfig *params.ChainConfig, engine consensus.Engine, vmConfig vm.Config, shouldPreserve func(header *types.Header) bool, txLookupLimit *uint64) (*BlockChain, error) {
	if cacheConfig == nil {
		cacheConfig = defaultCacheConfig
	}
	bodyCache, _ := lru.New(bodyCacheLimit)
	bodyRLPCache, _ := lru.New(bodyCacheLimit)
	receiptsCache, _ := lru.New(receiptsCacheLimit)
	blockCache, _ := lru.New(blockCacheLimit)
	txLookupCache, _ := lru.New(txLookupCacheLimit)
	futureBlocks, _ := lru.New(maxFutureBlocks)

	bc := &BlockChain{
		chainConfig: chainConfig,
		cacheConfig: cacheConfig,
		db:          db,
		triegc:      prque.New(nil),
		stateCache: state.NewDatabaseWithConfig(db, &trie.Config{
			Cache:     cacheConfig.TrieCleanLimit,
			Journal:   cacheConfig.TrieCleanJournal,
			Preimages: cacheConfig.Preimages,
		}),
		quit:          make(chan struct{}),
		chainmu:       syncx.NewClosableMutex(),
		bodyCache:     bodyCache,
		bodyRLPCache:  bodyRLPCache,
		receiptsCache: receiptsCache,
		blockCache:    blockCache,
		txLookupCache: txLookupCache,
		futureBlocks:  futureBlocks,
		engine:        engine,
		vmConfig:      vmConfig,
	}
	bc.forker = NewForkChoice(bc, shouldPreserve)
	bc.validator = NewBlockValidator(chainConfig, bc, engine)
	bc.prefetcher = newStatePrefetcher(chainConfig, bc, engine)
	bc.processor = NewStateProcessor(chainConfig, bc, engine)
	bc.setMindReading(chainConfig)

	var err error
	bc.hc, err = NewHeaderChain(db, chainConfig, engine, bc.insertStopped)
	if err != nil {
		return nil, err
	}
	bc.genesisBlock = bc.GetBlockByNumber(0)
	if bc.genesisBlock == nil {
		return nil, ErrNoGenesis
	}

	var nilBlock *types.Block
	bc.currentBlock.Store(nilBlock)
	bc.currentFastBlock.Store(nilBlock)

	// Initialize the chain with ancient data if it isn't empty.
	var txIndexBlock uint64

	if bc.empty() {
		rawdb.InitDatabaseFromFreezer(bc.db)
		// If ancient database is not empty, reconstruct all missing
		// indices in the background.
		frozen, _ := bc.db.Ancients()
		if frozen > 0 {
			txIndexBlock = frozen
		}
	}
	if err := bc.loadLastState(); err != nil {
		return nil, err
	}

	// Make sure the state associated with the block is available
	head := bc.CurrentBlock()
	if _, err := state.New(head.Root(), bc.stateCache, bc.snaps); err != nil {
		// Head state is missing, before the state recovery, find out the
		// disk layer point of snapshot(if it's enabled). Make sure the
		// rewound point is lower than disk layer.
		var diskRoot common.Hash
		if bc.cacheConfig.SnapshotLimit > 0 {
			diskRoot = rawdb.ReadSnapshotRoot(bc.db)
		}
		if diskRoot != (common.Hash{}) {
			log.Warn("Head state missing, repairing", "number", head.Number(), "hash", head.Hash(), "snaproot", diskRoot)

			snapDisk, err := bc.setHeadBeyondRoot(head.NumberU64(), diskRoot, true)
			if err != nil {
				return nil, err
			}
			// Chain rewound, persist old snapshot number to indicate recovery procedure
			if snapDisk != 0 {
				rawdb.WriteSnapshotRecoveryNumber(bc.db, snapDisk)
			}
		} else {
			log.Warn("Head state missing, repairing", "number", head.Number(), "hash", head.Hash())
			if _, err := bc.setHeadBeyondRoot(head.NumberU64(), common.Hash{}, true); err != nil {
				return nil, err
			}
		}
	}

	// Ensure that a previous crash in SetHead doesn't leave extra ancients
	if frozen, err := bc.db.Ancients(); err == nil && frozen > 0 {
		var (
			needRewind bool
			low        uint64
		)
		// The head full block may be rolled back to a very low height due to
		// blockchain repair. If the head full block is even lower than the ancient
		// chain, truncate the ancient store.
		fullBlock := bc.CurrentBlock()
		if fullBlock != nil && fullBlock.Hash() != bc.genesisBlock.Hash() && fullBlock.NumberU64() < frozen-1 {
			needRewind = true
			low = fullBlock.NumberU64()
		}
		// In fast sync, it may happen that ancient data has been written to the
		// ancient store, but the LastFastBlock has not been updated, truncate the
		// extra data here.
		fastBlock := bc.CurrentFastBlock()
		if fastBlock != nil && fastBlock.NumberU64() < frozen-1 {
			needRewind = true
			if fastBlock.NumberU64() < low || low == 0 {
				low = fastBlock.NumberU64()
			}
		}
		if needRewind {
			log.Error("Truncating ancient chain", "from", bc.CurrentHeader().Number.Uint64(), "to", low)
			if err := bc.SetHead(low); err != nil {
				return nil, err
			}
		}
	}
	// The first thing the node will do is reconstruct the verification data for
	// the head block (ethash cache or clique voting snapshot). Might as well do
	// it in advance.
	bc.engine.VerifyHeader(bc, bc.CurrentHeader(), true)

	// Check the current state of the block hashes and make sure that we do not have any of the bad blocks in our chain
	for hash := range BadHashes {
		if header := bc.GetHeaderByHash(hash); header != nil {
			// get the canonical block corresponding to the offending header's number
			headerByNumber := bc.GetHeaderByNumber(header.Number.Uint64())
			// make sure the headerByNumber (if present) is in our current canonical chain
			if headerByNumber != nil && headerByNumber.Hash() == header.Hash() {
				log.Error("Found bad hash, rewinding chain", "number", header.Number, "hash", header.ParentHash)
				if err := bc.SetHead(header.Number.Uint64() - 1); err != nil {
					return nil, err
				}
				log.Error("Chain rewind was successful, resuming normal operation")
			}
		}
	}

	// Load any existing snapshot, regenerating it if loading failed
	if bc.cacheConfig.SnapshotLimit > 0 {
		// If the chain was rewound past the snapshot persistent layer (causing
		// a recovery block number to be persisted to disk), check if we're still
		// in recovery mode and in that case, don't invalidate the snapshot on a
		// head mismatch.
		var recover bool

		head := bc.CurrentBlock()
		if layer := rawdb.ReadSnapshotRecoveryNumber(bc.db); layer != nil && *layer > head.NumberU64() {
			log.Warn("Enabling snapshot recovery", "chainhead", head.NumberU64(), "diskbase", *layer)
			recover = true
		}
		bc.snaps, _ = snapshot.New(bc.db, bc.stateCache.TrieDB(), bc.cacheConfig.SnapshotLimit, head.Root(), !bc.cacheConfig.SnapshotWait, true, recover)
	}

	// Start future block processor.
	bc.wg.Add(1)
	go bc.updateFutureBlocks()

	// Start tx indexer/unindexer.
	if txLookupLimit != nil {
		bc.txLookupLimit = *txLookupLimit

		bc.wg.Add(1)
		go bc.maintainTxIndex(txIndexBlock)
	}

	// If periodic cache journal is required, spin it up.
	if bc.cacheConfig.TrieCleanRejournal > 0 {
		if bc.cacheConfig.TrieCleanRejournal < time.Minute {
			log.Warn("Sanitizing invalid trie cache journal time", "provided", bc.cacheConfig.TrieCleanRejournal, "updated", time.Minute)
			bc.cacheConfig.TrieCleanRejournal = time.Minute
		}
		triedb := bc.stateCache.TrieDB()
		bc.wg.Add(1)
		go func() {
			defer bc.wg.Done()
			triedb.SaveCachePeriodically(bc.cacheConfig.TrieCleanJournal, bc.cacheConfig.TrieCleanRejournal, bc.quit)
		}()
	}
	return bc, nil
}

// empty returns an indicator whether the blockchain is empty.
// Note, it's a special case that we connect a non-empty ancient
// database with an empty node, so that we can plugin the ancient
// into node seamlessly.
func (bc *BlockChain) empty() bool {
	genesis := bc.genesisBlock.Hash()
	for _, hash := range []common.Hash{rawdb.ReadHeadBlockHash(bc.db), rawdb.ReadHeadHeaderHash(bc.db), rawdb.ReadHeadFastBlockHash(bc.db)} {
		if hash != genesis {
			return false
		}
	}
	return true
}

// loadLastState loads the last known chain state from the database. This method
// assumes that the chain manager mutex is held.
func (bc *BlockChain) loadLastState() error {
	// Restore the last known head block
	head := rawdb.ReadHeadBlockHash(bc.db)
	if head == (common.Hash{}) {
		// Corrupt or empty database, init from scratch
		log.Warn("Empty database, resetting chain")
		return bc.Reset()
	}
	// Make sure the entire head block is available
	currentBlock := bc.GetBlockByHash(head)
	if currentBlock == nil {
		// Corrupt or empty database, init from scratch
		log.Warn("Head block missing, resetting chain", "hash", head)
		return bc.Reset()
	}
	// Everything seems to be fine, set as the head block
	bc.currentBlock.Store(currentBlock)
	headBlockGauge.Update(int64(currentBlock.NumberU64()))

	// Restore the last known head header
	currentHeader := currentBlock.Header()
	if head := rawdb.ReadHeadHeaderHash(bc.db); head != (common.Hash{}) {
		if header := bc.GetHeaderByHash(head); header != nil {
			currentHeader = header
		}
	}
	bc.hc.SetCurrentHeader(currentHeader)

	// Restore the last known head fast block
	bc.currentFastBlock.Store(currentBlock)
	headFastBlockGauge.Update(int64(currentBlock.NumberU64()))

	if head := rawdb.ReadHeadFastBlockHash(bc.db); head != (common.Hash{}) {
		if block := bc.GetBlockByHash(head); block != nil {
			bc.currentFastBlock.Store(block)
			headFastBlockGauge.Update(int64(block.NumberU64()))
		}
	}
	// Issue a status log for the user
	currentFastBlock := bc.CurrentFastBlock()

	headerTd := bc.GetTd(currentHeader.Hash(), currentHeader.Number.Uint64())
	blockTd := bc.GetTd(currentBlock.Hash(), currentBlock.NumberU64())
	fastTd := bc.GetTd(currentFastBlock.Hash(), currentFastBlock.NumberU64())

	log.Info("Loaded most recent local header", "number", currentHeader.Number, "hash", currentHeader.Hash(), "td", headerTd, "age", common.PrettyAge(time.Unix(int64(currentHeader.Time), 0)))
	log.Info("Loaded most recent local full block", "number", currentBlock.Number(), "hash", currentBlock.Hash(), "td", blockTd, "age", common.PrettyAge(time.Unix(int64(currentBlock.Time()), 0)))
	log.Info("Loaded most recent local fast block", "number", currentFastBlock.Number(), "hash", currentFastBlock.Hash(), "td", fastTd, "age", common.PrettyAge(time.Unix(int64(currentFastBlock.Time()), 0)))
	if pivot := rawdb.ReadLastPivotNumber(bc.db); pivot != nil {
		log.Info("Loaded last fast-sync pivot marker", "number", *pivot)
	}
	return nil
}

// SetHead rewinds the local chain to a new head. Depending on whether the node
// was fast synced or full synced and in which state, the method will try to
// delete minimal data from disk whilst retaining chain consistency.
func (bc *BlockChain) SetHead(head uint64) error {
	_, err := bc.setHeadBeyondRoot(head, common.Hash{}, false)
	return err
}

// setHeadBeyondRoot rewinds the local chain to a new head with the extra condition
// that the rewind must pass the specified state root. This method is meant to be
// used when rewinding with snapshots enabled to ensure that we go back further than
// persistent disk layer. Depending on whether the node was fast synced or full, and
// in which state, the method will try to delete minimal data from disk whilst
// retaining chain consistency.
//
// The method returns the block number where the requested root cap was found.
func (bc *BlockChain) setHeadBeyondRoot(head uint64, root common.Hash, repair bool) (uint64, error) {
	if !bc.chainmu.TryLock() {
		return 0, errChainStopped
	}
	defer bc.chainmu.Unlock()

	// Track the block number of the requested root hash
	var rootNumber uint64 // (no root == always 0)

	// Retrieve the last pivot block to short circuit rollbacks beyond it and the
	// current freezer limit to start nuking id underflown
	pivot := rawdb.ReadLastPivotNumber(bc.db)
	frozen, _ := bc.db.Ancients()

	updateFn := func(db ethdb.KeyValueWriter, header *types.Header) (uint64, bool) {
		// Rewind the blockchain, ensuring we don't end up with a stateless head
		// block. Note, depth equality is permitted to allow using SetHead as a
		// chain reparation mechanism without deleting any data!
		if currentBlock := bc.CurrentBlock(); currentBlock != nil && header.Number.Uint64() <= currentBlock.NumberU64() {
			newHeadBlock := bc.GetBlock(header.Hash(), header.Number.Uint64())
			if newHeadBlock == nil {
				log.Error("Gap in the chain, rewinding to genesis", "number", header.Number, "hash", header.Hash())
				newHeadBlock = bc.genesisBlock
			} else {
				// Block exists, keep rewinding until we find one with state,
				// keeping rewinding until we exceed the optional threshold
				// root hash
				beyondRoot := (root == common.Hash{}) // Flag whether we're beyond the requested root (no root, always true)

				for {
					// If a root threshold was requested but not yet crossed, check
					if root != (common.Hash{}) && !beyondRoot && newHeadBlock.Root() == root {
						beyondRoot, rootNumber = true, newHeadBlock.NumberU64()
					}
					if _, err := state.New(newHeadBlock.Root(), bc.stateCache, bc.snaps); err != nil {
						log.Trace("Block state missing, rewinding further", "number", newHeadBlock.NumberU64(), "hash", newHeadBlock.Hash())
						if pivot == nil || newHeadBlock.NumberU64() > *pivot {
							parent := bc.GetBlock(newHeadBlock.ParentHash(), newHeadBlock.NumberU64()-1)
							if parent != nil {
								newHeadBlock = parent
								continue
							}
							log.Error("Missing block in the middle, aiming genesis", "number", newHeadBlock.NumberU64()-1, "hash", newHeadBlock.ParentHash())
							newHeadBlock = bc.genesisBlock
						} else {
							log.Trace("Rewind passed pivot, aiming genesis", "number", newHeadBlock.NumberU64(), "hash", newHeadBlock.Hash(), "pivot", *pivot)
							newHeadBlock = bc.genesisBlock
						}
					}
					if beyondRoot || newHeadBlock.NumberU64() == 0 {
						log.Debug("Rewound to block with state", "number", newHeadBlock.NumberU64(), "hash", newHeadBlock.Hash())
						break
					}
					log.Debug("Skipping block with threshold state", "number", newHeadBlock.NumberU64(), "hash", newHeadBlock.Hash(), "root", newHeadBlock.Root())
					newHeadBlock = bc.GetBlock(newHeadBlock.ParentHash(), newHeadBlock.NumberU64()-1) // Keep rewinding
				}
			}
			rawdb.WriteHeadBlockHash(db, newHeadBlock.Hash())

			// Degrade the chain markers if they are explicitly reverted.
			// In theory we should update all in-memory markers in the
			// last step, however the direction of SetHead is from high
			// to low, so it's safe to update in-memory markers directly.
			bc.currentBlock.Store(newHeadBlock)
			headBlockGauge.Update(int64(newHeadBlock.NumberU64()))
		}
		// Rewind the fast block in a simpleton way to the target head
		if currentFastBlock := bc.CurrentFastBlock(); currentFastBlock != nil && header.Number.Uint64() < currentFastBlock.NumberU64() {
			newHeadFastBlock := bc.GetBlock(header.Hash(), header.Number.Uint64())
			// If either blocks reached nil, reset to the genesis state
			if newHeadFastBlock == nil {
				newHeadFastBlock = bc.genesisBlock
			}
			rawdb.WriteHeadFastBlockHash(db, newHeadFastBlock.Hash())

			// Degrade the chain markers if they are explicitly reverted.
			// In theory we should update all in-memory markers in the
			// last step, however the direction of SetHead is from high
			// to low, so it's safe the update in-memory markers directly.
			bc.currentFastBlock.Store(newHeadFastBlock)
			headFastBlockGauge.Update(int64(newHeadFastBlock.NumberU64()))
		}
		head := bc.CurrentBlock().NumberU64()

		// If setHead underflown the freezer threshold and the block processing
		// intent afterwards is full block importing, delete the chain segment
		// between the stateful-block and the sethead target.
		var wipe bool
		if head+1 < frozen {
			wipe = pivot == nil || head >= *pivot
		}
		return head, wipe // Only force wipe if full synced
	}
	// Rewind the header chain, deleting all block bodies until then
	delFn := func(db ethdb.KeyValueWriter, hash common.Hash, num uint64) {
		// Ignore the error here since light client won't hit this path
		frozen, _ := bc.db.Ancients()
		if num+1 <= frozen {
			// Truncate all relative data(header, total difficulty, body, receipt
			// and canonical hash) from ancient store.
			if err := bc.db.TruncateAncients(num); err != nil {
				log.Crit("Failed to truncate ancient data", "number", num, "err", err)
			}
			// Remove the hash <-> number mapping from the active store.
			rawdb.DeleteHeaderNumber(db, hash)
		} else {
			// Remove relative body and receipts from the active store.
			// The header, total difficulty and canonical hash will be
			// removed in the hc.SetHead function.
			rawdb.DeleteBody(db, hash, num)
			rawdb.DeleteReceipts(db, hash, num)
		}
		// Todo(rjl493456442) txlookup, bloombits, etc
	}
	// If SetHead was only called as a chain reparation method, try to skip
	// touching the header chain altogether, unless the freezer is broken
	if repair {
		if target, force := updateFn(bc.db, bc.CurrentBlock().Header()); force {
			bc.hc.SetHead(target, updateFn, delFn)
		}
	} else {
		// Rewind the chain to the requested head and keep going backwards until a
		// block with a state is found or fast sync pivot is passed
		log.Warn("Rewinding blockchain", "target", head)
		bc.hc.SetHead(head, updateFn, delFn)
	}
	// Clear out any stale content from the caches
	bc.bodyCache.Purge()
	bc.bodyRLPCache.Purge()
	bc.receiptsCache.Purge()
	bc.blockCache.Purge()
	bc.txLookupCache.Purge()
	bc.futureBlocks.Purge()

	return rootNumber, bc.loadLastState()
}

// SnapSyncCommitHead sets the current head block to the one defined by the hash
// irrelevant what the chain contents were prior.
func (bc *BlockChain) SnapSyncCommitHead(hash common.Hash) error {
	// Make sure that both the block as well at its state trie exists
	block := bc.GetBlockByHash(hash)
	if block == nil {
		return fmt.Errorf("non existent block [%x..]", hash[:4])
	}
	if _, err := trie.NewSecure(block.Root(), bc.stateCache.TrieDB()); err != nil {
		return err
	}

	// If all checks out, manually set the head block.
	if !bc.chainmu.TryLock() {
		return errChainStopped
	}
	bc.currentBlock.Store(block)
	headBlockGauge.Update(int64(block.NumberU64()))
	bc.chainmu.Unlock()

	// Destroy any existing state snapshot and regenerate it in the background,
	// also resuming the normal maintenance of any previously paused snapshot.
	if bc.snaps != nil {
		bc.snaps.Rebuild(block.Root())
	}
	log.Info("Committed new head block", "number", block.Number(), "hash", hash)
	return nil
}

// Reset purges the entire blockchain, restoring it to its genesis state.
func (bc *BlockChain) Reset() error {
	return bc.ResetWithGenesisBlock(bc.genesisBlock)
}

// ResetWithGenesisBlock purges the entire blockchain, restoring it to the
// specified genesis state.
func (bc *BlockChain) ResetWithGenesisBlock(genesis *types.Block) error {
	// Dump the entire block chain and purge the caches
	if err := bc.SetHead(0); err != nil {
		return err
	}
	if !bc.chainmu.TryLock() {
		return errChainStopped
	}
	defer bc.chainmu.Unlock()

	// Prepare the genesis block and reinitialise the chain
	batch := bc.db.NewBatch()
	rawdb.WriteTd(batch, genesis.Hash(), genesis.NumberU64(), genesis.Difficulty())
	rawdb.WriteBlock(batch, genesis)
	if err := batch.Write(); err != nil {
		log.Crit("Failed to write genesis block", "err", err)
	}
	bc.writeHeadBlock(genesis)

	// Last update all in-memory chain markers
	bc.genesisBlock = genesis
	bc.currentBlock.Store(bc.genesisBlock)
	headBlockGauge.Update(int64(bc.genesisBlock.NumberU64()))
	bc.hc.SetGenesis(bc.genesisBlock.Header())
	bc.hc.SetCurrentHeader(bc.genesisBlock.Header())
	bc.currentFastBlock.Store(bc.genesisBlock)
	headFastBlockGauge.Update(int64(bc.genesisBlock.NumberU64()))
	return nil
}

// Export writes the active chain to the given writer.
func (bc *BlockChain) Export(w io.Writer) error {
	return bc.ExportN(w, uint64(0), bc.CurrentBlock().NumberU64())
}

// ExportN writes a subset of the active chain to the given writer.
func (bc *BlockChain) ExportN(w io.Writer, first uint64, last uint64) error {
	if !bc.chainmu.TryLock() {
		return errChainStopped
	}
	defer bc.chainmu.Unlock()

	if first > last {
		return fmt.Errorf("export failed: first (%d) is greater than last (%d)", first, last)
	}
	log.Info("Exporting batch of blocks", "count", last-first+1)

	start, reported := time.Now(), time.Now()
	for nr := first; nr <= last; nr++ {
		block := bc.GetBlockByNumber(nr)
		if block == nil {
			return fmt.Errorf("export failed on #%d: not found", nr)
		}
		if err := block.EncodeRLP(w); err != nil {
			return err
		}
		if time.Since(reported) >= statsReportLimit {
			log.Info("Exporting blocks", "exported", block.NumberU64()-first, "elapsed", common.PrettyDuration(time.Since(start)))
			reported = time.Now()
		}
	}
	return nil
}

// writeHeadBlock injects a new head block into the current block chain. This method
// assumes that the block is indeed a true head. It will also reset the head
// header and the head fast sync block to this very same block if they are older
// or if they are on a different side chain.
//
// Note, this function assumes that the `mu` mutex is held!
func (bc *BlockChain) writeHeadBlock(block *types.Block) {
	// Add the block to the canonical chain number scheme and mark as the head
	batch := bc.db.NewBatch()
	rawdb.WriteHeadHeaderHash(batch, block.Hash())
	rawdb.WriteHeadFastBlockHash(batch, block.Hash())
	rawdb.WriteCanonicalHash(batch, block.Hash(), block.NumberU64())
	rawdb.WriteTxLookupEntriesByBlock(batch, block)
	rawdb.WriteHeadBlockHash(batch, block.Hash())

	// Flush the whole batch into the disk, exit the node if failed
	if err := batch.Write(); err != nil {
		log.Crit("Failed to update chain indexes and markers", "err", err)
	}
	// Update all in-memory chain markers in the last step
	bc.hc.SetCurrentHeader(block.Header())

	bc.currentFastBlock.Store(block)
	headFastBlockGauge.Update(int64(block.NumberU64()))

	bc.currentBlock.Store(block)
	headBlockGauge.Update(int64(block.NumberU64()))
}

// Stop stops the blockchain service. If any imports are currently in progress
// it will abort them using the procInterrupt.
func (bc *BlockChain) Stop() {
	if !atomic.CompareAndSwapInt32(&bc.running, 0, 1) {
		return
	}

	// Unsubscribe all subscriptions registered from blockchain.
	bc.scope.Close()

	// Signal shutdown to all goroutines.
	close(bc.quit)
	bc.StopInsert()

	// Now wait for all chain modifications to end and persistent goroutines to exit.
	//
	// Note: Close waits for the mutex to become available, i.e. any running chain
	// modification will have exited when Close returns. Since we also called StopInsert,
	// the mutex should become available quickly. It cannot be taken again after Close has
	// returned.
	bc.chainmu.Close()
	bc.wg.Wait()

	// Ensure that the entirety of the state snapshot is journalled to disk.
	var snapBase common.Hash
	if bc.snaps != nil {
		var err error
		if snapBase, err = bc.snaps.Journal(bc.CurrentBlock().Root()); err != nil {
			log.Error("Failed to journal state snapshot", "err", err)
		}
	}

	// Ensure the state of a recent block is also stored to disk before exiting.
	// We're writing three different states to catch different restart scenarios:
	//  - HEAD:     So we don't need to reprocess any blocks in the general case
	//  - HEAD-1:   So we don't do large reorgs if our HEAD becomes an uncle
	//  - HEAD-127: So we have a hard limit on the number of blocks reexecuted
	if !bc.cacheConfig.TrieDirtyDisabled {
		triedb := bc.stateCache.TrieDB()

		for _, offset := range []uint64{0, 1, TriesInMemory - 1} {
			if number := bc.CurrentBlock().NumberU64(); number > offset {
				recent := bc.GetBlockByNumber(number - offset)

				log.Info("Writing cached state to disk", "block", recent.Number(), "hash", recent.Hash(), "root", recent.Root())
				if err := triedb.Commit(recent.Root(), true, nil); err != nil {
					log.Error("Failed to commit recent state trie", "err", err)
				}
			}
		}
		if snapBase != (common.Hash{}) {
			log.Info("Writing snapshot state to disk", "root", snapBase)
			if err := triedb.Commit(snapBase, true, nil); err != nil {
				log.Error("Failed to commit recent state trie", "err", err)
			}
		}
		for !bc.triegc.Empty() {
			triedb.Dereference(bc.triegc.PopItem().(common.Hash))
		}
		if size, _ := triedb.Size(); size != 0 {
			log.Error("Dangling trie nodes after full cleanup")
		}
	}
	// Ensure all live cached entries be saved into disk, so that we can skip
	// cache warmup when node restarts.
	if bc.cacheConfig.TrieCleanJournal != "" {
		triedb := bc.stateCache.TrieDB()
		triedb.SaveCache(bc.cacheConfig.TrieCleanJournal)
	}
	log.Info("Blockchain stopped")
}

// StopInsert interrupts all insertion methods, causing them to return
// errInsertionInterrupted as soon as possible. Insertion is permanently disabled after
// calling this method.
func (bc *BlockChain) StopInsert() {
	atomic.StoreInt32(&bc.procInterrupt, 1)
}

// insertStopped returns true after StopInsert has been called.
func (bc *BlockChain) insertStopped() bool {
	return atomic.LoadInt32(&bc.procInterrupt) == 1
}

func (bc *BlockChain) procFutureBlocks() {
	blocks := make([]*types.Block, 0, bc.futureBlocks.Len())
	for _, hash := range bc.futureBlocks.Keys() {
		if block, exist := bc.futureBlocks.Peek(hash); exist {
			blocks = append(blocks, block.(*types.Block))
		}
	}
	if len(blocks) > 0 {
		sort.Slice(blocks, func(i, j int) bool {
			return blocks[i].NumberU64() < blocks[j].NumberU64()
		})
		// Insert one by one as chain insertion needs contiguous ancestry between blocks
		for i := range blocks {
			bc.InsertChain(blocks[i : i+1])
		}
	}
}

// WriteStatus status of write
type WriteStatus byte

const (
	NonStatTy WriteStatus = iota
	CanonStatTy
	SideStatTy
)

// InsertReceiptChain attempts to complete an already existing header chain with
// transaction and receipt data.
func (bc *BlockChain) InsertReceiptChain(blockChain types.Blocks, receiptChain []types.Receipts, ancientLimit uint64) (int, error) {
	// We don't require the chainMu here since we want to maximize the
	// concurrency of header insertion and receipt insertion.
	bc.wg.Add(1)
	defer bc.wg.Done()

	var (
		ancientBlocks, liveBlocks     types.Blocks
		ancientReceipts, liveReceipts []types.Receipts
	)

	// Do a sanity check that the provided chain is actually ordered and linked
	for i := 0; i < len(blockChain); i++ {

		needDerive := false
		for _, receipt := range receiptChain[i] {
			if receipt.TxHash == (common.Hash{}) {
				needDerive = true
				break
			}
		}
		if needDerive {
			// Try to derive the receipt fields from body
			// This happens when the node addresses the response from an old client that returns both bodies and old receipts
			// TODO: Remove the code when running in new testnet
			if err := receiptChain[i].DeriveFields(bc.chainConfig, blockChain[i].Hash(), blockChain[i].NumberU64(), blockChain[i].Transactions()); err != nil {
				return 0, fmt.Errorf("DeriveFields failed:%v", err)
			}
		}

		if i != 0 {
			if blockChain[i].NumberU64() != blockChain[i-1].NumberU64()+1 || blockChain[i].ParentHash() != blockChain[i-1].Hash() {
				log.Error("Non contiguous receipt insert", "number", blockChain[i].Number(), "hash", blockChain[i].Hash(), "parent", blockChain[i].ParentHash(),
					"prevnumber", blockChain[i-1].Number(), "prevhash", blockChain[i-1].Hash())
				return 0, fmt.Errorf("non contiguous insert: item %d is #%d [%x..], item %d is #%d [%x..] (parent [%x..])", i-1, blockChain[i-1].NumberU64(),
					blockChain[i-1].Hash().Bytes()[:4], i, blockChain[i].NumberU64(), blockChain[i].Hash().Bytes()[:4], blockChain[i].ParentHash().Bytes()[:4])
			}
		}
		if blockChain[i].NumberU64() <= ancientLimit {
			ancientBlocks, ancientReceipts = append(ancientBlocks, blockChain[i]), append(ancientReceipts, receiptChain[i])
		} else {
			liveBlocks, liveReceipts = append(liveBlocks, blockChain[i]), append(liveReceipts, receiptChain[i])
		}
	}

	var (
		stats = struct{ processed, ignored int32 }{}
		start = time.Now()
		size  = int64(0)
	)

	// updateHead updates the head fast sync block if the inserted blocks are better
	// and returns an indicator whether the inserted blocks are canonical.
	updateHead := func(head *types.Block) bool {
		if !bc.chainmu.TryLock() {
			return false
		}
		defer bc.chainmu.Unlock()

		// Rewind may have occurred, skip in that case.
		if bc.CurrentHeader().Number.Cmp(head.Number()) >= 0 {
			reorg, err := bc.forker.ReorgNeeded(bc.CurrentFastBlock().Header(), head.Header())
			if err != nil {
				log.Warn("Reorg failed", "err", err)
				return false
			} else if !reorg {
				return false
			}
			rawdb.WriteHeadFastBlockHash(bc.db, head.Hash())
			bc.currentFastBlock.Store(head)
			headFastBlockGauge.Update(int64(head.NumberU64()))
			return true
		}
		return false
	}

	// writeAncient writes blockchain and corresponding receipt chain into ancient store.
	//
	// this function only accepts canonical chain data. All side chain will be reverted
	// eventually.
	writeAncient := func(blockChain types.Blocks, receiptChain []types.Receipts) (int, error) {
		first := blockChain[0]
		last := blockChain[len(blockChain)-1]

		// Ensure genesis is in ancients.
		if first.NumberU64() == 1 {
			if frozen, _ := bc.db.Ancients(); frozen == 0 {
				b := bc.genesisBlock
				td := bc.genesisBlock.Difficulty()
				writeSize, err := rawdb.WriteAncientBlocks(bc.db, []*types.Block{b}, []types.Receipts{nil}, td)
				size += writeSize
				if err != nil {
					log.Error("Error writing genesis to ancients", "err", err)
					return 0, err
				}
				log.Info("Wrote genesis to ancients")
			}
		}
		// Before writing the blocks to the ancients, we need to ensure that
		// they correspond to the what the headerchain 'expects'.
		// We only check the last block/header, since it's a contiguous chain.
		if !bc.HasHeader(last.Hash(), last.NumberU64()) {
			return 0, fmt.Errorf("containing header #%d [%x..] unknown", last.Number(), last.Hash().Bytes()[:4])
		}

		// Write all chain data to ancients.
		td := bc.GetTd(first.Hash(), first.NumberU64())
		writeSize, err := rawdb.WriteAncientBlocks(bc.db, blockChain, receiptChain, td)
		size += writeSize
		if err != nil {
			log.Error("Error importing chain data to ancients", "err", err)
			return 0, err
		}

		// Write tx indices if any condition is satisfied:
		// * If user requires to reserve all tx indices(txlookuplimit=0)
		// * If all ancient tx indices are required to be reserved(txlookuplimit is even higher than ancientlimit)
		// * If block number is large enough to be regarded as a recent block
		// It means blocks below the ancientLimit-txlookupLimit won't be indexed.
		//
		// But if the `TxIndexTail` is not nil, e.g. Geth is initialized with
		// an external ancient database, during the setup, blockchain will start
		// a background routine to re-indexed all indices in [ancients - txlookupLimit, ancients)
		// range. In this case, all tx indices of newly imported blocks should be
		// generated.
		var batch = bc.db.NewBatch()
		for i, block := range blockChain {
			if bc.txLookupLimit == 0 || ancientLimit <= bc.txLookupLimit || block.NumberU64() >= ancientLimit-bc.txLookupLimit {
				rawdb.WriteTxLookupEntriesByBlock(batch, block)
			} else if rawdb.ReadTxIndexTail(bc.db) != nil {
				rawdb.WriteTxLookupEntriesByBlock(batch, block)
			}
			stats.processed++

			if batch.ValueSize() > ethdb.IdealBatchSize || i == len(blockChain)-1 {
				size += int64(batch.ValueSize())
				if err = batch.Write(); err != nil {
					fastBlock := bc.CurrentFastBlock().NumberU64()
					if err := bc.db.TruncateAncients(fastBlock + 1); err != nil {
						log.Error("Can't truncate ancient store after failed insert", "err", err)
					}
					return 0, err
				}
				batch.Reset()
			}
		}

		// Sync the ancient store explicitly to ensure all data has been flushed to disk.
		if err := bc.db.Sync(); err != nil {
			return 0, err
		}
		// Update the current fast block because all block data is now present in DB.
		previousFastBlock := bc.CurrentFastBlock().NumberU64()
		if !updateHead(blockChain[len(blockChain)-1]) {
			// We end up here if the header chain has reorg'ed, and the blocks/receipts
			// don't match the canonical chain.
			if err := bc.db.TruncateAncients(previousFastBlock + 1); err != nil {
				log.Error("Can't truncate ancient store after failed insert", "err", err)
			}
			return 0, errSideChainReceipts
		}

		// Delete block data from the main database.
		batch.Reset()
		canonHashes := make(map[common.Hash]struct{})
		for _, block := range blockChain {
			canonHashes[block.Hash()] = struct{}{}
			if block.NumberU64() == 0 {
				continue
			}
			rawdb.DeleteCanonicalHash(batch, block.NumberU64())
			rawdb.DeleteBlockWithoutNumber(batch, block.Hash(), block.NumberU64())
		}
		// Delete side chain hash-to-number mappings.
		for _, nh := range rawdb.ReadAllHashesInRange(bc.db, first.NumberU64(), last.NumberU64()) {
			if _, canon := canonHashes[nh.Hash]; !canon {
				rawdb.DeleteHeader(batch, nh.Hash, nh.Number)
			}
		}
		if err := batch.Write(); err != nil {
			return 0, err
		}
		return 0, nil
	}

	// writeLive writes blockchain and corresponding receipt chain into active store.
	writeLive := func(blockChain types.Blocks, receiptChain []types.Receipts) (int, error) {
		skipPresenceCheck := false
		batch := bc.db.NewBatch()
		for i, block := range blockChain {
			// Short circuit insertion if shutting down or processing failed
			if bc.insertStopped() {
				return 0, errInsertionInterrupted
			}
			// Short circuit if the owner header is unknown
			if !bc.HasHeader(block.Hash(), block.NumberU64()) {
				return i, fmt.Errorf("containing header #%d [%x..] unknown", block.Number(), block.Hash().Bytes()[:4])
			}
			if !skipPresenceCheck {
				// Ignore if the entire data is already known
				if bc.HasBlock(block.Hash(), block.NumberU64()) {
					stats.ignored++
					continue
				} else {
					// If block N is not present, neither are the later blocks.
					// This should be true, but if we are mistaken, the shortcut
					// here will only cause overwriting of some existing data
					skipPresenceCheck = true
				}
			}
			// Write all the data out into the database
			rawdb.WriteBody(batch, block.Hash(), block.NumberU64(), block.Body())
			rawdb.WriteReceipts(batch, block.Hash(), block.NumberU64(), receiptChain[i])
			rawdb.WriteTxLookupEntriesByBlock(batch, block) // Always write tx indices for live blocks, we assume they are needed

			// Write everything belongs to the blocks into the database. So that
			// we can ensure all components of body is completed(body, receipts,
			// tx indexes)
			if batch.ValueSize() >= ethdb.IdealBatchSize {
				if err := batch.Write(); err != nil {
					return 0, err
				}
				size += int64(batch.ValueSize())
				batch.Reset()
			}
			stats.processed++
		}
		// Write everything belongs to the blocks into the database. So that
		// we can ensure all components of body is completed(body, receipts,
		// tx indexes)
		if batch.ValueSize() > 0 {
			size += int64(batch.ValueSize())
			if err := batch.Write(); err != nil {
				return 0, err
			}
		}
		updateHead(blockChain[len(blockChain)-1])
		return 0, nil
	}

	// Write downloaded chain data and corresponding receipt chain data
	if len(ancientBlocks) > 0 {
		if n, err := writeAncient(ancientBlocks, ancientReceipts); err != nil {
			if err == errInsertionInterrupted {
				return 0, nil
			}
			return n, err
		}
	}
	// Write the tx index tail (block number from where we index) before write any live blocks
	if len(liveBlocks) > 0 && liveBlocks[0].NumberU64() == ancientLimit+1 {
		// The tx index tail can only be one of the following two options:
		// * 0: all ancient blocks have been indexed
		// * ancient-limit: the indices of blocks before ancient-limit are ignored
		if tail := rawdb.ReadTxIndexTail(bc.db); tail == nil {
			if bc.txLookupLimit == 0 || ancientLimit <= bc.txLookupLimit {
				rawdb.WriteTxIndexTail(bc.db, 0)
			} else {
				rawdb.WriteTxIndexTail(bc.db, ancientLimit-bc.txLookupLimit)
			}
		}
	}
	if len(liveBlocks) > 0 {
		if n, err := writeLive(liveBlocks, liveReceipts); err != nil {
			if err == errInsertionInterrupted {
				return 0, nil
			}
			return n, err
		}
	}

	head := blockChain[len(blockChain)-1]
	context := []interface{}{
		"count", stats.processed, "elapsed", common.PrettyDuration(time.Since(start)),
		"number", head.Number(), "hash", head.Hash(), "age", common.PrettyAge(time.Unix(int64(head.Time()), 0)),
		"size", common.StorageSize(size),
	}
	if stats.ignored > 0 {
		context = append(context, []interface{}{"ignored", stats.ignored}...)
	}
	log.Info("Imported new block receipts", context...)

	return 0, nil
}

var lastWrite uint64

// writeBlockWithoutState writes only the block and its metadata to the database,
// but does not write any state. This is used to construct competing side forks
// up to the point where they exceed the canonical total difficulty.
func (bc *BlockChain) writeBlockWithoutState(block *types.Block, td *big.Int) (err error) {
	if bc.insertStopped() {
		return errInsertionInterrupted
	}

	batch := bc.db.NewBatch()
	rawdb.WriteTd(batch, block.Hash(), block.NumberU64(), td)
	rawdb.WriteBlock(batch, block)
	if err := batch.Write(); err != nil {
		log.Crit("Failed to write block into disk", "err", err)
	}
	return nil
}

// writeKnownBlock updates the head block flag with a known block
// and introduces chain reorg if necessary.
func (bc *BlockChain) writeKnownBlock(block *types.Block) error {
	current := bc.CurrentBlock()
	if block.ParentHash() != current.Hash() {
		if err := bc.reorg(current, block); err != nil {
			return err
		}
	}
	bc.writeHeadBlock(block)
	return nil
}

// writeBlockWithState writes block, metadata and corresponding state data to the
// database.
func (bc *BlockChain) writeBlockWithState(block *types.Block, receipts []*types.Receipt, logs []*types.Log, state *state.StateDB) error {
	// Calculate the total difficulty of the block
	ptd := bc.GetTd(block.ParentHash(), block.NumberU64()-1)
	if ptd == nil {
		return consensus.ErrUnknownAncestor
	}
	// Make sure no inconsistent state is leaked during insertion
	externTd := new(big.Int).Add(block.Difficulty(), ptd)

	// Irrelevant of the canonical status, write the block itself to the database.
	//
	// Note all the components of block(td, hash->number map, header, body, receipts)
	// should be written atomically. BlockBatch is used for containing all components.
	blockBatch := bc.db.NewBatch()
	rawdb.WriteTd(blockBatch, block.Hash(), block.NumberU64(), externTd)
	rawdb.WriteBlock(blockBatch, block)
	rawdb.WriteReceipts(blockBatch, block.Hash(), block.NumberU64(), receipts)
	rawdb.WritePreimages(blockBatch, state.Preimages())
	if err := blockBatch.Write(); err != nil {
		log.Crit("Failed to write block into disk", "err", err)
	}
	// Commit all cached state changes into underlying memory database.
	root, err := state.Commit(bc.chainConfig.IsEIP158(block.Number()))
	if err != nil {
		return err
	}
	triedb := bc.stateCache.TrieDB()

	// If we're running an archive node, always flush
	if bc.cacheConfig.TrieDirtyDisabled {
		return triedb.Commit(root, false, nil)
	} else {
		// Full but not archive node, do proper garbage collection
		triedb.Reference(root, common.Hash{}) // metadata reference to keep trie alive
		bc.triegc.Push(root, -int64(block.NumberU64()))

		if current := block.NumberU64(); current > TriesInMemory {
			// If we exceeded our memory allowance, flush matured singleton nodes to disk
			var (
				nodes, imgs = triedb.Size()
				limit       = common.StorageSize(bc.cacheConfig.TrieDirtyLimit) * 1024 * 1024
			)
			if nodes > limit || imgs > 4*1024*1024 {
				triedb.Cap(limit - ethdb.IdealBatchSize)
			}
			// Find the next state trie we need to commit
			chosen := current - TriesInMemory

			// If we exceeded out time allowance, flush an entire trie to disk
			if bc.gcproc > bc.cacheConfig.TrieTimeLimit {
				// If the header is missing (canonical chain behind), we're reorging a low
				// diff sidechain. Suspend committing until this operation is completed.
				header := bc.GetHeaderByNumber(chosen)
				if header == nil {
					log.Warn("Reorg in progress, trie commit postponed", "number", chosen)
				} else {
					// If we're exceeding limits but haven't reached a large enough memory gap,
					// warn the user that the system is becoming unstable.
					if chosen < lastWrite+TriesInMemory && bc.gcproc >= 2*bc.cacheConfig.TrieTimeLimit {
						log.Info("State in memory for too long, committing", "time", bc.gcproc, "allowance", bc.cacheConfig.TrieTimeLimit, "optimum", float64(chosen-lastWrite)/TriesInMemory)
					}
					// Flush an entire trie and restart the counters
					triedb.Commit(header.Root, true, nil)
					lastWrite = chosen
					bc.gcproc = 0
				}
			}
			// Garbage collect anything below our required write retention
			for !bc.triegc.Empty() {
				root, number := bc.triegc.Pop()
				if uint64(-number) > chosen {
					bc.triegc.Push(root, number)
					break
				}
				triedb.Dereference(root.(common.Hash))
			}
		}
	}
	return nil
}

// WriteBlockWithState writes the block and all associated state to the database.
func (bc *BlockChain) WriteBlockAndSetHead(block *types.Block, receipts []*types.Receipt, logs []*types.Log, state *state.StateDB, emitHeadEvent bool) (status WriteStatus, err error) {
	if !bc.chainmu.TryLock() {
		return NonStatTy, errChainStopped
	}
	defer bc.chainmu.Unlock()

	return bc.writeBlockAndSetHead(block, receipts, logs, state, emitHeadEvent)
}

// writeBlockAndSetHead writes the block and all associated state to the database,
// and also it applies the given block as the new chain head. This function expects
// the chain mutex to be held.
func (bc *BlockChain) writeBlockAndSetHead(block *types.Block, receipts []*types.Receipt, logs []*types.Log, state *state.StateDB, emitHeadEvent bool) (status WriteStatus, err error) {
	if err := bc.writeBlockWithState(block, receipts, logs, state); err != nil {
		return NonStatTy, err
	}
	currentBlock := bc.CurrentBlock()
	reorg, err := bc.forker.ReorgNeeded(currentBlock.Header(), block.Header())
	if err != nil {
		return NonStatTy, err
	}
	if reorg {
		// Reorganise the chain if the parent is not the head block
		if block.ParentHash() != currentBlock.Hash() {
			if err := bc.reorg(currentBlock, block); err != nil {
				return NonStatTy, err
			}
		}
		status = CanonStatTy
	} else {
		status = SideStatTy
	}
	// Set new head.
	if status == CanonStatTy {
		bc.writeHeadBlock(block)
	}
	bc.futureBlocks.Remove(block.Hash())

	if status == CanonStatTy {
		bc.chainFeed.Send(ChainEvent{Block: block, Hash: block.Hash(), Logs: logs})
		if len(logs) > 0 {
			bc.logsFeed.Send(logs)
		}
		// In theory we should fire a ChainHeadEvent when we inject
		// a canonical block, but sometimes we can insert a batch of
		// canonicial blocks. Avoid firing too many ChainHeadEvents,
		// we will fire an accumulated ChainHeadEvent and disable fire
		// event here.
		if emitHeadEvent {
			bc.chainHeadFeed.Send(ChainHeadEvent{Block: block})
		}
	} else {
		bc.chainSideFeed.Send(ChainSideEvent{Block: block})
	}
	return status, nil
}

// addFutureBlock checks if the block is within the max allowed window to get
// accepted for future processing, and returns an error if the block is too far
// ahead and was not added.
//
// TODO after the transition, the future block shouldn't be kept. Because
// it's not checked in the Geth side anymore.
func (bc *BlockChain) addFutureBlock(block *types.Block) error {
	max := uint64(time.Now().Unix() + maxTimeFutureBlocks)
	if block.Time() > max {
		return fmt.Errorf("future block timestamp %v > allowed %v", block.Time(), max)
	}
	if block.Difficulty().Cmp(common.Big0) == 0 {
		// Never add PoS blocks into the future queue
		return nil
	}
	bc.futureBlocks.Add(block.Hash(), block)
	return nil
}

// InsertChain attempts to insert the given batch of blocks in to the canonical
// chain or, otherwise, create a fork. If an error is returned it will return
// the index number of the failing block as well an error describing what went
// wrong. After insertion is done, all accumulated events will be fired.
func (bc *BlockChain) InsertChain(chain types.Blocks) (int, error) {
	// Sanity check that we have something meaningful to import
	if len(chain) == 0 {
		return 0, nil
	}
	bc.blockProcFeed.Send(true)
	defer bc.blockProcFeed.Send(false)

	// Do a sanity check that the provided chain is actually ordered and linked.
	for i := 1; i < len(chain); i++ {
		block, prev := chain[i], chain[i-1]
		if block.NumberU64() != prev.NumberU64()+1 || block.ParentHash() != prev.Hash() {
			log.Error("Non contiguous block insert",
				"number", block.Number(),
				"hash", block.Hash(),
				"parent", block.ParentHash(),
				"prevnumber", prev.Number(),
				"prevhash", prev.Hash(),
			)
			return 0, fmt.Errorf("non contiguous insert: item %d is #%d [%x..], item %d is #%d [%x..] (parent [%x..])", i-1, prev.NumberU64(),
				prev.Hash().Bytes()[:4], i, block.NumberU64(), block.Hash().Bytes()[:4], block.ParentHash().Bytes()[:4])
		}
	}
	// Pre-checks passed, start the full block imports
	if !bc.chainmu.TryLock() {
		return 0, errChainStopped
	}
	defer bc.chainmu.Unlock()
	return bc.insertChain(chain, true, true)
}

// insertChain is the internal implementation of InsertChain, which assumes that
// 1) chains are contiguous, and 2) The chain mutex is held.
//
// This method is split out so that import batches that require re-injecting
// historical blocks can do so without releasing the lock, which could lead to
// racey behaviour. If a sidechain import is in progress, and the historic state
// is imported, but then new canon-head is added before the actual sidechain
// completes, then the historic state could be pruned again
func (bc *BlockChain) insertChain(chain types.Blocks, verifySeals, setHead bool) (int, error) {
	// If the chain is terminating, don't even bother starting up.
	if bc.insertStopped() {
		return 0, nil
	}

	// Start a parallel signature recovery (signer will fluke on fork transition, minimal perf loss)
	senderCacher.recoverFromBlocks(types.MakeSigner(bc.chainConfig, chain[0].Number()), chain)

	var (
		stats     = insertStats{startTime: mclock.Now()}
		lastCanon *types.Block
	)
	// Fire a single chain head event if we've progressed the chain
	defer func() {
		if lastCanon != nil && bc.CurrentBlock().Hash() == lastCanon.Hash() {
			bc.chainHeadFeed.Send(ChainHeadEvent{lastCanon})
		}
	}()
	// Start the parallel header verifier
	headers := make([]*types.Header, len(chain))
	seals := make([]bool, len(chain))

	for i, block := range chain {
		headers[i] = block.Header()
		seals[i] = verifySeals
	}
	abort, results := bc.engine.VerifyHeaders(bc, headers, seals)
	defer close(abort)

	// Peek the error for the first block to decide the directing import logic
	it := newInsertIterator(chain, results, bc.validator)
	block, err := it.next()

	// Left-trim all the known blocks that don't need to build snapshot
	if bc.skipBlock(err, it) {
		// First block (and state) is known
		//   1. We did a roll-back, and should now do a re-import
		//   2. The block is stored as a sidechain, and is lying about it's stateroot, and passes a stateroot
		//      from the canonical chain, which has not been verified.
		// Skip all known blocks that are behind us.
		var (
			reorg   bool
			current = bc.CurrentBlock()
		)
		for block != nil && bc.skipBlock(err, it) {
			reorg, err = bc.forker.ReorgNeeded(current.Header(), block.Header())
			if err != nil {
				return it.index, err
			}
			if reorg {
				// Switch to import mode if the forker says the reorg is necessary
				// and also the block is not on the canonical chain.
				// In eth2 the forker always returns true for reorg decision (blindly trusting
				// the external consensus engine), but in order to prevent the unnecessary
				// reorgs when importing known blocks, the special case is handled here.
				if block.NumberU64() > current.NumberU64() || bc.GetCanonicalHash(block.NumberU64()) != block.Hash() {
					break
				}
			}
			log.Debug("Ignoring already known block", "number", block.Number(), "hash", block.Hash())
			stats.ignored++

			block, err = it.next()
		}
		// The remaining blocks are still known blocks, the only scenario here is:
		// During the fast sync, the pivot point is already submitted but rollback
		// happens. Then node resets the head full block to a lower height via `rollback`
		// and leaves a few known blocks in the database.
		//
		// When node runs a fast sync again, it can re-import a batch of known blocks via
		// `insertChain` while a part of them have higher total difficulty than current
		// head full block(new pivot point).
		for block != nil && bc.skipBlock(err, it) {
			log.Debug("Writing previously known block", "number", block.Number(), "hash", block.Hash())
			if err := bc.writeKnownBlock(block); err != nil {
				return it.index, err
			}
			lastCanon = block

			block, err = it.next()
		}
		// Falls through to the block import
	}
	switch {
	// First block is pruned
	case errors.Is(err, consensus.ErrPrunedAncestor):
		if setHead {
			// First block is pruned, insert as sidechain and reorg only if TD grows enough
			log.Debug("Pruned ancestor, inserting as sidechain", "number", block.Number(), "hash", block.Hash())
			return bc.insertSideChain(block, it)
		} else {
			// We're post-merge and the parent is pruned, try to recover the parent state
			log.Debug("Pruned ancestor", "number", block.Number(), "hash", block.Hash())
			return it.index, bc.recoverAncestors(block)
		}
	// First block is future, shove it (and all children) to the future queue (unknown ancestor)
	case errors.Is(err, consensus.ErrFutureBlock) || (errors.Is(err, consensus.ErrUnknownAncestor) && bc.futureBlocks.Contains(it.first().ParentHash())):
		for block != nil && (it.index == 0 || errors.Is(err, consensus.ErrUnknownAncestor)) {
			log.Debug("Future block, postponing import", "number", block.Number(), "hash", block.Hash())
			if err := bc.addFutureBlock(block); err != nil {
				return it.index, err
			}
			block, err = it.next()
		}
		stats.queued += it.processed()
		stats.ignored += it.remaining()

		// If there are any still remaining, mark as ignored
		return it.index, err

	// Some other error(except ErrKnownBlock) occurred, abort.
	// ErrKnownBlock is allowed here since some known blocks
	// still need re-execution to generate snapshots that are missing
	case err != nil && !errors.Is(err, ErrKnownBlock):
		bc.futureBlocks.Remove(block.Hash())
		stats.ignored += len(it.chain)
		bc.reportBlock(block, nil, err)
		return it.index, err
	}
	// No validation errors for the first block (or chain prefix skipped)
	var activeState *state.StateDB
	defer func() {
		// The chain importer is starting and stopping trie prefetchers. If a bad
		// block or other error is hit however, an early return may not properly
		// terminate the background threads. This defer ensures that we clean up
		// and dangling prefetcher, without defering each and holding on live refs.
		if activeState != nil {
			activeState.StopPrefetcher()
		}
	}()

	for ; block != nil && err == nil || errors.Is(err, ErrKnownBlock); block, err = it.next() {
		// If the chain is terminating, stop processing blocks
		if bc.insertStopped() {
			log.Debug("Abort during block processing")
			break
		}
		// If the header is a banned one, straight out abort
		if BadHashes[block.Hash()] {
			bc.reportBlock(block, nil, ErrBannedHash)
			return it.index, ErrBannedHash
		}
		// If the block is known (in the middle of the chain), it's a special case for
		// Clique blocks where they can share state among each other, so importing an
		// older block might complete the state of the subsequent one. In this case,
		// just skip the block (we already validated it once fully (and crashed), since
		// its header and body was already in the database). But if the corresponding
		// snapshot layer is missing, forcibly rerun the execution to build it.
		if bc.skipBlock(err, it) {
			logger := log.Debug
			if bc.chainConfig.Clique == nil {
				logger = log.Warn
			}
			logger("Inserted known block", "number", block.Number(), "hash", block.Hash(),
				"uncles", len(block.Uncles()), "txs", len(block.Transactions()), "gas", block.GasUsed(),
				"root", block.Root())

			// Special case. Commit the empty receipt slice if we meet the known
			// block in the middle. It can only happen in the clique chain. Whenever
			// we insert blocks via `insertSideChain`, we only commit `td`, `header`
			// and `body` if it's non-existent. Since we don't have receipts without
			// reexecution, so nothing to commit. But if the sidechain will be adpoted
			// as the canonical chain eventually, it needs to be reexecuted for missing
			// state, but if it's this special case here(skip reexecution) we will lose
			// the empty receipt entry.
			if len(block.Transactions()) == 0 {
				rawdb.WriteReceipts(bc.db, block.Hash(), block.NumberU64(), nil)
			} else {
				log.Error("Please file an issue, skip known block execution without receipt",
					"hash", block.Hash(), "number", block.NumberU64())
			}
			if err := bc.writeKnownBlock(block); err != nil {
				return it.index, err
			}
			stats.processed++

			// We can assume that logs are empty here, since the only way for consecutive
			// Clique blocks to have the same state is if there are no transactions.
			lastCanon = block
			continue
		}

		// Retrieve the parent block and it's state to execute on top
		start := time.Now()
		parent := it.previous()
		if parent == nil {
			parent = bc.GetHeader(block.ParentHash(), block.NumberU64()-1)
		}
		statedb, err := state.New(parent.Root, bc.stateCache, bc.snaps)
		if err != nil {
			return it.index, err
		}

		// Enable prefetching to pull in trie node paths while processing transactions
		statedb.StartPrefetcher("chain")
		activeState = statedb

		// If we have a followup block, run that against the current state to pre-cache
		// transactions and probabilistically some of the account/storage trie nodes.
		var followupInterrupt uint32
		if !bc.cacheConfig.TrieCleanNoPrefetch {
			if followup, err := it.peek(); followup != nil && err == nil {
				throwaway, _ := state.New(parent.Root, bc.stateCache, bc.snaps)

				go func(start time.Time, followup *types.Block, throwaway *state.StateDB, interrupt *uint32) {
					bc.prefetcher.Prefetch(followup, throwaway, bc.vmConfig, &followupInterrupt)

					blockPrefetchExecuteTimer.Update(time.Since(start))
					if atomic.LoadUint32(interrupt) == 1 {
						blockPrefetchInterruptMeter.Mark(1)
					}
				}(time.Now(), followup, throwaway, &followupInterrupt)
			}
		}

		// Process block using the parent state as reference point
		substart := time.Now()
		receipts, logs, usedGas, err := bc.processor.Process(block, statedb, bc.vmConfig, true)
		if err != nil {
			bc.reportBlock(block, receipts, err)
			atomic.StoreUint32(&followupInterrupt, 1)
			return it.index, err
		}

		// Update the metrics touched during block processing
		accountReadTimer.Update(statedb.AccountReads)                 // Account reads are complete, we can mark them
		storageReadTimer.Update(statedb.StorageReads)                 // Storage reads are complete, we can mark them
		accountUpdateTimer.Update(statedb.AccountUpdates)             // Account updates are complete, we can mark them
		storageUpdateTimer.Update(statedb.StorageUpdates)             // Storage updates are complete, we can mark them
		snapshotAccountReadTimer.Update(statedb.SnapshotAccountReads) // Account reads are complete, we can mark them
		snapshotStorageReadTimer.Update(statedb.SnapshotStorageReads) // Storage reads are complete, we can mark them
		triehash := statedb.AccountHashes + statedb.StorageHashes     // Save to not double count in validation
		trieproc := statedb.SnapshotAccountReads + statedb.AccountReads + statedb.AccountUpdates
		trieproc += statedb.SnapshotStorageReads + statedb.StorageReads + statedb.StorageUpdates

		blockExecutionTimer.Update(time.Since(substart) - trieproc - triehash)

		// Validate the state using the default validator
		substart = time.Now()
		if err := bc.validator.ValidateState(block, statedb, receipts, usedGas); err != nil {
			bc.reportBlock(block, receipts, err)
			atomic.StoreUint32(&followupInterrupt, 1)
			return it.index, err
		}
		proctime := time.Since(start)

		// Update the metrics touched during block validation
		accountHashTimer.Update(statedb.AccountHashes) // Account hashes are complete, we can mark them
		storageHashTimer.Update(statedb.StorageHashes) // Storage hashes are complete, we can mark them
		blockValidationTimer.Update(time.Since(substart) - (statedb.AccountHashes + statedb.StorageHashes - triehash))

		// Write the block to the chain and get the status.
		substart = time.Now()
		var status WriteStatus
		if !setHead {
			// Don't set the head, only insert the block
			err = bc.writeBlockWithState(block, receipts, logs, statedb)
		} else {
			status, err = bc.writeBlockAndSetHead(block, receipts, logs, statedb, false)
		}
		atomic.StoreUint32(&followupInterrupt, 1)
		if err != nil {
			return it.index, err
		}
		// Update the metrics touched during block commit
		accountCommitTimer.Update(statedb.AccountCommits)   // Account commits are complete, we can mark them
		storageCommitTimer.Update(statedb.StorageCommits)   // Storage commits are complete, we can mark them
		snapshotCommitTimer.Update(statedb.SnapshotCommits) // Snapshot commits are complete, we can mark them

		blockWriteTimer.Update(time.Since(substart) - statedb.AccountCommits - statedb.StorageCommits - statedb.SnapshotCommits)
		blockInsertTimer.UpdateSince(start)

		if !setHead {
			// We did not setHead, so we don't have any stats to update
			log.Info("Inserted block", "number", block.Number(), "hash", block.Hash(), "txs", len(block.Transactions()), "elapsed", common.PrettyDuration(time.Since(start)))
			return it.index, nil
		}

		switch status {
		case CanonStatTy:
			log.Debug("Inserted new block", "number", block.Number(), "hash", block.Hash(),
				"uncles", len(block.Uncles()), "txs", len(block.Transactions()), "gas", block.GasUsed(),
				"elapsed", common.PrettyDuration(time.Since(start)),
				"root", block.Root())

			lastCanon = block

			// Only count canonical blocks for GC processing time
			bc.gcproc += proctime

		case SideStatTy:
			log.Debug("Inserted forked block", "number", block.Number(), "hash", block.Hash(),
				"diff", block.Difficulty(), "elapsed", common.PrettyDuration(time.Since(start)),
				"txs", len(block.Transactions()), "gas", block.GasUsed(), "uncles", len(block.Uncles()),
				"root", block.Root())

		default:
			// This in theory is impossible, but lets be nice to our future selves and leave
			// a log, instead of trying to track down blocks imports that don't emit logs.
			log.Warn("Inserted block with unknown status", "number", block.Number(), "hash", block.Hash(),
				"diff", block.Difficulty(), "elapsed", common.PrettyDuration(time.Since(start)),
				"txs", len(block.Transactions()), "gas", block.GasUsed(), "uncles", len(block.Uncles()),
				"root", block.Root())
		}
		stats.processed++
		stats.usedGas += usedGas

		dirty, _ := bc.stateCache.TrieDB().Size()
		stats.report(chain, it.index, dirty)
	}

	// Any blocks remaining here? The only ones we care about are the future ones
	if block != nil && errors.Is(err, consensus.ErrFutureBlock) {
		if err := bc.addFutureBlock(block); err != nil {
			return it.index, err
		}
		block, err = it.next()

		for ; block != nil && errors.Is(err, consensus.ErrUnknownAncestor); block, err = it.next() {
			if err := bc.addFutureBlock(block); err != nil {
				return it.index, err
			}
			stats.queued++
		}
	}
	stats.ignored += it.remaining()

	return it.index, err
}

// insertSideChain is called when an import batch hits upon a pruned ancestor
// error, which happens when a sidechain with a sufficiently old fork-block is
// found.
//
// The method writes all (header-and-body-valid) blocks to disk, then tries to
// switch over to the new chain if the TD exceeded the current chain.
// insertSideChain is only used pre-merge.
func (bc *BlockChain) insertSideChain(block *types.Block, it *insertIterator) (int, error) {
	var (
		externTd  *big.Int
		lastBlock = block
		current   = bc.CurrentBlock()
	)
	// The first sidechain block error is already verified to be ErrPrunedAncestor.
	// Since we don't import them here, we expect ErrUnknownAncestor for the remaining
	// ones. Any other errors means that the block is invalid, and should not be written
	// to disk.
	err := consensus.ErrPrunedAncestor
	for ; block != nil && errors.Is(err, consensus.ErrPrunedAncestor); block, err = it.next() {
		// Check the canonical state root for that number
		if number := block.NumberU64(); current.NumberU64() >= number {
			canonical := bc.GetBlockByNumber(number)
			if canonical != nil && canonical.Hash() == block.Hash() {
				// Not a sidechain block, this is a re-import of a canon block which has it's state pruned

				// Collect the TD of the block. Since we know it's a canon one,
				// we can get it directly, and not (like further below) use
				// the parent and then add the block on top
				externTd = bc.GetTd(block.Hash(), block.NumberU64())
				continue
			}
			if canonical != nil && canonical.Root() == block.Root() {
				// This is most likely a shadow-state attack. When a fork is imported into the
				// database, and it eventually reaches a block height which is not pruned, we
				// just found that the state already exist! This means that the sidechain block
				// refers to a state which already exists in our canon chain.
				//
				// If left unchecked, we would now proceed importing the blocks, without actually
				// having verified the state of the previous blocks.
				log.Warn("Sidechain ghost-state attack detected", "number", block.NumberU64(), "sideroot", block.Root(), "canonroot", canonical.Root())

				// If someone legitimately side-mines blocks, they would still be imported as usual. However,
				// we cannot risk writing unverified blocks to disk when they obviously target the pruning
				// mechanism.
				return it.index, errors.New("sidechain ghost-state attack")
			}
		}
		if externTd == nil {
			externTd = bc.GetTd(block.ParentHash(), block.NumberU64()-1)
		}
		externTd = new(big.Int).Add(externTd, block.Difficulty())

		if !bc.HasBlock(block.Hash(), block.NumberU64()) {
			start := time.Now()
			if err := bc.writeBlockWithoutState(block, externTd); err != nil {
				return it.index, err
			}
			log.Debug("Injected sidechain block", "number", block.Number(), "hash", block.Hash(),
				"diff", block.Difficulty(), "elapsed", common.PrettyDuration(time.Since(start)),
				"txs", len(block.Transactions()), "gas", block.GasUsed(), "uncles", len(block.Uncles()),
				"root", block.Root())
		}
		lastBlock = block
	}
	// At this point, we've written all sidechain blocks to database. Loop ended
	// either on some other error or all were processed. If there was some other
	// error, we can ignore the rest of those blocks.
	//
	// If the externTd was larger than our local TD, we now need to reimport the previous
	// blocks to regenerate the required state
	reorg, err := bc.forker.ReorgNeeded(current.Header(), lastBlock.Header())
	if err != nil {
		return it.index, err
	}
	if !reorg {
		localTd := bc.GetTd(current.Hash(), current.NumberU64())
		log.Info("Sidechain written to disk", "start", it.first().NumberU64(), "end", it.previous().Number, "sidetd", externTd, "localtd", localTd)
		return it.index, err
	}
	// Gather all the sidechain hashes (full blocks may be memory heavy)
	var (
		hashes  []common.Hash
		numbers []uint64
	)
	parent := it.previous()
	for parent != nil && !bc.HasState(parent.Root) {
		hashes = append(hashes, parent.Hash())
		numbers = append(numbers, parent.Number.Uint64())

		parent = bc.GetHeader(parent.ParentHash, parent.Number.Uint64()-1)
	}
	if parent == nil {
		return it.index, errors.New("missing parent")
	}
	// Import all the pruned blocks to make the state available
	var (
		blocks []*types.Block
		memory common.StorageSize
	)
	for i := len(hashes) - 1; i >= 0; i-- {
		// Append the next block to our batch
		block := bc.GetBlock(hashes[i], numbers[i])

		blocks = append(blocks, block)
		memory += block.Size()

		// If memory use grew too large, import and continue. Sadly we need to discard
		// all raised events and logs from notifications since we're too heavy on the
		// memory here.
		if len(blocks) >= 2048 || memory > 64*1024*1024 {
			log.Info("Importing heavy sidechain segment", "blocks", len(blocks), "start", blocks[0].NumberU64(), "end", block.NumberU64())
			if _, err := bc.insertChain(blocks, false, true); err != nil {
				return 0, err
			}
			blocks, memory = blocks[:0], 0

			// If the chain is terminating, stop processing blocks
			if bc.insertStopped() {
				log.Debug("Abort during blocks processing")
				return 0, nil
			}
		}
	}
	if len(blocks) > 0 {
		log.Info("Importing sidechain segment", "start", blocks[0].NumberU64(), "end", blocks[len(blocks)-1].NumberU64())
		return bc.insertChain(blocks, false, true)
	}
	return 0, nil
}

// recoverAncestors finds the closest ancestor with available state and re-execute
// all the ancestor blocks since that.
// recoverAncestors is only used post-merge.
func (bc *BlockChain) recoverAncestors(block *types.Block) error {
	// Gather all the sidechain hashes (full blocks may be memory heavy)
	var (
		hashes  []common.Hash
		numbers []uint64
		parent  = block
	)
	for parent != nil && !bc.HasState(parent.Root()) {
		hashes = append(hashes, parent.Hash())
		numbers = append(numbers, parent.NumberU64())
		parent = bc.GetBlock(parent.ParentHash(), parent.NumberU64()-1)

		// If the chain is terminating, stop iteration
		if bc.insertStopped() {
			log.Debug("Abort during blocks iteration")
			return errInsertionInterrupted
		}
	}
	if parent == nil {
		return errors.New("missing parent")
	}
	// Import all the pruned blocks to make the state available
	for i := len(hashes) - 1; i >= 0; i-- {
		// If the chain is terminating, stop processing blocks
		if bc.insertStopped() {
			log.Debug("Abort during blocks processing")
			return errInsertionInterrupted
		}
		var b *types.Block
		if i == 0 {
			b = block
		} else {
			b = bc.GetBlock(hashes[i], numbers[i])
		}
		if _, err := bc.insertChain(types.Blocks{b}, false, false); err != nil {
			return err
		}
	}
	return nil
}

// collectLogs collects the logs that were generated or removed during
// the processing of the block that corresponds with the given hash.
// These logs are later announced as deleted or reborn.
func (bc *BlockChain) collectLogs(hash common.Hash, removed bool) []*types.Log {
	number := bc.hc.GetBlockNumber(hash)
	if number == nil {
		return nil
	}
	receipts := rawdb.ReadReceipts(bc.db, hash, *number, bc.chainConfig)

	var logs []*types.Log
	for _, receipt := range receipts {
		for _, log := range receipt.Logs {
			l := *log
			if removed {
				l.Removed = true
			}
			logs = append(logs, &l)
		}
	}
	return logs
}

// mergeLogs returns a merged log slice with specified sort order.
func mergeLogs(logs [][]*types.Log, reverse bool) []*types.Log {
	var ret []*types.Log
	if reverse {
		for i := len(logs) - 1; i >= 0; i-- {
			ret = append(ret, logs[i]...)
		}
	} else {
		for i := 0; i < len(logs); i++ {
			ret = append(ret, logs[i]...)
		}
	}
	return ret
}

// reorg takes two blocks, an old chain and a new chain and will reconstruct the
// blocks and inserts them to be part of the new canonical chain and accumulates
// potential missing transactions and post an event about them.
// Note the new head block won't be processed here, callers need to handle it
// externally.
func (bc *BlockChain) reorg(oldBlock, newBlock *types.Block) error {
	var (
		newChain    types.Blocks
		oldChain    types.Blocks
		commonBlock *types.Block

		deletedTxs types.Transactions
		addedTxs   types.Transactions

		deletedLogs [][]*types.Log
		rebirthLogs [][]*types.Log
	)
	// Reduce the longer chain to the same number as the shorter one
	if oldBlock.NumberU64() > newBlock.NumberU64() {
		// Old chain is longer, gather all transactions and logs as deleted ones
		for ; oldBlock != nil && oldBlock.NumberU64() != newBlock.NumberU64(); oldBlock = bc.GetBlock(oldBlock.ParentHash(), oldBlock.NumberU64()-1) {
			oldChain = append(oldChain, oldBlock)
			deletedTxs = append(deletedTxs, oldBlock.Transactions()...)

			// Collect deleted logs for notification
			logs := bc.collectLogs(oldBlock.Hash(), true)
			if len(logs) > 0 {
				deletedLogs = append(deletedLogs, logs)
			}
		}
	} else {
		// New chain is longer, stash all blocks away for subsequent insertion
		for ; newBlock != nil && newBlock.NumberU64() != oldBlock.NumberU64(); newBlock = bc.GetBlock(newBlock.ParentHash(), newBlock.NumberU64()-1) {
			newChain = append(newChain, newBlock)
		}
	}
	if oldBlock == nil {
		return fmt.Errorf("invalid old chain")
	}
	if newBlock == nil {
		return fmt.Errorf("invalid new chain")
	}
	// Both sides of the reorg are at the same number, reduce both until the common
	// ancestor is found
	for {
		// If the common ancestor was found, bail out
		if oldBlock.Hash() == newBlock.Hash() {
			commonBlock = oldBlock
			break
		}
		// Remove an old block as well as stash away a new block
		oldChain = append(oldChain, oldBlock)
		deletedTxs = append(deletedTxs, oldBlock.Transactions()...)

		// Collect deleted logs for notification
		logs := bc.collectLogs(oldBlock.Hash(), true)
		if len(logs) > 0 {
			deletedLogs = append(deletedLogs, logs)
		}
		newChain = append(newChain, newBlock)

		// Step back with both chains
		oldBlock = bc.GetBlock(oldBlock.ParentHash(), oldBlock.NumberU64()-1)
		if oldBlock == nil {
			return fmt.Errorf("invalid old chain")
		}
		newBlock = bc.GetBlock(newBlock.ParentHash(), newBlock.NumberU64()-1)
		if newBlock == nil {
			return fmt.Errorf("invalid new chain")
		}
	}
	// Ensure the user sees large reorgs
	if len(oldChain) > 0 && len(newChain) > 0 {
		logFn := log.Info
		msg := "Chain reorg detected"
		if len(oldChain) > 63 {
			msg = "Large chain reorg detected"
			logFn = log.Warn
		}
		logFn(msg, "number", commonBlock.Number(), "hash", commonBlock.Hash(),
			"drop", len(oldChain), "dropfrom", oldChain[0].Hash(), "add", len(newChain), "addfrom", newChain[0].Hash())
		blockReorgAddMeter.Mark(int64(len(newChain)))
		blockReorgDropMeter.Mark(int64(len(oldChain)))
		blockReorgMeter.Mark(1)
	} else if len(newChain) > 0 {
		// Special case happens in the post merge stage that current head is
		// the ancestor of new head while these two blocks are not consecutive
		log.Info("Extend chain", "add", len(newChain), "number", newChain[0].NumberU64(), "hash", newChain[0].Hash())
		blockReorgAddMeter.Mark(int64(len(newChain)))
	} else {
		// len(newChain) == 0 && len(oldChain) > 0
		// rewind the canonical chain to a lower point.
		log.Error("Impossible reorg, please file an issue", "oldnum", oldBlock.Number(), "oldhash", oldBlock.Hash(), "oldblocks", len(oldChain), "newnum", newBlock.Number(), "newhash", newBlock.Hash(), "newblocks", len(newChain))
	}
	// Insert the new chain(except the head block(reverse order)),
	// taking care of the proper incremental order.
	for i := len(newChain) - 1; i >= 1; i-- {
		// Insert the block in the canonical way, re-writing history
		bc.writeHeadBlock(newChain[i])

		// Collect reborn logs due to chain reorg
		logs := bc.collectLogs(newChain[i].Hash(), false)
		if len(logs) > 0 {
			rebirthLogs = append(rebirthLogs, logs)
		}
		// Collect the new added transactions.
		addedTxs = append(addedTxs, newChain[i].Transactions()...)
	}
	// Delete useless indexes right now which includes the non-canonical
	// transaction indexes, canonical chain indexes which above the head.
	indexesBatch := bc.db.NewBatch()
	for _, tx := range types.TxDifference(deletedTxs, addedTxs) {
		rawdb.DeleteTxLookupEntry(indexesBatch, tx.Hash())
	}
	// Delete any canonical number assignments above the new head
	number := bc.CurrentBlock().NumberU64()
	for i := number + 1; ; i++ {
		hash := rawdb.ReadCanonicalHash(bc.db, i)
		if hash == (common.Hash{}) {
			break
		}
		rawdb.DeleteCanonicalHash(indexesBatch, i)
	}
	if err := indexesBatch.Write(); err != nil {
		log.Crit("Failed to delete useless indexes", "err", err)
	}
	// If any logs need to be fired, do it now. In theory we could avoid creating
	// this goroutine if there are no events to fire, but realistcally that only
	// ever happens if we're reorging empty blocks, which will only happen on idle
	// networks where performance is not an issue either way.
	if len(deletedLogs) > 0 {
		bc.rmLogsFeed.Send(RemovedLogsEvent{mergeLogs(deletedLogs, true)})
	}
	if len(rebirthLogs) > 0 {
		bc.logsFeed.Send(mergeLogs(rebirthLogs, false))
	}
	if len(oldChain) > 0 {
		for i := len(oldChain) - 1; i >= 0; i-- {
			bc.chainSideFeed.Send(ChainSideEvent{Block: oldChain[i]})
		}
	}
	return nil
}

// InsertBlockWithoutSetHead executes the block, runs the necessary verification
// upon it and then persist the block and the associate state into the database.
// The key difference between the InsertChain is it won't do the canonical chain
// updating. It relies on the additional SetChainHead call to finalize the entire
// procedure.
func (bc *BlockChain) InsertBlockWithoutSetHead(block *types.Block) error {
	if !bc.chainmu.TryLock() {
		return errChainStopped
	}
	defer bc.chainmu.Unlock()

	_, err := bc.insertChain(types.Blocks{block}, true, false)
	return err
}

// SetChainHead rewinds the chain to set the new head block as the specified
// block. It's possible that after the reorg the relevant state of head
// is missing. It can be fixed by inserting a new block which triggers
// the re-execution.
func (bc *BlockChain) SetChainHead(newBlock *types.Block) error {
	if !bc.chainmu.TryLock() {
		return errChainStopped
	}
	defer bc.chainmu.Unlock()

	// Run the reorg if necessary and set the given block as new head.
	if newBlock.ParentHash() != bc.CurrentBlock().Hash() {
		if err := bc.reorg(bc.CurrentBlock(), newBlock); err != nil {
			return err
		}
	}
	bc.writeHeadBlock(newBlock)

	// Emit events
	logs := bc.collectLogs(newBlock.Hash(), false)
	bc.chainFeed.Send(ChainEvent{Block: newBlock, Hash: newBlock.Hash(), Logs: logs})
	if len(logs) > 0 {
		bc.logsFeed.Send(logs)
	}
	bc.chainHeadFeed.Send(ChainHeadEvent{Block: newBlock})
	log.Info("Set the chain head", "number", newBlock.Number(), "hash", newBlock.Hash())
	return nil
}

func (bc *BlockChain) updateFutureBlocks() {
	futureTimer := time.NewTicker(5 * time.Second)
	defer futureTimer.Stop()
	defer bc.wg.Done()
	for {
		select {
		case <-futureTimer.C:
			bc.procFutureBlocks()
		case <-bc.quit:
			return
		}
	}
}

// skipBlock returns 'true', if the block being imported can be skipped over, meaning
// that the block does not need to be processed but can be considered already fully 'done'.
func (bc *BlockChain) skipBlock(err error, it *insertIterator) bool {
	// We can only ever bypass processing if the only error returned by the validator
	// is ErrKnownBlock, which means all checks passed, but we already have the block
	// and state.
	if !errors.Is(err, ErrKnownBlock) {
		return false
	}
	// If we're not using snapshots, we can skip this, since we have both block
	// and (trie-) state
	if bc.snaps == nil {
		return true
	}
	var (
		header     = it.current() // header can't be nil
		parentRoot common.Hash
	)
	// If we also have the snapshot-state, we can skip the processing.
	if bc.snaps.Snapshot(header.Root) != nil {
		return true
	}
	// In this case, we have the trie-state but not snapshot-state. If the parent
	// snapshot-state exists, we need to process this in order to not get a gap
	// in the snapshot layers.
	// Resolve parent block
	if parent := it.previous(); parent != nil {
		parentRoot = parent.Root
	} else if parent = bc.GetHeaderByHash(header.ParentHash); parent != nil {
		parentRoot = parent.Root
	}
	if parentRoot == (common.Hash{}) {
		return false // Theoretically impossible case
	}
	// Parent is also missing snapshot: we can skip this. Otherwise process.
	if bc.snaps.Snapshot(parentRoot) == nil {
		return true
	}
	return false
}

// maintainTxIndex is responsible for the construction and deletion of the
// transaction index.
//
// User can use flag `txlookuplimit` to specify a "recentness" block, below
// which ancient tx indices get deleted. If `txlookuplimit` is 0, it means
// all tx indices will be reserved.
//
// The user can adjust the txlookuplimit value for each launch after fast
// sync, Geth will automatically construct the missing indices and delete
// the extra indices.
func (bc *BlockChain) maintainTxIndex(ancients uint64) {
	defer bc.wg.Done()

	// Before starting the actual maintenance, we need to handle a special case,
	// where user might init Geth with an external ancient database. If so, we
	// need to reindex all necessary transactions before starting to process any
	// pruning requests.
	if ancients > 0 {
		var from = uint64(0)
		if bc.txLookupLimit != 0 && ancients > bc.txLookupLimit {
			from = ancients - bc.txLookupLimit
		}
		rawdb.IndexTransactions(bc.db, from, ancients, bc.quit)
	}

	// indexBlocks reindexes or unindexes transactions depending on user configuration
	indexBlocks := func(tail *uint64, head uint64, done chan struct{}) {
		defer func() { done <- struct{}{} }()

		// If the user just upgraded Geth to a new version which supports transaction
		// index pruning, write the new tail and remove anything older.
		if tail == nil {
			if bc.txLookupLimit == 0 || head < bc.txLookupLimit {
				// Nothing to delete, write the tail and return
				rawdb.WriteTxIndexTail(bc.db, 0)
			} else {
				// Prune all stale tx indices and record the tx index tail
				rawdb.UnindexTransactions(bc.db, 0, head-bc.txLookupLimit+1, bc.quit)
			}
			return
		}
		// If a previous indexing existed, make sure that we fill in any missing entries
		if bc.txLookupLimit == 0 || head < bc.txLookupLimit {
			if *tail > 0 {
				// It can happen when chain is rewound to a historical point which
				// is even lower than the indexes tail, recap the indexing target
				// to new head to avoid reading non-existent block bodies.
				end := *tail
				if end > head+1 {
					end = head + 1
				}
				rawdb.IndexTransactions(bc.db, 0, end, bc.quit)
			}
			return
		}
		// Update the transaction index to the new chain state
		if head-bc.txLookupLimit+1 < *tail {
			// Reindex a part of missing indices and rewind index tail to HEAD-limit
			rawdb.IndexTransactions(bc.db, head-bc.txLookupLimit+1, *tail, bc.quit)
		} else {
			// Unindex a part of stale indices and forward index tail to HEAD-limit
			rawdb.UnindexTransactions(bc.db, *tail, head-bc.txLookupLimit+1, bc.quit)
		}
	}

	// Any reindexing done, start listening to chain events and moving the index window
	var (
		done   chan struct{}                  // Non-nil if background unindexing or reindexing routine is active.
		headCh = make(chan ChainHeadEvent, 1) // Buffered to avoid locking up the event feed
	)
	sub := bc.SubscribeChainHeadEvent(headCh)
	if sub == nil {
		return
	}
	defer sub.Unsubscribe()

	for {
		select {
		case head := <-headCh:
			if done == nil {
				done = make(chan struct{})
				go indexBlocks(rawdb.ReadTxIndexTail(bc.db), head.Block.NumberU64(), done)
			}
		case <-done:
			done = nil
		case <-bc.quit:
			if done != nil {
				log.Info("Waiting background transaction indexer to exit")
				<-done
			}
			return
		}
	}
}

// reportBlock logs a bad block error.
func (bc *BlockChain) reportBlock(block *types.Block, receipts types.Receipts, err error) {
	rawdb.WriteBadBlock(bc.db, block)

	var receiptString string
	for i, receipt := range receipts {
		receiptString += fmt.Sprintf("\t %d: cumulative: %v gas: %v contract: %v status: %v tx: %v logs: %v bloom: %x state: %x\n",
			i, receipt.CumulativeGasUsed, receipt.GasUsed, receipt.ContractAddress.Hex(),
			receipt.Status, receipt.TxHash.Hex(), receipt.Logs, receipt.Bloom, receipt.PostState)
	}
	log.Error(fmt.Sprintf(`
########## BAD BLOCK #########
Chain config: %v

Number: %v
Hash: 0x%x
%v

Error: %v
##############################
`, bc.chainConfig, block.Number(), block.Hash(), receiptString, err))
}

// InsertHeaderChain attempts to insert the given header chain in to the local
// chain, possibly creating a reorg. If an error is returned, it will return the
// index number of the failing header as well an error describing what went wrong.
//
// The verify parameter can be used to fine tune whether nonce verification
// should be done or not. The reason behind the optional check is because some
// of the header retrieval mechanisms already need to verify nonces, as well as
// because nonces can be verified sparsely, not needing to check each.
func (bc *BlockChain) InsertHeaderChain(chain []*types.Header, checkFreq int) (int, error) {
	start := time.Now()
	if i, err := bc.hc.ValidateHeaderChain(chain, checkFreq); err != nil {
		return i, err
	}

	if !bc.chainmu.TryLock() {
		return 0, errChainStopped
	}
	defer bc.chainmu.Unlock()
	_, err := bc.hc.InsertHeaderChain(chain, start, bc.forker)
	return 0, err
}

func (bc *BlockChain) PreExecuteBlock(block *types.Block) (err error) {
	// Pre-execute a block for non-proposer validator to verify the block.
	err = bc.validator.ValidateBody(block)
	if err != nil {
		return
	}

	parent := bc.GetBlockByHash(block.ParentHash())
	statedb, err := bc.StateAt(parent.Root())
	if err != nil {
		return
	}

	statedb.StartPrefetcher("pre_execute")

	txHash := types.DeriveSha(block.Transactions(), trie.NewStackTrie(nil))
	if block.TxHash() != txHash {
		err = fmt.Errorf("txHash mismatch, got %s, expect %s", block.TxHash(), txHash)
		return
	}
	receipts, _, usedGas, err := bc.processor.Process(block, statedb, bc.vmConfig, false)
	if err != nil {
		return
	}
	if err = bc.validator.ValidateState(block, statedb, receipts, usedGas); err != nil {
		return
	}
	return
}

var emptyHash = common.Hash{}

type SstorageMetadata struct {
	KVIdx      uint64
	KVSize     uint64
	HashInMeta []byte
}

type verifiedKV struct {
	Idx      uint64
	Data     []byte
	MetaHash common.Hash
}

type KV struct {
	Idx  uint64
	Data []byte
}

// getSlotHash generate slot hash to fetch Data from stateDB
func getSlotHash(slotIdx uint64, key common.Hash) common.Hash {
	slot := uint256.NewInt(slotIdx).Bytes32()

	keydata := key.Bytes()
	slotdata := slot[:]
	data := append(keydata, slotdata...)

	hasher := sha3.NewLegacyKeccak256().(crypto.KeccakState)
	hasher.Write(data)

	hashRes := common.Hash{}
	hasher.Read(hashRes[:])

	return hashRes
}

// GetSstorageMetadata get sstorage metadata for a given kv (specified by contract address and index)
func GetSstorageMetadata(s *state.StateDB, contract common.Address, index uint64) (common.Hash, *SstorageMetadata, error) {
	// according to https://github.com/web3q/web3q-contracts/blob/main/contracts/DecentralizedKV.sol,
	// it need to fetch the skey from idxMap (slot 2) using storage index,
	// then get SstorageMetadata from kvMap (slot 1) using skey. the SstorageMetadata struct is as following
	// struct PhyAddr {
	// 	uint40 KVIdx;
	// 	uint24 KVSize;
	// 	bytes24 hash;
	// }
	position := getSlotHash(2, uint256.NewInt(index).Bytes32())
	skey := s.GetState(contract, position)
	if skey == emptyHash {
		return emptyHash, nil, fmt.Errorf("fail to get skey for index %d", index)
	}

	position = getSlotHash(1, skey)
	meta := s.GetState(contract, position)
	if meta == emptyHash {
		return emptyHash, nil, fmt.Errorf("fail to get SstorageMetadata for skey %s", skey.Hex())
	}

	return meta, &SstorageMetadata{
			new(big.Int).SetBytes(meta[27:]).Uint64(),
			new(big.Int).SetBytes(meta[24:27]).Uint64(),
			meta[:24]},
		nil
}

// VerifyKV verify kv using SstorageMetadata
func VerifyKV(sm *sstorage.ShardManager, idx uint64, val []byte, meta *SstorageMetadata, isEncoded bool) ([]byte, error) {
	if idx != meta.KVIdx {
		return nil, fmt.Errorf("verifyKV fail: kv Idx mismatch; idx: %d; MetaHash KVIdx: %d", idx, meta.KVIdx)
	}

	data := val
	if isEncoded {
		if sm == nil {
			return nil, fmt.Errorf("empty sm to verify KV")
		}
		d, r, err := sm.DecodeKV(meta.KVIdx, val, common.BytesToHash(meta.HashInMeta))
		if !r || err != nil {
			return nil, fmt.Errorf("unmask KV fail, err: %v", err)
		}

		if meta.KVSize != uint64(len(data)) {
			return nil, fmt.Errorf("verifyKV fail: size error; Data size: %d; MetaHash KVSize: %d", len(val), meta.KVSize)
		}
		data = d
	}

	hash := crypto.Keccak256Hash(data)
	if !bytes.Equal(hash[:24], meta.HashInMeta) {
		return nil, fmt.Errorf("verifyKV fail: size error; Data hash: %s; MetaHash hash (24): %s",
			common.Bytes2Hex(hash[:24]), common.Bytes2Hex(meta.HashInMeta))
	}

	return data, nil
}

// VerifyAndWriteKV verify a list of raw KV data using the metadata saved in the local level DB and write successfully verified
// KVs to the sstorage file. And return the inserted KV index list.
func (bc *BlockChain) VerifyAndWriteKV(contract common.Address, data map[uint64][]byte, providerAddr common.Address) (uint64, uint64, []uint64, error) {
	var (
		synced      uint64
		syncedBytes uint64
		inserted    = make([]uint64, 0)
	)
	sm := sstorage.ContractToShardManager[contract]
	if sm == nil {
		return 0, 0, inserted, fmt.Errorf("kv verify fail: contract not support, contract: %s", contract.Hex())
	}

	vkvs := make([]*verifiedKV, 0)
	state, err := bc.StateAt(bc.CurrentBlock().Root())
	if err != nil {
		return 0, 0, inserted, fmt.Errorf("kv verify fail: get state for verification fail, error: %s", err.Error())
	}

	for idx, val := range data {
		synced++
		syncedBytes += uint64(len(val))

		metaHash, meta, err := GetSstorageMetadata(state, contract, idx)
		if err != nil || meta == nil {
			log.Warn("processKVResponse: get vkv MetaHash for verification fail", "error", err)
			continue
		}

		rawData, err := VerifyKV(sm, idx, val, meta, true)
		if err != nil {
			log.Warn("processKVResponse: verify vkv fail", "error", err)
			continue
		}
		vkvs = append(vkvs, &verifiedKV{idx, rawData, metaHash})
	}

	bc.chainmu.TryLock()
	defer bc.chainmu.Unlock()

	state, err = bc.StateAt(bc.CurrentBlock().Root())
	if err != nil {
		return 0, 0, inserted, fmt.Errorf("kv verify fail: get state for write vkv fail, err: %s", err.Error())
	}

	for _, vkv := range vkvs {
		// Retrieve with latest hash with lock.  This will ensure that we will write with the latest on-chain hash.
		// If the verification fails, then the KV data should be updated with block data (unless re-org happens).
		metaHash, meta, err := GetSstorageMetadata(state, contract, vkv.Idx)
		if err != nil || meta == nil {
			log.Warn("get vkv MetaHash for write vkv fail", "error", err)
			continue
		}

		if metaHash != vkv.MetaHash {
			// TODO: verify the storage data again before returning error
			log.Warn("verify vkv fail", "error", err)
			continue
		}

		success, err := sm.TryWrite(vkv.Idx, vkv.Data, vkv.MetaHash)
		if err != nil {
			log.Warn("write kv fail", "error", err)
		}
		if success {
			inserted = append(inserted, vkv.Idx)
		}
	}
	return synced, syncedBytes, inserted, nil
}

// ReadEncodedKVsByIndexList Read the masked KVs by a list of KV index.
func (bc *BlockChain) ReadEncodedKVsByIndexList(contract common.Address, indexes []uint64) ([]*KV, error) {
	sm := sstorage.ContractToShardManager[contract]
	if sm == nil {
		return nil, fmt.Errorf("shard manager for contract %s is not support", contract.Hex())
	}

	stateDB, err := bc.StateAt(bc.CurrentBlock().Root())
	if err != nil {
		return nil, err
	}
	res := make([]*KV, 0)
	for _, idx := range indexes {
		_, meta, err := GetSstorageMetadata(stateDB, contract, idx)
		if err != nil {
			continue
		}
		data, ok, err := sm.TryReadEncoded(idx, int(meta.KVSize))
		if ok && err == nil {
			kv := KV{idx, data}
			res = append(res, &kv)
		}
	}

	return res, nil
}

// ReadEncodedKVsByIndexRange Read masked KVs sequentially starting from origin until the index exceeds the limit or
// the amount of data read is greater than the bytes.
func (bc *BlockChain) ReadEncodedKVsByIndexRange(contract common.Address, origin uint64, limit uint64, bytes uint64) ([]*KV, error) {
	sm := sstorage.ContractToShardManager[contract]
	if sm == nil {
		return nil, fmt.Errorf("shard manager for contract %s is not support", contract.Hex())
	}

	stateDB, err := bc.StateAt(bc.CurrentBlock().Root())
	if err != nil {
		return nil, err
	}
	res := make([]*KV, 0)
	read := uint64(0)
	for idx := origin; idx <= limit; idx++ {
		_, meta, err := GetSstorageMetadata(stateDB, contract, idx)
		if err != nil {
			continue
		}
		data, ok, err := sm.TryReadEncoded(idx, int(meta.KVSize))
		if ok && err == nil {
			kv := KV{Idx: idx, Data: data}
			res = append(res, &kv)
			read += meta.KVSize
			if read > bytes {
				break
			}
		}
	}

	return res, nil
}

// GetSstorageLastKvIdx get LastKvIdx from a sstorage contract with latest stateDB.
func (bc *BlockChain) GetSstorageLastKvIdx(contract common.Address) (uint64, error) {
	stateDB, err := bc.StateAt(bc.CurrentBlock().Root())
	if err != nil {
		return 0, err
	}

	val := stateDB.GetState(contract, uint256.NewInt(0).Bytes32())
	log.Warn("GetSstorageLastKvIdx", "val", common.Bytes2Hex(val.Bytes()))
	return new(big.Int).SetBytes(val.Bytes()).Uint64(), nil
}

func (bc *BlockChain) setMindReading(chainConfig *params.ChainConfig) error {
	if chainConfig.MindReading != nil {
		bc.mindReading.EnableBlockNumber = chainConfig.MindReading.EnableBlockNumber
		bc.mindReading.Version = chainConfig.MindReading.Version
		bc.mindReading.SupportChainId = chainConfig.MindReading.SupportChainId
		bc.mindReading.MinimumConfirms = chainConfig.MindReading.MinimumConfirms
<<<<<<< HEAD
		log.Warn("configure blockchain.MindReading", "config", bc.mindReading)
=======
>>>>>>> 4167c36e
		if chainConfig.MindReading.CallRpc != "" {
			newClient, err := ethclient.Dial(bc.chainConfig.MindReading.CallRpc)
			if err != nil {
				return err
			}
<<<<<<< HEAD
			cid, err := newClient.ChainID(context.Background())
			if err != nil {
				return err
			}
			if cid.Uint64() != bc.mindReading.SupportChainId {
				return fmt.Errorf("supportChainId [%d] no match with chainId [%d] connected with ethclient", bc.mindReading.SupportChainId, cid.Uint64())
			}
=======
>>>>>>> 4167c36e
			bc.mindReading.MRClient = newClient
		}
	}
	return nil
}

func (bc *BlockChain) IsMindReadingEnable(headerNum *big.Int) bool {
	enableNumber := bc.mindReading.EnableBlockNumber
	if enableNumber == nil {
		return false
	}
	if headerNum.Cmp(enableNumber) >= 0 {
		return true
	} else {
		return false
	}
}

func (bc *BlockChain) MindReading() MindReadingEnv {
	return bc.mindReading
}<|MERGE_RESOLUTION|>--- conflicted
+++ resolved
@@ -229,18 +229,7 @@
 
 func (mr MindReadingEnv) GenerateVMMindReadingCtx(blockNumber *big.Int, RelayMindReadingOutput bool) *vm.MindReadingContext {
 	var enable bool
-<<<<<<< HEAD
 	if mr.EnableBlockNumber != nil && blockNumber.Cmp(mr.EnableBlockNumber) >= 0 {
-		enable = true
-	}
-	return &vm.MindReadingContext{
-		MRClient:          mr.MRClient,
-		ReplayMindReading: RelayMindReadingOutput,
-		MREnable:          enable,
-		ChainId:           mr.SupportChainId,
-		MinimumConfirms:   mr.MinimumConfirms,
-=======
-	if mr.EnableBlockNumber != nil && mr.EnableBlockNumber.Cmp(blockNumber) >= 0 {
 		enable = true
 	}
 	return &vm.MindReadingContext{
@@ -249,7 +238,6 @@
 		MREnable:         enable,
 		ChainId:          mr.SupportChainId,
 		MinimumConfirms:  mr.MinimumConfirms,
->>>>>>> 4167c36e
 	}
 }
 
@@ -2635,16 +2623,12 @@
 		bc.mindReading.Version = chainConfig.MindReading.Version
 		bc.mindReading.SupportChainId = chainConfig.MindReading.SupportChainId
 		bc.mindReading.MinimumConfirms = chainConfig.MindReading.MinimumConfirms
-<<<<<<< HEAD
 		log.Warn("configure blockchain.MindReading", "config", bc.mindReading)
-=======
->>>>>>> 4167c36e
 		if chainConfig.MindReading.CallRpc != "" {
 			newClient, err := ethclient.Dial(bc.chainConfig.MindReading.CallRpc)
 			if err != nil {
 				return err
 			}
-<<<<<<< HEAD
 			cid, err := newClient.ChainID(context.Background())
 			if err != nil {
 				return err
@@ -2652,8 +2636,6 @@
 			if cid.Uint64() != bc.mindReading.SupportChainId {
 				return fmt.Errorf("supportChainId [%d] no match with chainId [%d] connected with ethclient", bc.mindReading.SupportChainId, cid.Uint64())
 			}
-=======
->>>>>>> 4167c36e
 			bc.mindReading.MRClient = newClient
 		}
 	}
