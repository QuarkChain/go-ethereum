--- conflicted
+++ resolved
@@ -19,11 +19,8 @@
 
 import (
 	"bytes"
-<<<<<<< HEAD
+	"context"
 	"encoding/binary"
-=======
-	"context"
->>>>>>> 7db82a8f
 	"errors"
 	"fmt"
 	"io"
@@ -2711,7 +2708,6 @@
 	return new(big.Int).SetBytes(val.Bytes()).Uint64(), nil
 }
 
-<<<<<<< HEAD
 type MiningInfo struct {
 	MiningHash   common.Hash
 	LastMineTime uint64
@@ -2762,7 +2758,8 @@
 
 func hashAdd(hash common.Hash, i uint64) common.Hash {
 	return common.BytesToHash(new(big.Int).Add(hash.Big(), new(big.Int).SetUint64(i)).Bytes())
-=======
+}
+
 func (bc *BlockChain) setMindReading(chainConfig *params.ChainConfig) error {
 	if chainConfig.MindReading != nil {
 		bc.mindReading.EnableBlockNumber = chainConfig.MindReading.EnableBlockNumber
@@ -2802,5 +2799,4 @@
 
 func (bc *BlockChain) MindReading() MindReadingEnv {
 	return bc.mindReading
->>>>>>> 7db82a8f
 }