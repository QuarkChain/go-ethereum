// Copyright 2017 The go-ethereum Authors
// This file is part of the go-ethereum library.
//
// The go-ethereum library is free software: you can redistribute it and/or modify
// it under the terms of the GNU Lesser General Public License as published by
// the Free Software Foundation, either version 3 of the License, or
// (at your option) any later version.
//
// The go-ethereum library is distributed in the hope that it will be useful,
// but WITHOUT ANY WARRANTY; without even the implied warranty of
// MERCHANTABILITY or FITNESS FOR A PARTICULAR PURPOSE. See the
// GNU Lesser General Public License for more details.
//
// You should have received a copy of the GNU Lesser General Public License
// along with the go-ethereum library. If not, see <http://www.gnu.org/licenses/>.

package vm

import (
	"bytes"
	"encoding/hex"
	"encoding/json"
	"fmt"
	"io/ioutil"
	"math/big"
	"testing"
	"time"

	"github.com/ethereum/go-ethereum/common"
	"github.com/ethereum/go-ethereum/core/rawdb"
	"github.com/ethereum/go-ethereum/core/state"
	"github.com/ethereum/go-ethereum/params"
	"github.com/ethereum/go-ethereum/sstorage"
)

// precompiledTest defines the input/output pairs for precompiled contract tests.
type precompiledTest struct {
	Input, Expected string
	Gas             uint64
	Name            string
	NoBenchmark     bool // Benchmark primarily the worst-cases
}

// precompiledFailureTest defines the input/error pairs for precompiled
// contract failure tests.
type precompiledFailureTest struct {
	Input         string
	ExpectedError string
	Name          string
}

// allPrecompiles does not map to the actual set of precompiles, as it also contains
// repriced versions of precompiles at certain slots
var allPrecompiles = map[common.Address]PrecompiledContract{
	common.BytesToAddress([]byte{1}):    &ecrecover{},
	common.BytesToAddress([]byte{2}):    &sha256hash{},
	common.BytesToAddress([]byte{3}):    &ripemd160hash{},
	common.BytesToAddress([]byte{4}):    &dataCopy{},
	common.BytesToAddress([]byte{5}):    &bigModExp{eip2565: false},
	common.BytesToAddress([]byte{0xf5}): &bigModExp{eip2565: true},
	common.BytesToAddress([]byte{6}):    &bn256AddIstanbul{},
	common.BytesToAddress([]byte{7}):    &bn256ScalarMulIstanbul{},
	common.BytesToAddress([]byte{8}):    &bn256PairingIstanbul{},
	common.BytesToAddress([]byte{9}):    &blake2F{},
	common.BytesToAddress([]byte{10}):   &bls12381G1Add{},
	common.BytesToAddress([]byte{11}):   &bls12381G1Mul{},
	common.BytesToAddress([]byte{12}):   &bls12381G1MultiExp{},
	common.BytesToAddress([]byte{13}):   &bls12381G2Add{},
	common.BytesToAddress([]byte{14}):   &bls12381G2Mul{},
	common.BytesToAddress([]byte{15}):   &bls12381G2MultiExp{},
	common.BytesToAddress([]byte{16}):   &bls12381Pairing{},
	common.BytesToAddress([]byte{17}):   &bls12381MapG1{},
	common.BytesToAddress([]byte{18}):   &bls12381MapG2{},
}

// EIP-152 test vectors
var blake2FMalformedInputTests = []precompiledFailureTest{
	{
		Input:         "",
		ExpectedError: errBlake2FInvalidInputLength.Error(),
		Name:          "vector 0: empty input",
	},
	{
		Input:         "00000c48c9bdf267e6096a3ba7ca8485ae67bb2bf894fe72f36e3cf1361d5f3af54fa5d182e6ad7f520e511f6c3e2b8c68059b6bbd41fbabd9831f79217e1319cde05b61626300000000000000000000000000000000000000000000000000000000000000000000000000000000000000000000000000000000000000000000000000000000000000000000000000000000000000000000000000000000000000000000000000000000000000000000000000000000000000000000000000000000000300000000000000000000000000000001",
		ExpectedError: errBlake2FInvalidInputLength.Error(),
		Name:          "vector 1: less than 213 bytes input",
	},
	{
		Input:         "000000000c48c9bdf267e6096a3ba7ca8485ae67bb2bf894fe72f36e3cf1361d5f3af54fa5d182e6ad7f520e511f6c3e2b8c68059b6bbd41fbabd9831f79217e1319cde05b61626300000000000000000000000000000000000000000000000000000000000000000000000000000000000000000000000000000000000000000000000000000000000000000000000000000000000000000000000000000000000000000000000000000000000000000000000000000000000000000000000000000000000300000000000000000000000000000001",
		ExpectedError: errBlake2FInvalidInputLength.Error(),
		Name:          "vector 2: more than 213 bytes input",
	},
	{
		Input:         "0000000c48c9bdf267e6096a3ba7ca8485ae67bb2bf894fe72f36e3cf1361d5f3af54fa5d182e6ad7f520e511f6c3e2b8c68059b6bbd41fbabd9831f79217e1319cde05b61626300000000000000000000000000000000000000000000000000000000000000000000000000000000000000000000000000000000000000000000000000000000000000000000000000000000000000000000000000000000000000000000000000000000000000000000000000000000000000000000000000000000000300000000000000000000000000000002",
		ExpectedError: errBlake2FInvalidFinalFlag.Error(),
		Name:          "vector 3: malformed final block indicator flag",
	},
}

func testPrecompiled(addr string, test precompiledTest, t *testing.T) {
	p := allPrecompiles[common.HexToAddress(addr)]
	in := common.Hex2Bytes(test.Input)
	gas := p.RequiredGas(in)
	t.Run(fmt.Sprintf("%s-Gas=%d", test.Name, gas), func(t *testing.T) {
		if res, _, err := RunPrecompiledContract(nil, p, in, gas); err != nil {
			t.Error(err)
		} else if common.Bytes2Hex(res) != test.Expected {
			t.Errorf("Expected %v, got %v", test.Expected, common.Bytes2Hex(res))
		}
		if expGas := test.Gas; expGas != gas {
			t.Errorf("%v: gas wrong, expected %d, got %d", test.Name, expGas, gas)
		}
		// Verify that the precompile did not touch the input buffer
		exp := common.Hex2Bytes(test.Input)
		if !bytes.Equal(in, exp) {
			t.Errorf("Precompiled %v modified input data", addr)
		}
	})
}

func testPrecompiledOOG(addr string, test precompiledTest, t *testing.T) {
	p := allPrecompiles[common.HexToAddress(addr)]
	in := common.Hex2Bytes(test.Input)
	gas := p.RequiredGas(in) - 1

	t.Run(fmt.Sprintf("%s-Gas=%d", test.Name, gas), func(t *testing.T) {
		_, _, err := RunPrecompiledContract(nil, p, in, gas)
		if err.Error() != "out of gas" {
			t.Errorf("Expected error [out of gas], got [%v]", err)
		}
		// Verify that the precompile did not touch the input buffer
		exp := common.Hex2Bytes(test.Input)
		if !bytes.Equal(in, exp) {
			t.Errorf("Precompiled %v modified input data", addr)
		}
	})
}

func testPrecompiledFailure(addr string, test precompiledFailureTest, t *testing.T) {
	p := allPrecompiles[common.HexToAddress(addr)]
	in := common.Hex2Bytes(test.Input)
	gas := p.RequiredGas(in)
	t.Run(test.Name, func(t *testing.T) {
		_, _, err := RunPrecompiledContract(nil, p, in, gas)
		if err.Error() != test.ExpectedError {
			t.Errorf("Expected error [%v], got [%v]", test.ExpectedError, err)
		}
		// Verify that the precompile did not touch the input buffer
		exp := common.Hex2Bytes(test.Input)
		if !bytes.Equal(in, exp) {
			t.Errorf("Precompiled %v modified input data", addr)
		}
	})
}

func benchmarkPrecompiled(addr string, test precompiledTest, bench *testing.B) {
	if test.NoBenchmark {
		return
	}
	p := allPrecompiles[common.HexToAddress(addr)]
	in := common.Hex2Bytes(test.Input)
	reqGas := p.RequiredGas(in)

	var (
		res  []byte
		err  error
		data = make([]byte, len(in))
	)

	bench.Run(fmt.Sprintf("%s-Gas=%d", test.Name, reqGas), func(bench *testing.B) {
		bench.ReportAllocs()
		start := time.Now()
		bench.ResetTimer()
		for i := 0; i < bench.N; i++ {
			copy(data, in)
			res, _, err = RunPrecompiledContract(nil, p, data, reqGas)
		}
		bench.StopTimer()
		elapsed := uint64(time.Since(start))
		if elapsed < 1 {
			elapsed = 1
		}
		gasUsed := reqGas * uint64(bench.N)
		bench.ReportMetric(float64(reqGas), "gas/op")
		// Keep it as uint64, multiply 100 to get two digit float later
		mgasps := (100 * 1000 * gasUsed) / elapsed
		bench.ReportMetric(float64(mgasps)/100, "mgas/s")
		//Check if it is correct
		if err != nil {
			bench.Error(err)
			return
		}
		if common.Bytes2Hex(res) != test.Expected {
			bench.Error(fmt.Sprintf("Expected %v, got %v", test.Expected, common.Bytes2Hex(res)))
			return
		}
	})
}

// Benchmarks the sample inputs from the ECRECOVER precompile.
func BenchmarkPrecompiledEcrecover(bench *testing.B) {
	t := precompiledTest{
		Input:    "38d18acb67d25c8bb9942764b62f18e17054f66a817bd4295423adf9ed98873e000000000000000000000000000000000000000000000000000000000000001b38d18acb67d25c8bb9942764b62f18e17054f66a817bd4295423adf9ed98873e789d1dd423d25f0772d2748d60f7e4b81bb14d086eba8e8e8efb6dcff8a4ae02",
		Expected: "000000000000000000000000ceaccac640adf55b2028469bd36ba501f28b699d",
		Name:     "",
	}
	benchmarkPrecompiled("01", t, bench)
}

// Benchmarks the sample inputs from the SHA256 precompile.
func BenchmarkPrecompiledSha256(bench *testing.B) {
	t := precompiledTest{
		Input:    "38d18acb67d25c8bb9942764b62f18e17054f66a817bd4295423adf9ed98873e000000000000000000000000000000000000000000000000000000000000001b38d18acb67d25c8bb9942764b62f18e17054f66a817bd4295423adf9ed98873e789d1dd423d25f0772d2748d60f7e4b81bb14d086eba8e8e8efb6dcff8a4ae02",
		Expected: "811c7003375852fabd0d362e40e68607a12bdabae61a7d068fe5fdd1dbbf2a5d",
		Name:     "128",
	}
	benchmarkPrecompiled("02", t, bench)
}

// Benchmarks the sample inputs from the RIPEMD precompile.
func BenchmarkPrecompiledRipeMD(bench *testing.B) {
	t := precompiledTest{
		Input:    "38d18acb67d25c8bb9942764b62f18e17054f66a817bd4295423adf9ed98873e000000000000000000000000000000000000000000000000000000000000001b38d18acb67d25c8bb9942764b62f18e17054f66a817bd4295423adf9ed98873e789d1dd423d25f0772d2748d60f7e4b81bb14d086eba8e8e8efb6dcff8a4ae02",
		Expected: "0000000000000000000000009215b8d9882ff46f0dfde6684d78e831467f65e6",
		Name:     "128",
	}
	benchmarkPrecompiled("03", t, bench)
}

// Benchmarks the sample inputs from the identiy precompile.
func BenchmarkPrecompiledIdentity(bench *testing.B) {
	t := precompiledTest{
		Input:    "38d18acb67d25c8bb9942764b62f18e17054f66a817bd4295423adf9ed98873e000000000000000000000000000000000000000000000000000000000000001b38d18acb67d25c8bb9942764b62f18e17054f66a817bd4295423adf9ed98873e789d1dd423d25f0772d2748d60f7e4b81bb14d086eba8e8e8efb6dcff8a4ae02",
		Expected: "38d18acb67d25c8bb9942764b62f18e17054f66a817bd4295423adf9ed98873e000000000000000000000000000000000000000000000000000000000000001b38d18acb67d25c8bb9942764b62f18e17054f66a817bd4295423adf9ed98873e789d1dd423d25f0772d2748d60f7e4b81bb14d086eba8e8e8efb6dcff8a4ae02",
		Name:     "128",
	}
	benchmarkPrecompiled("04", t, bench)
}

// Tests the sample inputs from the ModExp EIP 198.
func TestPrecompiledModExp(t *testing.T)      { testJson("modexp", "05", t) }
func BenchmarkPrecompiledModExp(b *testing.B) { benchJson("modexp", "05", b) }

func TestPrecompiledModExpEip2565(t *testing.T)      { testJson("modexp_eip2565", "f5", t) }
func BenchmarkPrecompiledModExpEip2565(b *testing.B) { benchJson("modexp_eip2565", "f5", b) }

// Tests the sample inputs from the elliptic curve addition EIP 213.
func TestPrecompiledBn256Add(t *testing.T)      { testJson("bn256Add", "06", t) }
func BenchmarkPrecompiledBn256Add(b *testing.B) { benchJson("bn256Add", "06", b) }

// Tests OOG
func TestPrecompiledModExpOOG(t *testing.T) {
	modexpTests, err := loadJson("modexp")
	if err != nil {
		t.Fatal(err)
	}
	for _, test := range modexpTests {
		testPrecompiledOOG("05", test, t)
	}
}

// Tests the sample inputs from the elliptic curve scalar multiplication EIP 213.
func TestPrecompiledBn256ScalarMul(t *testing.T)      { testJson("bn256ScalarMul", "07", t) }
func BenchmarkPrecompiledBn256ScalarMul(b *testing.B) { benchJson("bn256ScalarMul", "07", b) }

// Tests the sample inputs from the elliptic curve pairing check EIP 197.
func TestPrecompiledBn256Pairing(t *testing.T)      { testJson("bn256Pairing", "08", t) }
func BenchmarkPrecompiledBn256Pairing(b *testing.B) { benchJson("bn256Pairing", "08", b) }

func TestPrecompiledBlake2F(t *testing.T)      { testJson("blake2F", "09", t) }
func BenchmarkPrecompiledBlake2F(b *testing.B) { benchJson("blake2F", "09", b) }

func TestPrecompileBlake2FMalformedInput(t *testing.T) {
	for _, test := range blake2FMalformedInputTests {
		testPrecompiledFailure("09", test, t)
	}
}

func TestPrecompiledEcrecover(t *testing.T) { testJson("ecRecover", "01", t) }

func testJson(name, addr string, t *testing.T) {
	tests, err := loadJson(name)
	if err != nil {
		t.Fatal(err)
	}
	for _, test := range tests {
		testPrecompiled(addr, test, t)
	}
}

func testJsonFail(name, addr string, t *testing.T) {
	tests, err := loadJsonFail(name)
	if err != nil {
		t.Fatal(err)
	}
	for _, test := range tests {
		testPrecompiledFailure(addr, test, t)
	}
}

func benchJson(name, addr string, b *testing.B) {
	tests, err := loadJson(name)
	if err != nil {
		b.Fatal(err)
	}
	for _, test := range tests {
		benchmarkPrecompiled(addr, test, b)
	}
}

func TestUnmaskDaggerData(t *testing.T) {
	sstorage.InitializeConfig()
	p := &sstoragePisaUnmaskDaggerData{}

	hash := common.Hash{0x01, 0x2}
	epoch := big.NewInt(1)
	maskedChunk := [4 * 1024]byte{0x03, 0x4}
	input := unmaskDaggerDataInput{Epoch: epoch, Hash: hash, MaskedChunk: maskedChunk[:]}
	packed, err := unmaskDaggerDataInputAbi.Pack(epoch, hash, maskedChunk[:])
	if err != nil {
		t.Fatal(err)
	}

	caller := sstorage.ShardInfos[0].Contract
	expected, err := unmaskDaggerDataImpl(caller, input)
	if err != nil {
		t.Fatal(err)
	}

	test := precompiledTest{
		Name:     "TestUnmaskDaggerData",
		Input:    hex.EncodeToString(packed),
		Expected: hex.EncodeToString(expected),
	}
	in := common.Hex2Bytes(test.Input)
	gas := p.RequiredGas(in)
	test.Gas = gas

	statedb, _ := state.New(common.Hash{}, state.NewDatabase(rawdb.NewMemoryDatabase()), nil)

	vmctx := BlockContext{
		BlockNumber: big.NewInt(0),
		CanTransfer: func(_ StateDB, _ common.Address, toAmount *big.Int) bool {
			return true
		},
		Transfer: func(StateDB, common.Address, common.Address, *big.Int) {},
	}
	vmenv := NewEVM(vmctx, TxContext{}, statedb, params.AllEthashProtocolChanges, Config{})

	env := &PrecompiledContractCallEnv{vmenv, AccountRef(caller)}

	t.Run(fmt.Sprintf("%s-Gas=%d", test.Name, gas), func(t *testing.T) {
		if res, _, err := RunPrecompiledContract(env, p, in, gas); err != nil {
			t.Error(err)
		} else if common.Bytes2Hex(res) != test.Expected {
			t.Errorf("Expected %v, got %v", test.Expected, common.Bytes2Hex(res))
		}
		if expGas := test.Gas; expGas != gas {
			t.Errorf("%v: gas wrong, expected %d, got %d", test.Name, expGas, gas)
		}
		// Verify that the precompile did not touch the input buffer
		exp := common.Hex2Bytes(test.Input)
		if !bytes.Equal(in, exp) {
			t.Errorf("Precompiled modified input data: %d vs %d", len(in), len(exp))
		}
	})
}

func TestUnmaskDaggerDataArgs(t *testing.T) {
	hash := common.Hash{0x01, 0x2}
	epoch := big.NewInt(1)
	maskedChunk := [4 * 1024]byte{0x03, 0x4}
	packed, err := unmaskDaggerDataInputAbi.Pack(epoch, hash, maskedChunk[:])
	if err != nil {
		t.Fatal(err)
	}

	values, err := unmaskDaggerDataInputAbi.Unpack(packed)
	if err != nil {
		t.Fatal(err)
	}

	var decoded unmaskDaggerDataInput
	err = unmaskDaggerDataInputAbi.Copy(&decoded, values)
	if err != nil {
		t.Fatal(err)
	}
	if decoded.Epoch.Cmp(epoch) != 0 {
		t.Fatal("height mismatch")
	}

	if decoded.Hash != hash {
		t.Fatal("hash mismatch")
	}
	if !bytes.Equal(decoded.MaskedChunk, maskedChunk[:]) {
		t.Fatal("maskedChunk mismatch")
	}
}

func TestPrecompiledBLS12381G1Add(t *testing.T)      { testJson("blsG1Add", "0a", t) }
func TestPrecompiledBLS12381G1Mul(t *testing.T)      { testJson("blsG1Mul", "0b", t) }
func TestPrecompiledBLS12381G1MultiExp(t *testing.T) { testJson("blsG1MultiExp", "0c", t) }
func TestPrecompiledBLS12381G2Add(t *testing.T)      { testJson("blsG2Add", "0d", t) }
func TestPrecompiledBLS12381G2Mul(t *testing.T)      { testJson("blsG2Mul", "0e", t) }
func TestPrecompiledBLS12381G2MultiExp(t *testing.T) { testJson("blsG2MultiExp", "0f", t) }
func TestPrecompiledBLS12381Pairing(t *testing.T)    { testJson("blsPairing", "10", t) }
func TestPrecompiledBLS12381MapG1(t *testing.T)      { testJson("blsMapG1", "11", t) }
func TestPrecompiledBLS12381MapG2(t *testing.T)      { testJson("blsMapG2", "12", t) }

func BenchmarkPrecompiledBLS12381G1Add(b *testing.B)      { benchJson("blsG1Add", "0a", b) }
func BenchmarkPrecompiledBLS12381G1Mul(b *testing.B)      { benchJson("blsG1Mul", "0b", b) }
func BenchmarkPrecompiledBLS12381G1MultiExp(b *testing.B) { benchJson("blsG1MultiExp", "0c", b) }
func BenchmarkPrecompiledBLS12381G2Add(b *testing.B)      { benchJson("blsG2Add", "0d", b) }
func BenchmarkPrecompiledBLS12381G2Mul(b *testing.B)      { benchJson("blsG2Mul", "0e", b) }
func BenchmarkPrecompiledBLS12381G2MultiExp(b *testing.B) { benchJson("blsG2MultiExp", "0f", b) }
func BenchmarkPrecompiledBLS12381Pairing(b *testing.B)    { benchJson("blsPairing", "10", b) }
func BenchmarkPrecompiledBLS12381MapG1(b *testing.B)      { benchJson("blsMapG1", "11", b) }
func BenchmarkPrecompiledBLS12381MapG2(b *testing.B)      { benchJson("blsMapG2", "12", b) }

// Failure tests
func TestPrecompiledBLS12381G1AddFail(t *testing.T)      { testJsonFail("blsG1Add", "0a", t) }
func TestPrecompiledBLS12381G1MulFail(t *testing.T)      { testJsonFail("blsG1Mul", "0b", t) }
func TestPrecompiledBLS12381G1MultiExpFail(t *testing.T) { testJsonFail("blsG1MultiExp", "0c", t) }
func TestPrecompiledBLS12381G2AddFail(t *testing.T)      { testJsonFail("blsG2Add", "0d", t) }
func TestPrecompiledBLS12381G2MulFail(t *testing.T)      { testJsonFail("blsG2Mul", "0e", t) }
func TestPrecompiledBLS12381G2MultiExpFail(t *testing.T) { testJsonFail("blsG2MultiExp", "0f", t) }
func TestPrecompiledBLS12381PairingFail(t *testing.T)    { testJsonFail("blsPairing", "10", t) }
func TestPrecompiledBLS12381MapG1Fail(t *testing.T)      { testJsonFail("blsMapG1", "11", t) }
func TestPrecompiledBLS12381MapG2Fail(t *testing.T)      { testJsonFail("blsMapG2", "12", t) }

func loadJson(name string) ([]precompiledTest, error) {
	data, err := ioutil.ReadFile(fmt.Sprintf("testdata/precompiles/%v.json", name))
	if err != nil {
		return nil, err
	}
	var testcases []precompiledTest
	err = json.Unmarshal(data, &testcases)
	return testcases, err
}

func loadJsonFail(name string) ([]precompiledFailureTest, error) {
	data, err := ioutil.ReadFile(fmt.Sprintf("testdata/precompiles/fail-%v.json", name))
	if err != nil {
		return nil, err
	}
	var testcases []precompiledFailureTest
	err = json.Unmarshal(data, &testcases)
	return testcases, err
}

// BenchmarkPrecompiledBLS12381G1MultiExpWorstCase benchmarks the worst case we could find that still fits a gaslimit of 10MGas.
func BenchmarkPrecompiledBLS12381G1MultiExpWorstCase(b *testing.B) {
	task := "0000000000000000000000000000000008d8c4a16fb9d8800cce987c0eadbb6b3b005c213d44ecb5adeed713bae79d606041406df26169c35df63cf972c94be1" +
		"0000000000000000000000000000000011bc8afe71676e6730702a46ef817060249cd06cd82e6981085012ff6d013aa4470ba3a2c71e13ef653e1e223d1ccfe9" +
		"FFFFFFFFFFFFFFFFFFFFFFFFFFFFFFFFFFFFFFFFFFFFFFFFFFFFFFFFFFFFFFFF"
	input := task
	for i := 0; i < 4787; i++ {
		input = input + task
	}
	testcase := precompiledTest{
		Input:       input,
		Expected:    "0000000000000000000000000000000005a6310ea6f2a598023ae48819afc292b4dfcb40aabad24a0c2cb6c19769465691859eeb2a764342a810c5038d700f18000000000000000000000000000000001268ac944437d15923dc0aec00daa9250252e43e4b35ec7a19d01f0d6cd27f6e139d80dae16ba1c79cc7f57055a93ff5",
		Name:        "WorstCaseG1",
		NoBenchmark: false,
	}
	benchmarkPrecompiled("0c", testcase, b)
}

// BenchmarkPrecompiledBLS12381G2MultiExpWorstCase benchmarks the worst case we could find that still fits a gaslimit of 10MGas.
func BenchmarkPrecompiledBLS12381G2MultiExpWorstCase(b *testing.B) {
	task := "000000000000000000000000000000000d4f09acd5f362e0a516d4c13c5e2f504d9bd49fdfb6d8b7a7ab35a02c391c8112b03270d5d9eefe9b659dd27601d18f" +
		"000000000000000000000000000000000fd489cb75945f3b5ebb1c0e326d59602934c8f78fe9294a8877e7aeb95de5addde0cb7ab53674df8b2cfbb036b30b99" +
		"00000000000000000000000000000000055dbc4eca768714e098bbe9c71cf54b40f51c26e95808ee79225a87fb6fa1415178db47f02d856fea56a752d185f86b" +
		"000000000000000000000000000000001239b7640f416eb6e921fe47f7501d504fadc190d9cf4e89ae2b717276739a2f4ee9f637c35e23c480df029fd8d247c7" +
		"FFFFFFFFFFFFFFFFFFFFFFFFFFFFFFFFFFFFFFFFFFFFFFFFFFFFFFFFFFFFFFFF"
	input := task
	for i := 0; i < 1040; i++ {
		input = input + task
	}

	testcase := precompiledTest{
		Input:       input,
		Expected:    "0000000000000000000000000000000018f5ea0c8b086095cfe23f6bb1d90d45de929292006dba8cdedd6d3203af3c6bbfd592e93ecb2b2c81004961fdcbb46c00000000000000000000000000000000076873199175664f1b6493a43c02234f49dc66f077d3007823e0343ad92e30bd7dc209013435ca9f197aca44d88e9dac000000000000000000000000000000000e6f07f4b23b511eac1e2682a0fc224c15d80e122a3e222d00a41fab15eba645a700b9ae84f331ae4ed873678e2e6c9b000000000000000000000000000000000bcb4849e460612aaed79617255fd30c03f51cf03d2ed4163ca810c13e1954b1e8663157b957a601829bb272a4e6c7b8",
		Name:        "WorstCaseG2",
		NoBenchmark: false,
	}
	benchmarkPrecompiled("0f", testcase, b)
}

<<<<<<< HEAD
=======
func TestToken_Run(t *testing.T) {

	state, _ := state.New(common.Hash{}, state.NewDatabase(rawdb.NewMemoryDatabase()), nil)
	evm := NewEVM(BlockContext{}, TxContext{}, state, &params.ChainConfig{PisaBlock: big.NewInt(0)}, Config{})

	env := PrecompiledContractCallEnv{
		evm,
		AccountRef(tokenManager),
	}

	to := common.HexToAddress("0x5B38Da6a701c568545dCfcB03FcB875f56beddC4")
	tobytes := to.Hash().Bytes()
	amount := common.HexToHash("0x10").Bytes()

	input := append(tobytes, amount...)
	_, gas, err := RunPrecompiledContract(&env, &tokenIssuer{}, input, params.CallNewAccountGas)
	if err != nil {
		t.Fatal(err)
	}
	if gas != 0 {
		t.Error("gas no match")
	}
	balance := state.GetBalance(to)

	if balance.Cmp(big.NewInt(0).SetBytes(amount)) != 0 {
		t.Fatal("balance no match")
	}

	amountToSub := common.HexToHash("0x10").Bytes()
	inputToSub := append(tobytes, amountToSub...)
	_, gas, err = RunPrecompiledContract(&env, &tokenBurner{}, inputToSub, params.BurnTokenGasCost)
	if err != nil {
		t.Fatal(err)
	}
	if gas != 0 {
		t.Error("gas no match")
	}
	newbalance := state.GetBalance(to)
	if newbalance.Cmp(big.NewInt(0)) != 0 {
		t.Fatal("balance no match")
	}

}
>>>>>>> 9c1a4f79
func TestCrossChainCallPackedData(t *testing.T) {
	addr := common.HexToAddress("0xd9145CCE52D386f254917e481eB44e9943F39138")
	topics := []common.Hash{
		common.HexToHash("0x0000000000000000000000000000000000000000000000000000000000002222"),
		common.HexToHash("0x0000000000000000000000000000000000000000000000000000000000002223"),
		common.HexToHash("0x0000000000000000000000000000000000000000000000000000000000002224"),
		common.HexToHash("0x0000000000000000000000000000000000000000000000000000000000002225"),
	}
	// 0~32byte  0x02
	// 32~64byte 0x01
	data := common.Hex2Bytes("00000000000000000000000000000000000000000000000000000000000000020000000000000000000000000000000000000000000000000000000000000001")
	result := NewGetLogByTxHash(addr, topics, data)

	packedData, err := result.ABIPack()
	if err != nil {
		t.Fatal(err)
	}

	// expect result format
	//
	// 000000000000000000000000d9145cce52d386f254917e481eb44e9943f39138 (addr)
	// 0000000000000000000000000000000000000000000000000000000000000060 (topics start offset)
	// 0000000000000000000000000000000000000000000000000000000000000100 (topics end offset)
	// 0000000000000000000000000000000000000000000000000000000000000004 (the number of topics)
	// 0000000000000000000000000000000000000000000000000000000000002222 (topics[0])
	// 0000000000000000000000000000000000000000000000000000000000002223 (topics[1])
	// 0000000000000000000000000000000000000000000000000000000000002224 (topics[2])
	// 0000000000000000000000000000000000000000000000000000000000002225 (topics[3])
	// 0000000000000000000000000000000000000000000000000000000000000040 (data length)
	// 0000000000000000000000000000000000000000000000000000000000000002 (value = 0x02)
	// 0000000000000000000000000000000000000000000000000000000000000001 (value = 0x01)
	if common.Bytes2Hex(packedData) != "000000000000000000000000d9145cce52d386f254917e481eb44e9943f391380000000000000000000000000000000000000000000000000000000000000060000000000000000000000000000000000000000000000000000000000000010000000000000000000000000000000000000000000000000000000000000000040000000000000000000000000000000000000000000000000000000000002222000000000000000000000000000000000000000000000000000000000000222300000000000000000000000000000000000000000000000000000000000022240000000000000000000000000000000000000000000000000000000000002225000000000000000000000000000000000000000000000000000000000000004000000000000000000000000000000000000000000000000000000000000000020000000000000000000000000000000000000000000000000000000000000001" {
		t.Fatal("packed ata no match ")
	}
}<|MERGE_RESOLUTION|>--- conflicted
+++ resolved
@@ -487,8 +487,6 @@
 	benchmarkPrecompiled("0f", testcase, b)
 }
 
-<<<<<<< HEAD
-=======
 func TestToken_Run(t *testing.T) {
 
 	state, _ := state.New(common.Hash{}, state.NewDatabase(rawdb.NewMemoryDatabase()), nil)
@@ -532,7 +530,7 @@
 	}
 
 }
->>>>>>> 9c1a4f79
+
 func TestCrossChainCallPackedData(t *testing.T) {
 	addr := common.HexToAddress("0xd9145CCE52D386f254917e481eB44e9943F39138")
 	topics := []common.Hash{
