// Copyright 2014 The go-ethereum Authors
// This file is part of the go-ethereum library.
//
// The go-ethereum library is free software: you can redistribute it and/or modify
// it under the terms of the GNU Lesser General Public License as published by
// the Free Software Foundation, either version 3 of the License, or
// (at your option) any later version.
//
// The go-ethereum library is distributed in the hope that it will be useful,
// but WITHOUT ANY WARRANTY; without even the implied warranty of
// MERCHANTABILITY or FITNESS FOR A PARTICULAR PURPOSE. See the
// GNU Lesser General Public License for more details.
//
// You should have received a copy of the GNU Lesser General Public License
// along with the go-ethereum library. If not, see <http://www.gnu.org/licenses/>.

package vm

import (
	"bytes"
<<<<<<< HEAD
	"context"
=======
>>>>>>> 76a638c6
	"crypto/sha256"
	"encoding/binary"
	"encoding/hex"
	"errors"
	"fmt"
	"math/big"

	"github.com/ethereum/go-ethereum"
	"github.com/ethereum/go-ethereum/accounts/abi"
	"github.com/ethereum/go-ethereum/common"
	"github.com/ethereum/go-ethereum/common/math"
	"github.com/ethereum/go-ethereum/crypto"
	"github.com/ethereum/go-ethereum/crypto/blake2b"
	"github.com/ethereum/go-ethereum/crypto/bls12381"
	"github.com/ethereum/go-ethereum/crypto/bn256"
	"github.com/ethereum/go-ethereum/params"

	//lint:ignore SA1019 Needed for precompile
	"golang.org/x/crypto/ripemd160"
)

// PrecompiledContract is the basic interface for native Go contracts. The implementation
// requires a deterministic gas count based on the input size of the Run method of the
// contract.
type PrecompiledContract interface {
	RequiredGas(input []byte) uint64  // RequiredPrice calculates the contract gas use
	Run(input []byte) ([]byte, error) // Run runs the precompiled contract
}

<<<<<<< HEAD
type PrecompiledContractToCrossChainCallEnv struct {
	evm             *EVM
	perByteGasPrice uint64
}

func NewPrecompiledContractToCrossChainCallEnv(evm *EVM, perByteGasPrice uint64) *PrecompiledContractToCrossChainCallEnv {
	return &PrecompiledContractToCrossChainCallEnv{evm: evm, perByteGasPrice: perByteGasPrice}
}

type PrecompiledContractWithCrossChainCall interface {
	RunWith(env *PrecompiledContractToCrossChainCallEnv, input []byte) ([]byte, uint64, error)
=======
type PrecompiledContractCallEnv struct {
	evm    *EVM
	caller ContractRef
}

type PrecompiledContractWithEVM interface {
	RunWith(env *PrecompiledContractCallEnv, input []byte) ([]byte, error)
>>>>>>> 76a638c6
}

// PrecompiledContractsHomestead contains the default set of pre-compiled Ethereum
// contracts used in the Frontier and Homestead releases.
var PrecompiledContractsHomestead = map[common.Address]PrecompiledContract{
	common.BytesToAddress([]byte{1}): &ecrecover{},
	common.BytesToAddress([]byte{2}): &sha256hash{},
	common.BytesToAddress([]byte{3}): &ripemd160hash{},
	common.BytesToAddress([]byte{4}): &dataCopy{},
}

// PrecompiledContractsByzantium contains the default set of pre-compiled Ethereum
// contracts used in the Byzantium release.
var PrecompiledContractsByzantium = map[common.Address]PrecompiledContract{
	common.BytesToAddress([]byte{1}): &ecrecover{},
	common.BytesToAddress([]byte{2}): &sha256hash{},
	common.BytesToAddress([]byte{3}): &ripemd160hash{},
	common.BytesToAddress([]byte{4}): &dataCopy{},
	common.BytesToAddress([]byte{5}): &bigModExp{eip2565: false},
	common.BytesToAddress([]byte{6}): &bn256AddByzantium{},
	common.BytesToAddress([]byte{7}): &bn256ScalarMulByzantium{},
	common.BytesToAddress([]byte{8}): &bn256PairingByzantium{},
}

// PrecompiledContractsIstanbul contains the default set of pre-compiled Ethereum
// contracts used in the Istanbul release.
var PrecompiledContractsIstanbul = map[common.Address]PrecompiledContract{
	common.BytesToAddress([]byte{1}): &ecrecover{},
	common.BytesToAddress([]byte{2}): &sha256hash{},
	common.BytesToAddress([]byte{3}): &ripemd160hash{},
	common.BytesToAddress([]byte{4}): &dataCopy{},
	common.BytesToAddress([]byte{5}): &bigModExp{eip2565: false},
	common.BytesToAddress([]byte{6}): &bn256AddIstanbul{},
	common.BytesToAddress([]byte{7}): &bn256ScalarMulIstanbul{},
	common.BytesToAddress([]byte{8}): &bn256PairingIstanbul{},
	common.BytesToAddress([]byte{9}): &blake2F{},
}

// PrecompiledContractsBerlin contains the default set of pre-compiled Ethereum
// contracts used in the Berlin release.
var PrecompiledContractsBerlin = map[common.Address]PrecompiledContract{
	common.BytesToAddress([]byte{1}): &ecrecover{},
	common.BytesToAddress([]byte{2}): &sha256hash{},
	common.BytesToAddress([]byte{3}): &ripemd160hash{},
	common.BytesToAddress([]byte{4}): &dataCopy{},
	common.BytesToAddress([]byte{5}): &bigModExp{eip2565: true},
	common.BytesToAddress([]byte{6}): &bn256AddIstanbul{},
	common.BytesToAddress([]byte{7}): &bn256ScalarMulIstanbul{},
	common.BytesToAddress([]byte{8}): &bn256PairingIstanbul{},
	common.BytesToAddress([]byte{9}): &blake2F{},
}

// PrecompiledContractsPisa contains the default set of pre-compiled Ethereum
// contracts used in the Berlin release.
var PrecompiledContractsPisa = map[common.Address]PrecompiledContract{
	common.BytesToAddress([]byte{1}):          &ecrecover{},
	common.BytesToAddress([]byte{2}):          &sha256hash{},
	common.BytesToAddress([]byte{3}):          &ripemd160hash{},
	common.BytesToAddress([]byte{4}):          &dataCopy{},
	common.BytesToAddress([]byte{5}):          &bigModExp{eip2565: true},
	common.BytesToAddress([]byte{6}):          &bn256AddIstanbul{},
	common.BytesToAddress([]byte{7}):          &bn256ScalarMulIstanbul{},
	common.BytesToAddress([]byte{8}):          &bn256PairingIstanbul{},
	common.BytesToAddress([]byte{9}):          &blake2F{},
<<<<<<< HEAD
	common.BytesToAddress([]byte{3, 0x33, 3}): &crossChainCall{},
=======
	common.BytesToAddress([]byte{3, 0x33, 1}): &systemContractDeployer{},
	common.BytesToAddress([]byte{3, 0x33, 2}): &sstoragePisa{},
>>>>>>> 76a638c6
}

// PrecompiledContractsBLS contains the set of pre-compiled Ethereum
// contracts specified in EIP-2537. These are exported for testing purposes.
var PrecompiledContractsBLS = map[common.Address]PrecompiledContract{
	common.BytesToAddress([]byte{10}): &bls12381G1Add{},
	common.BytesToAddress([]byte{11}): &bls12381G1Mul{},
	common.BytesToAddress([]byte{12}): &bls12381G1MultiExp{},
	common.BytesToAddress([]byte{13}): &bls12381G2Add{},
	common.BytesToAddress([]byte{14}): &bls12381G2Mul{},
	common.BytesToAddress([]byte{15}): &bls12381G2MultiExp{},
	common.BytesToAddress([]byte{16}): &bls12381Pairing{},
	common.BytesToAddress([]byte{17}): &bls12381MapG1{},
	common.BytesToAddress([]byte{18}): &bls12381MapG2{},
}

var (
	PrecompiledAddressesBerlin    []common.Address
	PrecompiledAddressesIstanbul  []common.Address
	PrecompiledAddressesByzantium []common.Address
	PrecompiledAddressesHomestead []common.Address
)

func init() {
	for k := range PrecompiledContractsHomestead {
		PrecompiledAddressesHomestead = append(PrecompiledAddressesHomestead, k)
	}
	for k := range PrecompiledContractsByzantium {
		PrecompiledAddressesByzantium = append(PrecompiledAddressesByzantium, k)
	}
	for k := range PrecompiledContractsIstanbul {
		PrecompiledAddressesIstanbul = append(PrecompiledAddressesIstanbul, k)
	}
	for k := range PrecompiledContractsBerlin {
		PrecompiledAddressesBerlin = append(PrecompiledAddressesBerlin, k)
	}
}

// ActivePrecompiles returns the precompiles enabled with the current configuration.
func ActivePrecompiles(rules params.Rules) []common.Address {
	switch {
	case rules.IsBerlin:
		return PrecompiledAddressesBerlin
	case rules.IsIstanbul:
		return PrecompiledAddressesIstanbul
	case rules.IsByzantium:
		return PrecompiledAddressesByzantium
	default:
		return PrecompiledAddressesHomestead
	}
}

// RunPrecompiledContract runs and evaluates the output of a precompiled contract.
// It returns
// - the returned bytes,
// - the _remaining_ gas,
// - any error that occurred
<<<<<<< HEAD
func RunPrecompiledContract(env *PrecompiledContractToCrossChainCallEnv, p PrecompiledContract, input []byte, suppliedGas uint64) (ret []byte, remainingGas uint64, err error) {
=======
func RunPrecompiledContract(env *PrecompiledContractCallEnv, p PrecompiledContract, input []byte, suppliedGas uint64) (ret []byte, remainingGas uint64, err error) {
>>>>>>> 76a638c6
	gasCost := p.RequiredGas(input)
	if suppliedGas < gasCost {
		return nil, 0, ErrOutOfGas
	}
	suppliedGas -= gasCost
<<<<<<< HEAD

	if pw, ok := p.(PrecompiledContractWithCrossChainCall); ok {
		var actualGasUsed uint64
		ret, actualGasUsed, err = pw.RunWith(env, input)
		// gas refund
		suppliedGas += gasCost - actualGasUsed
=======
	if pw, ok := p.(PrecompiledContractWithEVM); ok {
		ret, err = pw.RunWith(env, input)
>>>>>>> 76a638c6
	} else {
		ret, err = p.Run(input)
	}
	return ret, suppliedGas, err
}

// ECRECOVER implemented as a native contract.
type ecrecover struct{}

func (c *ecrecover) RequiredGas(input []byte) uint64 {
	return params.EcrecoverGas
}

func (c *ecrecover) Run(input []byte) ([]byte, error) {
	const ecRecoverInputLength = 128

	input = common.RightPadBytes(input, ecRecoverInputLength)
	// "input" is (hash, v, r, s), each 32 bytes
	// but for ecrecover we want (r, s, v)

	r := new(big.Int).SetBytes(input[64:96])
	s := new(big.Int).SetBytes(input[96:128])
	v := input[63] - 27

	// tighter sig s values input homestead only apply to tx sigs
	if !allZero(input[32:63]) || !crypto.ValidateSignatureValues(v, r, s, false) {
		return nil, nil
	}
	// We must make sure not to modify the 'input', so placing the 'v' along with
	// the signature needs to be done on a new allocation
	sig := make([]byte, 65)
	copy(sig, input[64:128])
	sig[64] = v
	// v needs to be at the end for libsecp256k1
	pubKey, err := crypto.Ecrecover(input[:32], sig)
	// make sure the public key is a valid one
	if err != nil {
		return nil, nil
	}

	// the first byte of pubkey is bitcoin heritage
	return common.LeftPadBytes(crypto.Keccak256(pubKey[1:])[12:], 32), nil
}

// SHA256 implemented as a native contract.
type sha256hash struct{}

// RequiredGas returns the gas required to execute the pre-compiled contract.
//
// This method does not require any overflow checking as the input size gas costs
// required for anything significant is so high it's impossible to pay for.
func (c *sha256hash) RequiredGas(input []byte) uint64 {
	return uint64(len(input)+31)/32*params.Sha256PerWordGas + params.Sha256BaseGas
}
func (c *sha256hash) Run(input []byte) ([]byte, error) {
	h := sha256.Sum256(input)
	return h[:], nil
}

// RIPEMD160 implemented as a native contract.
type ripemd160hash struct{}

// RequiredGas returns the gas required to execute the pre-compiled contract.
//
// This method does not require any overflow checking as the input size gas costs
// required for anything significant is so high it's impossible to pay for.
func (c *ripemd160hash) RequiredGas(input []byte) uint64 {
	return uint64(len(input)+31)/32*params.Ripemd160PerWordGas + params.Ripemd160BaseGas
}
func (c *ripemd160hash) Run(input []byte) ([]byte, error) {
	ripemd := ripemd160.New()
	ripemd.Write(input)
	return common.LeftPadBytes(ripemd.Sum(nil), 32), nil
}

// data copy implemented as a native contract.
type dataCopy struct{}

// RequiredGas returns the gas required to execute the pre-compiled contract.
//
// This method does not require any overflow checking as the input size gas costs
// required for anything significant is so high it's impossible to pay for.
func (c *dataCopy) RequiredGas(input []byte) uint64 {
	return uint64(len(input)+31)/32*params.IdentityPerWordGas + params.IdentityBaseGas
}
func (c *dataCopy) Run(in []byte) ([]byte, error) {
	return in, nil
}

// bigModExp implements a native big integer exponential modular operation.
type bigModExp struct {
	eip2565 bool
}

var (
	big0      = big.NewInt(0)
	big1      = big.NewInt(1)
	big3      = big.NewInt(3)
	big4      = big.NewInt(4)
	big7      = big.NewInt(7)
	big8      = big.NewInt(8)
	big16     = big.NewInt(16)
	big20     = big.NewInt(20)
	big32     = big.NewInt(32)
	big64     = big.NewInt(64)
	big96     = big.NewInt(96)
	big480    = big.NewInt(480)
	big1024   = big.NewInt(1024)
	big3072   = big.NewInt(3072)
	big199680 = big.NewInt(199680)
)

// modexpMultComplexity implements bigModexp multComplexity formula, as defined in EIP-198
//
// def mult_complexity(x):
//    if x <= 64: return x ** 2
//    elif x <= 1024: return x ** 2 // 4 + 96 * x - 3072
//    else: return x ** 2 // 16 + 480 * x - 199680
//
// where is x is max(length_of_MODULUS, length_of_BASE)
func modexpMultComplexity(x *big.Int) *big.Int {
	switch {
	case x.Cmp(big64) <= 0:
		x.Mul(x, x) // x ** 2
	case x.Cmp(big1024) <= 0:
		// (x ** 2 // 4 ) + ( 96 * x - 3072)
		x = new(big.Int).Add(
			new(big.Int).Div(new(big.Int).Mul(x, x), big4),
			new(big.Int).Sub(new(big.Int).Mul(big96, x), big3072),
		)
	default:
		// (x ** 2 // 16) + (480 * x - 199680)
		x = new(big.Int).Add(
			new(big.Int).Div(new(big.Int).Mul(x, x), big16),
			new(big.Int).Sub(new(big.Int).Mul(big480, x), big199680),
		)
	}
	return x
}

// RequiredGas returns the gas required to execute the pre-compiled contract.
func (c *bigModExp) RequiredGas(input []byte) uint64 {
	var (
		baseLen = new(big.Int).SetBytes(getData(input, 0, 32))
		expLen  = new(big.Int).SetBytes(getData(input, 32, 32))
		modLen  = new(big.Int).SetBytes(getData(input, 64, 32))
	)
	if len(input) > 96 {
		input = input[96:]
	} else {
		input = input[:0]
	}
	// Retrieve the head 32 bytes of exp for the adjusted exponent length
	var expHead *big.Int
	if big.NewInt(int64(len(input))).Cmp(baseLen) <= 0 {
		expHead = new(big.Int)
	} else {
		if expLen.Cmp(big32) > 0 {
			expHead = new(big.Int).SetBytes(getData(input, baseLen.Uint64(), 32))
		} else {
			expHead = new(big.Int).SetBytes(getData(input, baseLen.Uint64(), expLen.Uint64()))
		}
	}
	// Calculate the adjusted exponent length
	var msb int
	if bitlen := expHead.BitLen(); bitlen > 0 {
		msb = bitlen - 1
	}
	adjExpLen := new(big.Int)
	if expLen.Cmp(big32) > 0 {
		adjExpLen.Sub(expLen, big32)
		adjExpLen.Mul(big8, adjExpLen)
	}
	adjExpLen.Add(adjExpLen, big.NewInt(int64(msb)))
	// Calculate the gas cost of the operation
	gas := new(big.Int).Set(math.BigMax(modLen, baseLen))
	if c.eip2565 {
		// EIP-2565 has three changes
		// 1. Different multComplexity (inlined here)
		// in EIP-2565 (https://eips.ethereum.org/EIPS/eip-2565):
		//
		// def mult_complexity(x):
		//    ceiling(x/8)^2
		//
		//where is x is max(length_of_MODULUS, length_of_BASE)
		gas = gas.Add(gas, big7)
		gas = gas.Div(gas, big8)
		gas.Mul(gas, gas)

		gas.Mul(gas, math.BigMax(adjExpLen, big1))
		// 2. Different divisor (`GQUADDIVISOR`) (3)
		gas.Div(gas, big3)
		if gas.BitLen() > 64 {
			return math.MaxUint64
		}
		// 3. Minimum price of 200 gas
		if gas.Uint64() < 200 {
			return 200
		}
		return gas.Uint64()
	}
	gas = modexpMultComplexity(gas)
	gas.Mul(gas, math.BigMax(adjExpLen, big1))
	gas.Div(gas, big20)

	if gas.BitLen() > 64 {
		return math.MaxUint64
	}
	return gas.Uint64()
}

func (c *bigModExp) Run(input []byte) ([]byte, error) {
	var (
		baseLen = new(big.Int).SetBytes(getData(input, 0, 32)).Uint64()
		expLen  = new(big.Int).SetBytes(getData(input, 32, 32)).Uint64()
		modLen  = new(big.Int).SetBytes(getData(input, 64, 32)).Uint64()
	)
	if len(input) > 96 {
		input = input[96:]
	} else {
		input = input[:0]
	}
	// Handle a special case when both the base and mod length is zero
	if baseLen == 0 && modLen == 0 {
		return []byte{}, nil
	}
	// Retrieve the operands and execute the exponentiation
	var (
		base = new(big.Int).SetBytes(getData(input, 0, baseLen))
		exp  = new(big.Int).SetBytes(getData(input, baseLen, expLen))
		mod  = new(big.Int).SetBytes(getData(input, baseLen+expLen, modLen))
	)
	if mod.BitLen() == 0 {
		// Modulo 0 is undefined, return zero
		return common.LeftPadBytes([]byte{}, int(modLen)), nil
	}
	return common.LeftPadBytes(base.Exp(base, exp, mod).Bytes(), int(modLen)), nil
}

// newCurvePoint unmarshals a binary blob into a bn256 elliptic curve point,
// returning it, or an error if the point is invalid.
func newCurvePoint(blob []byte) (*bn256.G1, error) {
	p := new(bn256.G1)
	if _, err := p.Unmarshal(blob); err != nil {
		return nil, err
	}
	return p, nil
}

// newTwistPoint unmarshals a binary blob into a bn256 elliptic curve point,
// returning it, or an error if the point is invalid.
func newTwistPoint(blob []byte) (*bn256.G2, error) {
	p := new(bn256.G2)
	if _, err := p.Unmarshal(blob); err != nil {
		return nil, err
	}
	return p, nil
}

// runBn256Add implements the Bn256Add precompile, referenced by both
// Byzantium and Istanbul operations.
func runBn256Add(input []byte) ([]byte, error) {
	x, err := newCurvePoint(getData(input, 0, 64))
	if err != nil {
		return nil, err
	}
	y, err := newCurvePoint(getData(input, 64, 64))
	if err != nil {
		return nil, err
	}
	res := new(bn256.G1)
	res.Add(x, y)
	return res.Marshal(), nil
}

// bn256Add implements a native elliptic curve point addition conforming to
// Istanbul consensus rules.
type bn256AddIstanbul struct{}

// RequiredGas returns the gas required to execute the pre-compiled contract.
func (c *bn256AddIstanbul) RequiredGas(input []byte) uint64 {
	return params.Bn256AddGasIstanbul
}

func (c *bn256AddIstanbul) Run(input []byte) ([]byte, error) {
	return runBn256Add(input)
}

// bn256AddByzantium implements a native elliptic curve point addition
// conforming to Byzantium consensus rules.
type bn256AddByzantium struct{}

// RequiredGas returns the gas required to execute the pre-compiled contract.
func (c *bn256AddByzantium) RequiredGas(input []byte) uint64 {
	return params.Bn256AddGasByzantium
}

func (c *bn256AddByzantium) Run(input []byte) ([]byte, error) {
	return runBn256Add(input)
}

// runBn256ScalarMul implements the Bn256ScalarMul precompile, referenced by
// both Byzantium and Istanbul operations.
func runBn256ScalarMul(input []byte) ([]byte, error) {
	p, err := newCurvePoint(getData(input, 0, 64))
	if err != nil {
		return nil, err
	}
	res := new(bn256.G1)
	res.ScalarMult(p, new(big.Int).SetBytes(getData(input, 64, 32)))
	return res.Marshal(), nil
}

// bn256ScalarMulIstanbul implements a native elliptic curve scalar
// multiplication conforming to Istanbul consensus rules.
type bn256ScalarMulIstanbul struct{}

// RequiredGas returns the gas required to execute the pre-compiled contract.
func (c *bn256ScalarMulIstanbul) RequiredGas(input []byte) uint64 {
	return params.Bn256ScalarMulGasIstanbul
}

func (c *bn256ScalarMulIstanbul) Run(input []byte) ([]byte, error) {
	return runBn256ScalarMul(input)
}

// bn256ScalarMulByzantium implements a native elliptic curve scalar
// multiplication conforming to Byzantium consensus rules.
type bn256ScalarMulByzantium struct{}

// RequiredGas returns the gas required to execute the pre-compiled contract.
func (c *bn256ScalarMulByzantium) RequiredGas(input []byte) uint64 {
	return params.Bn256ScalarMulGasByzantium
}

func (c *bn256ScalarMulByzantium) Run(input []byte) ([]byte, error) {
	return runBn256ScalarMul(input)
}

var (
	// true32Byte is returned if the bn256 pairing check succeeds.
	true32Byte = []byte{0, 0, 0, 0, 0, 0, 0, 0, 0, 0, 0, 0, 0, 0, 0, 0, 0, 0, 0, 0, 0, 0, 0, 0, 0, 0, 0, 0, 0, 0, 0, 1}

	// false32Byte is returned if the bn256 pairing check fails.
	false32Byte = make([]byte, 32)

	// errBadPairingInput is returned if the bn256 pairing input is invalid.
	errBadPairingInput = errors.New("bad elliptic curve pairing size")
)

// runBn256Pairing implements the Bn256Pairing precompile, referenced by both
// Byzantium and Istanbul operations.
func runBn256Pairing(input []byte) ([]byte, error) {
	// Handle some corner cases cheaply
	if len(input)%192 > 0 {
		return nil, errBadPairingInput
	}
	// Convert the input into a set of coordinates
	var (
		cs []*bn256.G1
		ts []*bn256.G2
	)
	for i := 0; i < len(input); i += 192 {
		c, err := newCurvePoint(input[i : i+64])
		if err != nil {
			return nil, err
		}
		t, err := newTwistPoint(input[i+64 : i+192])
		if err != nil {
			return nil, err
		}
		cs = append(cs, c)
		ts = append(ts, t)
	}
	// Execute the pairing checks and return the results
	if bn256.PairingCheck(cs, ts) {
		return true32Byte, nil
	}
	return false32Byte, nil
}

// bn256PairingIstanbul implements a pairing pre-compile for the bn256 curve
// conforming to Istanbul consensus rules.
type bn256PairingIstanbul struct{}

// RequiredGas returns the gas required to execute the pre-compiled contract.
func (c *bn256PairingIstanbul) RequiredGas(input []byte) uint64 {
	return params.Bn256PairingBaseGasIstanbul + uint64(len(input)/192)*params.Bn256PairingPerPointGasIstanbul
}

func (c *bn256PairingIstanbul) Run(input []byte) ([]byte, error) {
	return runBn256Pairing(input)
}

// bn256PairingByzantium implements a pairing pre-compile for the bn256 curve
// conforming to Byzantium consensus rules.
type bn256PairingByzantium struct{}

// RequiredGas returns the gas required to execute the pre-compiled contract.
func (c *bn256PairingByzantium) RequiredGas(input []byte) uint64 {
	return params.Bn256PairingBaseGasByzantium + uint64(len(input)/192)*params.Bn256PairingPerPointGasByzantium
}

func (c *bn256PairingByzantium) Run(input []byte) ([]byte, error) {
	return runBn256Pairing(input)
}

type blake2F struct{}

func (c *blake2F) RequiredGas(input []byte) uint64 {
	// If the input is malformed, we can't calculate the gas, return 0 and let the
	// actual call choke and fault.
	if len(input) != blake2FInputLength {
		return 0
	}
	return uint64(binary.BigEndian.Uint32(input[0:4]))
}

const (
	blake2FInputLength        = 213
	blake2FFinalBlockBytes    = byte(1)
	blake2FNonFinalBlockBytes = byte(0)
)

var (
	errBlake2FInvalidInputLength = errors.New("invalid input length")
	errBlake2FInvalidFinalFlag   = errors.New("invalid final flag")
)

func (c *blake2F) Run(input []byte) ([]byte, error) {
	// Make sure the input is valid (correct length and final flag)
	if len(input) != blake2FInputLength {
		return nil, errBlake2FInvalidInputLength
	}
	if input[212] != blake2FNonFinalBlockBytes && input[212] != blake2FFinalBlockBytes {
		return nil, errBlake2FInvalidFinalFlag
	}
	// Parse the input into the Blake2b call parameters
	var (
		rounds = binary.BigEndian.Uint32(input[0:4])
		final  = (input[212] == blake2FFinalBlockBytes)

		h [8]uint64
		m [16]uint64
		t [2]uint64
	)
	for i := 0; i < 8; i++ {
		offset := 4 + i*8
		h[i] = binary.LittleEndian.Uint64(input[offset : offset+8])
	}
	for i := 0; i < 16; i++ {
		offset := 68 + i*8
		m[i] = binary.LittleEndian.Uint64(input[offset : offset+8])
	}
	t[0] = binary.LittleEndian.Uint64(input[196:204])
	t[1] = binary.LittleEndian.Uint64(input[204:212])

	// Execute the compression function, extract and return the result
	blake2b.F(&h, m, t, final, rounds)

	output := make([]byte, 64)
	for i := 0; i < 8; i++ {
		offset := i * 8
		binary.LittleEndian.PutUint64(output[offset:offset+8], h[i])
	}
	return output, nil
}

type systemContractDeployer struct{}

var (
	// contract at 0x0000000000000000000000000000000003330001 is complied DecentralizedKV(0x33302, 4096, 1652641001, 1000000000000000, 340282365784068676928457747575078800565)+3b2d31+0.8.13 solc
	systemContracts = map[common.Address][]byte{
		common.HexToAddress("0x0000000000000000000000000000000003330001"): common.Hex2Bytes("6080604052600436106100dd5760003560e01c8063749cf2821161007f5780639cf001fe116100595780639cf001fe146102c6578063a097365f14610312578063a4a8435e14610346578063afd5644d1461037a57600080fd5b8063749cf2821461024557806378e979251461027257806395bc2673146102a657600080fd5b8063429dd7ad116100bb578063429dd7ad1461016e57806344e77d99146101a257806349bdd6f5146101b757806373e8b3d4146101d757600080fd5b80631ccbc6da146100e2578063258ae5821461010a5780633cb2fecc1461013a575b600080fd5b3480156100ee57600080fd5b506100f76103dc565b6040519081526020015b60405180910390f35b34801561011657600080fd5b5061012a610125366004610e28565b6103ec565b6040519015158152602001610101565b34801561014657600080fd5b506100f77f00000000000000000000000000000000000000000000000000038d7ea4c6800081565b34801561017a57600080fd5b5060005461018c9064ffffffffff1681565b60405164ffffffffff9091168152602001610101565b6101b56101b0366004610e28565b6104ed565b005b3480156101c357600080fd5b506101b56101d2366004610eb2565b6107f1565b3480156101e357600080fd5b5061012a6101f2366004610eee565b60408051336020808301919091528183019390935281518082038301815260609091018252805190830120600090815260019092529081902054600160401b9004901b67ffffffffffffffff1916151590565b34801561025157600080fd5b50610265610260366004610f07565b610aa1565b6040516101019190610f8f565b34801561027e57600080fd5b506100f77f0000000000000000000000000000000000000000000000000000000062814ce981565b3480156102b257600080fd5b506101b56102c1366004610eee565b610ccf565b3480156102d257600080fd5b506102fa7f000000000000000000000000000000000000000000000000000000000003330281565b6040516001600160a01b039091168152602001610101565b34801561031e57600080fd5b506100f77f000000000000000000000000000000000000000000000000000000000000100081565b34801561035257600080fd5b506100f77f00000000000000000000000000000000fffffff1a6935a84491b53a3b65e4cb581565b34801561038657600080fd5b506100f7610395366004610eee565b6040805133602080830191909152818301939093528151808203830181526060909101825280519083012060009081526001909252902054600160281b900462ffffff1690565b60006103e742610cdc565b905090565b60408051336020820152908101839052600090819060600160408051808303601f1901815282825280516020918201206000818152600183528381206060860185525464ffffffffff81168652600160281b810462ffffff1693860193909352600160401b909204831b67ffffffffffffffff19169284018390529350036104aa5760405162461bcd60e51b815260206004820152600c60248201526b1add881b9bdd08195e1a5cdd60a21b60448201526064015b60405180910390fd5b8351816020015162ffffff16146104c6576000925050506104e7565b8351602085012060409091015167ffffffffffffffff199081169116149150505b92915050565b7f00000000000000000000000000000000000000000000000000000000000010008151111561054f5760405162461bcd60e51b815260206004820152600e60248201526d6461746120746f6f206c6172676560901b60448201526064016104a1565b6040805133602082015290810183905260009060600160408051808303601f1901815282825280516020918201206000818152600183528381206060860185525464ffffffffff81168652600160281b810462ffffff1693860193909352600160401b909204831b67ffffffffffffffff1916928401839052935003610674576105d76103dc565b34101561061b5760405162461bcd60e51b81526020600482015260126024820152711b9bdd08195b9bdd59da081c185e5b595b9d60721b60448201526064016104a1565b6000805464ffffffffff908116808452855162ffffff166020808601919091529083526002905260408220849055905461065791166001610fb8565b6000805464ffffffffff191664ffffffffff929092169190911790555b825160208085019190912067ffffffffffffffff19908116604080850191825260008681526001855281812086518154968801519451841c600160401b0262ffffff909516600160281b029690951664ffffffffff8616179590951767ffffffffffffffff169290921790935591516001600160a01b037f000000000000000000000000000000000000000000000000000000000003330216916304fb033960e41b9161072691908890602401610fe1565b60408051601f198184030181529181526020820180516001600160e01b03166001600160e01b03199094169390931790925290516107649190611009565b6000604051808303816000865af19150503d80600081146107a1576040519150601f19603f3d011682016040523d82523d6000602084013e6107a6565b606091505b50509050806107ea5760405162461bcd60e51b815260206004820152601060248201526f6661696c656420746f2070757452617760801b60448201526064016104a1565b5050505050565b6040805133602082015290810183905260009060600160408051808303601f1901815282825280516020918201206000818152600183528381206060860185525464ffffffffff8116808752600160281b820462ffffff1694870194909452600160401b9004841b67ffffffffffffffff1916938501849052909450909190036108ac5760405162461bcd60e51b815260206004820152600c60248201526b1add881b9bdd08195e1a5cdd60a21b60448201526064016104a1565b6040805160608101825260008082526020808301828152838501838152888452600192839052858420945185549251915190961c600160401b0262ffffff91909116600160281b0267ffffffffffffffff199290921664ffffffffff968716179190911767ffffffffffffffff16179092558054909260029284926109319216611025565b64ffffffffff908116825260208083019390935260409182016000908120548683168083526002808752858420839055828452600196879052948320805464ffffffffff1916909117905581549095509093849261098f9216611025565b64ffffffffff9081168252602082019290925260400160009081209290925590546109bd9160019116611025565b6000805464ffffffffff191664ffffffffff928316908117909155604051633625b3bb60e11b8152600481019190915290831660248201527f00000000000000000000000000000000000000000000000000000000000333026001600160a01b031690636c4b677690604401600060405180830381600087803b158015610a4357600080fd5b505af1158015610a57573d6000803e3d6000fd5b50505050846001600160a01b03166108fc610a706103dc565b6040518115909202916000818181858888f19350505050158015610a98573d6000803e3d6000fd5b50505050505050565b606081600003610ac05750604080516000815260208101909152610cc8565b6040805133602082015290810185905260009060600160408051808303601f1901815282825280516020918201206000818152600183528390206060850184525464ffffffffff81168552600160281b810462ffffff16928501839052600160401b9004831b67ffffffffffffffff1916928401929092529092508510610b595750506040805160008152602081019091529050610cc8565b602081015162ffffff16610b6d868661104b565b1115610b8b5784816020015162ffffff16610b889190611063565b93505b6040818101518251825167ffffffffffffffff19909216602483015264ffffffffff1660448201526064810187905260848082018790528251808303909101815260a490910182526020810180516001600160e01b031663f835367f60e01b179052905160009182917f00000000000000000000000000000000000000000000000000000000000333026001600160a01b031691610c2891611009565b600060405180830381855afa9150503d8060008114610c63576040519150601f19603f3d011682016040523d82523d6000602084013e610c68565b606091505b509150915081610cad5760405162461bcd60e51b815260206004820152601060248201526f6661696c656420746f2067657452617760801b60448201526064016104a1565b80806020019051810190610cc1919061107a565b9450505050505b9392505050565b610cd981336107f1565b50565b60006104e77f00000000000000000000000000000000000000000000000000038d7ea4c68000610d2c7f0000000000000000000000000000000000000000000000000000000062814ce985611063565b60006080610d5a7f00000000000000000000000000000000fffffff1a6935a84491b53a3b65e4cb584610d6d565b610d6490856110f1565b901c9392505050565b6000600160801b5b8215610cc85782600116600103610d97576080610d9285836110f1565b901c90505b6080610da385806110f1565b901c9350610db2600284611110565b9250610d75565b634e487b7160e01b600052604160045260246000fd5b604051601f8201601f1916810167ffffffffffffffff81118282101715610df857610df8610db9565b604052919050565b600067ffffffffffffffff821115610e1a57610e1a610db9565b50601f01601f191660200190565b60008060408385031215610e3b57600080fd5b82359150602083013567ffffffffffffffff811115610e5957600080fd5b8301601f81018513610e6a57600080fd5b8035610e7d610e7882610e00565b610dcf565b818152866020838501011115610e9257600080fd5b816020840160208301376000602083830101528093505050509250929050565b60008060408385031215610ec557600080fd5b8235915060208301356001600160a01b0381168114610ee357600080fd5b809150509250929050565b600060208284031215610f0057600080fd5b5035919050565b600080600060608486031215610f1c57600080fd5b505081359360208301359350604090920135919050565b60005b83811015610f4e578181015183820152602001610f36565b83811115610f5d576000848401525b50505050565b60008151808452610f7b816020860160208601610f33565b601f01601f19169290920160200192915050565b602081526000610cc86020830184610f63565b634e487b7160e01b600052601160045260246000fd5b600064ffffffffff808316818516808303821115610fd857610fd8610fa2565b01949350505050565b64ffffffffff831681526040602082015260006110016040830184610f63565b949350505050565b6000825161101b818460208701610f33565b9190910192915050565b600064ffffffffff8381169083168181101561104357611043610fa2565b039392505050565b6000821982111561105e5761105e610fa2565b500190565b60008282101561107557611075610fa2565b500390565b60006020828403121561108c57600080fd5b815167ffffffffffffffff8111156110a357600080fd5b8201601f810184136110b457600080fd5b80516110c2610e7882610e00565b8181528560208385010111156110d757600080fd5b6110e8826020830160208601610f33565b95945050505050565b600081600019048311821515161561110b5761110b610fa2565b500290565b60008261112d57634e487b7160e01b600052601260045260246000fd5b50049056fea2646970667358221220a681d6af7f28ec6eaae1a368ab315d95af7a70e728eae30bf889df807a79f36d64736f6c634300080d0033"),
		// debug code with putRaw() and getRaw() direclty.
		// common.HexToAddress("0x0000000000000000000000000000000003330001"): common.Hex2Bytes("6080604052600436106100fe5760003560e01c806373e8b3d4116100955780639cf001fe116100645780639cf001fe14610327578063a097365f14610373578063a4a8435e146103a7578063afd5644d146103db578063bc5c77be1461043d57600080fd5b806373e8b3d414610245578063749cf282146102b357806378e97925146102d357806395bc26731461030757600080fd5b8063429dd7ad116100d1578063429dd7ad146101bc57806344e77d99146101f057806349bdd6f5146102055780634fb033901461022557600080fd5b80631ccbc6da14610103578063258ae5821461012b57806333b073391461015b5780633cb2fecc14610188575b600080fd5b34801561010f57600080fd5b5061011861045d565b6040519081526020015b60405180910390f35b34801561013757600080fd5b5061014b6101463660046111e3565b61046d565b6040519015158152602001610122565b34801561016757600080fd5b5061017b61017636600461122a565b61056e565b60405161012291906112a8565b34801561019457600080fd5b506101187f00000000000000000000000000000000000000000000000000038d7ea4c6800081565b3480156101c857600080fd5b506000546101da9064ffffffffff1681565b60405164ffffffffff9091168152602001610122565b6102036101fe3660046111e3565b61069a565b005b34801561021157600080fd5b506102036102203660046112bb565b610980565b34801561023157600080fd5b506102036102403660046111e3565b610c30565b34801561025157600080fd5b5061014b6102603660046112f7565b60408051336020808301919091528183019390935281518082038301815260609091018252805190830120600090815260019092529081902054600160401b9004901b67ffffffffffffffff1916151590565b3480156102bf57600080fd5b5061017b6102ce366004611310565b610d1d565b3480156102df57600080fd5b506101187f0000000000000000000000000000000000000000000000000000000062814ce981565b34801561031357600080fd5b506102036103223660046112f7565b610f4b565b34801561033357600080fd5b5061035b7f000000000000000000000000000000000000000000000000000000000003330281565b6040516001600160a01b039091168152602001610122565b34801561037f57600080fd5b506101187f000000000000000000000000000000000000000000000000000000000000100081565b3480156103b357600080fd5b506101187f00000000000000000000000000000000fffffff1a6935a84491b53a3b65e4cb581565b3480156103e757600080fd5b506101186103f63660046112f7565b6040805133602080830191909152818301939093528151808203830181526060909101825280519083012060009081526001909252902054600160281b900462ffffff1690565b34801561044957600080fd5b506102036104583660046111e3565b610f58565b600061046842611041565b905090565b60408051336020820152908101839052600090819060600160408051808303601f1901815282825280516020918201206000818152600183528381206060860185525464ffffffffff81168652600160281b810462ffffff1693860193909352600160401b909204831b67ffffffffffffffff191692840183905293500361052b5760405162461bcd60e51b815260206004820152600c60248201526b1add881b9bdd08195e1a5cdd60a21b60448201526064015b60405180910390fd5b8351816020015162ffffff161461054757600092505050610568565b8351602085012060409091015167ffffffffffffffff199081169116149150505b92915050565b60408051600060248201819052604482018590526064820181905260848083018590528351808403909101815260a490920183526020820180516001600160e01b031663f835367f60e01b17905291516060929182917f00000000000000000000000000000000000000000000000000000000000333026001600160a01b0316916105f89161133c565b600060405180830381855afa9150503d8060008114610633576040519150601f19603f3d011682016040523d82523d6000602084013e610638565b606091505b50915091508161067d5760405162461bcd60e51b815260206004820152601060248201526f6661696c656420746f2067657452617760801b6044820152606401610522565b808060200190518101906106919190611358565b95945050505050565b7f0000000000000000000000000000000000000000000000000000000000001000815111156106fc5760405162461bcd60e51b815260206004820152600e60248201526d6461746120746f6f206c6172676560901b6044820152606401610522565b6040805133602082015290810183905260009060600160408051808303601f1901815282825280516020918201206000818152600183528381206060860185525464ffffffffff81168652600160281b810462ffffff1693860193909352600160401b909204831b67ffffffffffffffff19169284018390529350036108215761078461045d565b3410156107c85760405162461bcd60e51b81526020600482015260126024820152711b9bdd08195b9bdd59da081c185e5b595b9d60721b6044820152606401610522565b6000805464ffffffffff908116808452855162ffffff1660208086019190915290835260029052604082208490559054610804911660016113dc565b6000805464ffffffffff191664ffffffffff929092169190911790555b825162ffffff908116602080840191825285518187012067ffffffffffffffff199081166040808701918252600088815260019094528084208751815496519351831c600160401b0293909716600160281b029590931664ffffffffff8716179490941767ffffffffffffffff16179055905190916001600160a01b037f000000000000000000000000000000000000000000000000000000000003330216916304fb033960e41b916108d8918890602401611405565b60408051601f198184030181529181526020820180516001600160e01b03166001600160e01b0319909416939093179092529051610916919061133c565b6000604051808303816000865af19150503d8060008114610953576040519150601f19603f3d011682016040523d82523d6000602084013e610958565b606091505b50509050806109795760405162461bcd60e51b81526004016105229061142d565b5050505050565b6040805133602082015290810183905260009060600160408051808303601f1901815282825280516020918201206000818152600183528381206060860185525464ffffffffff8116808752600160281b820462ffffff1694870194909452600160401b9004841b67ffffffffffffffff191693850184905290945090919003610a3b5760405162461bcd60e51b815260206004820152600c60248201526b1add881b9bdd08195e1a5cdd60a21b6044820152606401610522565b6040805160608101825260008082526020808301828152838501838152888452600192839052858420945185549251915190961c600160401b0262ffffff91909116600160281b0267ffffffffffffffff199290921664ffffffffff968716179190911767ffffffffffffffff1617909255805490926002928492610ac09216611457565b64ffffffffff908116825260208083019390935260409182016000908120548683168083526002808752858420839055828452600196879052948320805464ffffffffff19169091179055815490955090938492610b1e9216611457565b64ffffffffff908116825260208201929092526040016000908120929092559054610b4c9160019116611457565b6000805464ffffffffff191664ffffffffff928316908117909155604051633625b3bb60e11b8152600481019190915290831660248201527f00000000000000000000000000000000000000000000000000000000000333026001600160a01b031690636c4b677690604401600060405180830381600087803b158015610bd257600080fd5b505af1158015610be6573d6000803e3d6000fd5b50505050846001600160a01b03166108fc610bff61045d565b6040518115909202916000818181858888f19350505050158015610c27573d6000803e3d6000fd5b50505050505050565b60007f00000000000000000000000000000000000000000000000000000000000333026001600160a01b0316634fb0339060e01b8484604051602401610c7792919061147d565b60408051601f198184030181529181526020820180516001600160e01b03166001600160e01b0319909416939093179092529051610cb5919061133c565b6000604051808303816000865af19150503d8060008114610cf2576040519150601f19603f3d011682016040523d82523d6000602084013e610cf7565b606091505b5050905080610d185760405162461bcd60e51b81526004016105229061142d565b505050565b606081600003610d3c5750604080516000815260208101909152610f44565b6040805133602082015290810185905260009060600160408051808303601f1901815282825280516020918201206000818152600183528390206060850184525464ffffffffff81168552600160281b810462ffffff16928501839052600160401b9004831b67ffffffffffffffff1916928401929092529092508510610dd55750506040805160008152602081019091529050610f44565b602081015162ffffff16610de98686611496565b1115610e075784816020015162ffffff16610e0491906114ae565b93505b6040818101518251825167ffffffffffffffff19909216602483015264ffffffffff1660448201526064810187905260848082018790528251808303909101815260a490910182526020810180516001600160e01b031663f835367f60e01b179052905160009182917f00000000000000000000000000000000000000000000000000000000000333026001600160a01b031691610ea49161133c565b600060405180830381855afa9150503d8060008114610edf576040519150601f19603f3d011682016040523d82523d6000602084013e610ee4565b606091505b509150915081610f295760405162461bcd60e51b815260206004820152601060248201526f6661696c656420746f2067657452617760801b6044820152606401610522565b80806020019051810190610f3d9190611358565b9450505050505b9392505050565b610f558133610980565b50565b60007f00000000000000000000000000000000000000000000000000000000000333026001600160a01b0316634fb0339060e01b8484604051602401610f9f92919061147d565b60408051601f198184030181529181526020820180516001600160e01b03166001600160e01b0319909416939093179092529051610fdd919061133c565b6000604051808303816000865af19150503d806000811461101a576040519150601f19603f3d011682016040523d82523d6000602084013e61101f565b606091505b505090508015610d185760405162461bcd60e51b81526004016105229061142d565b60006105687f00000000000000000000000000000000000000000000000000038d7ea4c680006110917f0000000000000000000000000000000000000000000000000000000062814ce9856114ae565b600060806110bf7f00000000000000000000000000000000fffffff1a6935a84491b53a3b65e4cb5846110d2565b6110c990856114c5565b901c9392505050565b6000600160801b5b8215610f4457826001166001036110fc5760806110f785836114c5565b901c90505b608061110885806114c5565b901c93506111176002846114e4565b92506110da565b634e487b7160e01b600052604160045260246000fd5b604051601f8201601f1916810167ffffffffffffffff8111828210171561115d5761115d61111e565b604052919050565b600067ffffffffffffffff82111561117f5761117f61111e565b50601f01601f191660200190565b600082601f83011261119e57600080fd5b81356111b16111ac82611165565b611134565b8181528460208386010111156111c657600080fd5b816020850160208301376000918101602001919091529392505050565b600080604083850312156111f657600080fd5b82359150602083013567ffffffffffffffff81111561121457600080fd5b6112208582860161118d565b9150509250929050565b6000806040838503121561123d57600080fd5b50508035926020909101359150565b60005b8381101561126757818101518382015260200161124f565b83811115611276576000848401525b50505050565b6000815180845261129481602086016020860161124c565b601f01601f19169290920160200192915050565b602081526000610f44602083018461127c565b600080604083850312156112ce57600080fd5b8235915060208301356001600160a01b03811681146112ec57600080fd5b809150509250929050565b60006020828403121561130957600080fd5b5035919050565b60008060006060848603121561132557600080fd5b505081359360208301359350604090920135919050565b6000825161134e81846020870161124c565b9190910192915050565b60006020828403121561136a57600080fd5b815167ffffffffffffffff81111561138157600080fd5b8201601f8101841361139257600080fd5b80516113a06111ac82611165565b8181528560208385010111156113b557600080fd5b61069182602083016020860161124c565b634e487b7160e01b600052601160045260246000fd5b600064ffffffffff8083168185168083038211156113fc576113fc6113c6565b01949350505050565b64ffffffffff83168152604060208201526000611425604083018461127c565b949350505050565b60208082526010908201526f6661696c656420746f2070757452617760801b604082015260600190565b600064ffffffffff83811690831681811015611475576114756113c6565b039392505050565b828152604060208201526000611425604083018461127c565b600082198211156114a9576114a96113c6565b500190565b6000828210156114c0576114c06113c6565b500390565b60008160001904831182151516156114df576114df6113c6565b500290565b60008261150157634e487b7160e01b600052601260045260246000fd5b50049056fea26469706673582212200938bd543a1cf6d60f50cbadfe7df73030e2c6803e6091684535c570e4a31c0c64736f6c634300080d0033"),
	}
)

func (l *systemContractDeployer) RequiredGas(input []byte) uint64 {
	if len(input) < 32 {
		return 0
	}

	addr := common.BytesToAddress(input[0:32])
	if b, ok := systemContracts[addr]; ok {
		return uint64(len(b)) / params.CreateDataGas
	} else {
		return 0
	}
}

func (l *systemContractDeployer) Run(input []byte) ([]byte, error) {
	panic("not supported")
}

func (l *systemContractDeployer) RunWith(env *PrecompiledContractCallEnv, input []byte) ([]byte, error) {
	if len(input) < 32 {
		return nil, errors.New("invalid input length")
	}

	evm := env.evm
	addr := common.BytesToAddress(input[0:32])
	if b, ok := systemContracts[addr]; ok {
		if !evm.StateDB.Exist(addr) {
			evm.StateDB.CreateAccount(addr)
		}
		// allow override to upgrade the contract
		evm.StateDB.SetCode(addr, b)
		return nil, nil
	} else {
		return nil, errors.New("contract not found")
	}
}

var (
	putRawMethodId, _    = hex.DecodeString("4fb03390") // putRaw(uint256,bytes)
	getRawMethodId, _    = hex.DecodeString("f835367f") // getRaw(bytes32,uint256,uint256,uint256)
	removeRawMethodId, _ = hex.DecodeString("6c4b6776") // removeRaw(uint256,uint256)
)

type sstoragePisa struct{}

func (l *sstoragePisa) RequiredGas(input []byte) uint64 {
	if len(input) < 4 {
		return 0
	}

	if bytes.Equal(input[0:4], putRawMethodId) {
		return params.SstoreResetGasEIP2200
	} else if bytes.Equal(input[0:4], getRawMethodId) {
		return params.SloadGasEIP2200
	} else {
		// TODO: remove is not supported yet
		return 0
	}
}

func (l *sstoragePisa) Run(input []byte) ([]byte, error) {
	panic("not supported")
}

func (l *sstoragePisa) RunWith(env *PrecompiledContractCallEnv, input []byte) ([]byte, error) {
	if len(input) < 4 {
		return nil, errors.New("invalid input length")
	}

	evm := env.evm
	caller := env.caller.Address()
	maxKVSize := evm.StateDB.SstorageMaxKVSize(caller)
	if maxKVSize == 0 {
		return nil, errors.New("invalid caller")
	}

	if bytes.Equal(input[0:4], putRawMethodId) {
		if evm.interpreter.readOnly {
			return nil, ErrWriteProtection
		}
		kvIdx := new(big.Int).SetBytes(getData(input, 4, 32)).Uint64()
		dataPtr := new(big.Int).SetBytes(getData(input, 4+32, 32)).Uint64()
		if 4+dataPtr > uint64(len(input)) {
			return nil, errors.New("dataptr too large")
		}
		putLen := new(big.Int).SetBytes(getData(input, 4+dataPtr, 32)).Uint64()

		if putLen > maxKVSize {
			return nil, errors.New("put len too large")
		}
		evm.StateDB.SstorageWrite(caller, kvIdx, getData(input, 4+dataPtr+32, putLen))
		return nil, nil
	} else if bytes.Equal(input[0:4], getRawMethodId) {
		if !evm.Config.IsJsonRpc {
			return nil, errors.New("getRaw() must be called in JSON RPC")
		}
		// TODO: check hash correctness
		// hash := new(big.Int).SetBytes(getData(input, 4, 4+32))
		kvIdx := new(big.Int).SetBytes(getData(input, 4+32, 32)).Uint64()
		kvOff := new(big.Int).SetBytes(getData(input, 4+64, 32)).Uint64()
		kvLen := new(big.Int).SetBytes(getData(input, 4+96, 32)).Uint64()
		fb, ok, err := evm.StateDB.SstorageRead(caller, kvIdx, int(kvLen+kvOff))
		if err != nil {
			return nil, err
		}
		if !ok {
			return nil, fmt.Errorf("shard data not found: %s, %d", common.Bytes2Hex(env.caller.Address().Bytes()), kvIdx)
		}
		b := fb[kvOff:]
		pb := make([]byte, 64)
		binary.BigEndian.PutUint64(pb[32-8:32], 32)
		binary.BigEndian.PutUint64(pb[64-8:64], uint64(len(b)))
		return append(pb, b...), nil
	}
	// TODO: remove is not supported yet
	return nil, errors.New("unsupported method")
}

var (
	errBLS12381InvalidInputLength          = errors.New("invalid input length")
	errBLS12381InvalidFieldElementTopBytes = errors.New("invalid field element top bytes")
	errBLS12381G1PointSubgroup             = errors.New("g1 point is not on correct subgroup")
	errBLS12381G2PointSubgroup             = errors.New("g2 point is not on correct subgroup")
)

// bls12381G1Add implements EIP-2537 G1Add precompile.
type bls12381G1Add struct{}

// RequiredGas returns the gas required to execute the pre-compiled contract.
func (c *bls12381G1Add) RequiredGas(input []byte) uint64 {
	return params.Bls12381G1AddGas
}

func (c *bls12381G1Add) Run(input []byte) ([]byte, error) {
	// Implements EIP-2537 G1Add precompile.
	// > G1 addition call expects `256` bytes as an input that is interpreted as byte concatenation of two G1 points (`128` bytes each).
	// > Output is an encoding of addition operation result - single G1 point (`128` bytes).
	if len(input) != 256 {
		return nil, errBLS12381InvalidInputLength
	}
	var err error
	var p0, p1 *bls12381.PointG1

	// Initialize G1
	g := bls12381.NewG1()

	// Decode G1 point p_0
	if p0, err = g.DecodePoint(input[:128]); err != nil {
		return nil, err
	}
	// Decode G1 point p_1
	if p1, err = g.DecodePoint(input[128:]); err != nil {
		return nil, err
	}

	// Compute r = p_0 + p_1
	r := g.New()
	g.Add(r, p0, p1)

	// Encode the G1 point result into 128 bytes
	return g.EncodePoint(r), nil
}

// bls12381G1Mul implements EIP-2537 G1Mul precompile.
type bls12381G1Mul struct{}

// RequiredGas returns the gas required to execute the pre-compiled contract.
func (c *bls12381G1Mul) RequiredGas(input []byte) uint64 {
	return params.Bls12381G1MulGas
}

func (c *bls12381G1Mul) Run(input []byte) ([]byte, error) {
	// Implements EIP-2537 G1Mul precompile.
	// > G1 multiplication call expects `160` bytes as an input that is interpreted as byte concatenation of encoding of G1 point (`128` bytes) and encoding of a scalar value (`32` bytes).
	// > Output is an encoding of multiplication operation result - single G1 point (`128` bytes).
	if len(input) != 160 {
		return nil, errBLS12381InvalidInputLength
	}
	var err error
	var p0 *bls12381.PointG1

	// Initialize G1
	g := bls12381.NewG1()

	// Decode G1 point
	if p0, err = g.DecodePoint(input[:128]); err != nil {
		return nil, err
	}
	// Decode scalar value
	e := new(big.Int).SetBytes(input[128:])

	// Compute r = e * p_0
	r := g.New()
	g.MulScalar(r, p0, e)

	// Encode the G1 point into 128 bytes
	return g.EncodePoint(r), nil
}

// bls12381G1MultiExp implements EIP-2537 G1MultiExp precompile.
type bls12381G1MultiExp struct{}

// RequiredGas returns the gas required to execute the pre-compiled contract.
func (c *bls12381G1MultiExp) RequiredGas(input []byte) uint64 {
	// Calculate G1 point, scalar value pair length
	k := len(input) / 160
	if k == 0 {
		// Return 0 gas for small input length
		return 0
	}
	// Lookup discount value for G1 point, scalar value pair length
	var discount uint64
	if dLen := len(params.Bls12381MultiExpDiscountTable); k < dLen {
		discount = params.Bls12381MultiExpDiscountTable[k-1]
	} else {
		discount = params.Bls12381MultiExpDiscountTable[dLen-1]
	}
	// Calculate gas and return the result
	return (uint64(k) * params.Bls12381G1MulGas * discount) / 1000
}

func (c *bls12381G1MultiExp) Run(input []byte) ([]byte, error) {
	// Implements EIP-2537 G1MultiExp precompile.
	// G1 multiplication call expects `160*k` bytes as an input that is interpreted as byte concatenation of `k` slices each of them being a byte concatenation of encoding of G1 point (`128` bytes) and encoding of a scalar value (`32` bytes).
	// Output is an encoding of multiexponentiation operation result - single G1 point (`128` bytes).
	k := len(input) / 160
	if len(input) == 0 || len(input)%160 != 0 {
		return nil, errBLS12381InvalidInputLength
	}
	var err error
	points := make([]*bls12381.PointG1, k)
	scalars := make([]*big.Int, k)

	// Initialize G1
	g := bls12381.NewG1()

	// Decode point scalar pairs
	for i := 0; i < k; i++ {
		off := 160 * i
		t0, t1, t2 := off, off+128, off+160
		// Decode G1 point
		if points[i], err = g.DecodePoint(input[t0:t1]); err != nil {
			return nil, err
		}
		// Decode scalar value
		scalars[i] = new(big.Int).SetBytes(input[t1:t2])
	}

	// Compute r = e_0 * p_0 + e_1 * p_1 + ... + e_(k-1) * p_(k-1)
	r := g.New()
	g.MultiExp(r, points, scalars)

	// Encode the G1 point to 128 bytes
	return g.EncodePoint(r), nil
}

// bls12381G2Add implements EIP-2537 G2Add precompile.
type bls12381G2Add struct{}

// RequiredGas returns the gas required to execute the pre-compiled contract.
func (c *bls12381G2Add) RequiredGas(input []byte) uint64 {
	return params.Bls12381G2AddGas
}

func (c *bls12381G2Add) Run(input []byte) ([]byte, error) {
	// Implements EIP-2537 G2Add precompile.
	// > G2 addition call expects `512` bytes as an input that is interpreted as byte concatenation of two G2 points (`256` bytes each).
	// > Output is an encoding of addition operation result - single G2 point (`256` bytes).
	if len(input) != 512 {
		return nil, errBLS12381InvalidInputLength
	}
	var err error
	var p0, p1 *bls12381.PointG2

	// Initialize G2
	g := bls12381.NewG2()
	r := g.New()

	// Decode G2 point p_0
	if p0, err = g.DecodePoint(input[:256]); err != nil {
		return nil, err
	}
	// Decode G2 point p_1
	if p1, err = g.DecodePoint(input[256:]); err != nil {
		return nil, err
	}

	// Compute r = p_0 + p_1
	g.Add(r, p0, p1)

	// Encode the G2 point into 256 bytes
	return g.EncodePoint(r), nil
}

// bls12381G2Mul implements EIP-2537 G2Mul precompile.
type bls12381G2Mul struct{}

// RequiredGas returns the gas required to execute the pre-compiled contract.
func (c *bls12381G2Mul) RequiredGas(input []byte) uint64 {
	return params.Bls12381G2MulGas
}

func (c *bls12381G2Mul) Run(input []byte) ([]byte, error) {
	// Implements EIP-2537 G2MUL precompile logic.
	// > G2 multiplication call expects `288` bytes as an input that is interpreted as byte concatenation of encoding of G2 point (`256` bytes) and encoding of a scalar value (`32` bytes).
	// > Output is an encoding of multiplication operation result - single G2 point (`256` bytes).
	if len(input) != 288 {
		return nil, errBLS12381InvalidInputLength
	}
	var err error
	var p0 *bls12381.PointG2

	// Initialize G2
	g := bls12381.NewG2()

	// Decode G2 point
	if p0, err = g.DecodePoint(input[:256]); err != nil {
		return nil, err
	}
	// Decode scalar value
	e := new(big.Int).SetBytes(input[256:])

	// Compute r = e * p_0
	r := g.New()
	g.MulScalar(r, p0, e)

	// Encode the G2 point into 256 bytes
	return g.EncodePoint(r), nil
}

// bls12381G2MultiExp implements EIP-2537 G2MultiExp precompile.
type bls12381G2MultiExp struct{}

// RequiredGas returns the gas required to execute the pre-compiled contract.
func (c *bls12381G2MultiExp) RequiredGas(input []byte) uint64 {
	// Calculate G2 point, scalar value pair length
	k := len(input) / 288
	if k == 0 {
		// Return 0 gas for small input length
		return 0
	}
	// Lookup discount value for G2 point, scalar value pair length
	var discount uint64
	if dLen := len(params.Bls12381MultiExpDiscountTable); k < dLen {
		discount = params.Bls12381MultiExpDiscountTable[k-1]
	} else {
		discount = params.Bls12381MultiExpDiscountTable[dLen-1]
	}
	// Calculate gas and return the result
	return (uint64(k) * params.Bls12381G2MulGas * discount) / 1000
}

func (c *bls12381G2MultiExp) Run(input []byte) ([]byte, error) {
	// Implements EIP-2537 G2MultiExp precompile logic
	// > G2 multiplication call expects `288*k` bytes as an input that is interpreted as byte concatenation of `k` slices each of them being a byte concatenation of encoding of G2 point (`256` bytes) and encoding of a scalar value (`32` bytes).
	// > Output is an encoding of multiexponentiation operation result - single G2 point (`256` bytes).
	k := len(input) / 288
	if len(input) == 0 || len(input)%288 != 0 {
		return nil, errBLS12381InvalidInputLength
	}
	var err error
	points := make([]*bls12381.PointG2, k)
	scalars := make([]*big.Int, k)

	// Initialize G2
	g := bls12381.NewG2()

	// Decode point scalar pairs
	for i := 0; i < k; i++ {
		off := 288 * i
		t0, t1, t2 := off, off+256, off+288
		// Decode G1 point
		if points[i], err = g.DecodePoint(input[t0:t1]); err != nil {
			return nil, err
		}
		// Decode scalar value
		scalars[i] = new(big.Int).SetBytes(input[t1:t2])
	}

	// Compute r = e_0 * p_0 + e_1 * p_1 + ... + e_(k-1) * p_(k-1)
	r := g.New()
	g.MultiExp(r, points, scalars)

	// Encode the G2 point to 256 bytes.
	return g.EncodePoint(r), nil
}

// bls12381Pairing implements EIP-2537 Pairing precompile.
type bls12381Pairing struct{}

// RequiredGas returns the gas required to execute the pre-compiled contract.
func (c *bls12381Pairing) RequiredGas(input []byte) uint64 {
	return params.Bls12381PairingBaseGas + uint64(len(input)/384)*params.Bls12381PairingPerPairGas
}

func (c *bls12381Pairing) Run(input []byte) ([]byte, error) {
	// Implements EIP-2537 Pairing precompile logic.
	// > Pairing call expects `384*k` bytes as an inputs that is interpreted as byte concatenation of `k` slices. Each slice has the following structure:
	// > - `128` bytes of G1 point encoding
	// > - `256` bytes of G2 point encoding
	// > Output is a `32` bytes where last single byte is `0x01` if pairing result is equal to multiplicative identity in a pairing target field and `0x00` otherwise
	// > (which is equivalent of Big Endian encoding of Solidity values `uint256(1)` and `uin256(0)` respectively).
	k := len(input) / 384
	if len(input) == 0 || len(input)%384 != 0 {
		return nil, errBLS12381InvalidInputLength
	}

	// Initialize BLS12-381 pairing engine
	e := bls12381.NewPairingEngine()
	g1, g2 := e.G1, e.G2

	// Decode pairs
	for i := 0; i < k; i++ {
		off := 384 * i
		t0, t1, t2 := off, off+128, off+384

		// Decode G1 point
		p1, err := g1.DecodePoint(input[t0:t1])
		if err != nil {
			return nil, err
		}
		// Decode G2 point
		p2, err := g2.DecodePoint(input[t1:t2])
		if err != nil {
			return nil, err
		}

		// 'point is on curve' check already done,
		// Here we need to apply subgroup checks.
		if !g1.InCorrectSubgroup(p1) {
			return nil, errBLS12381G1PointSubgroup
		}
		if !g2.InCorrectSubgroup(p2) {
			return nil, errBLS12381G2PointSubgroup
		}

		// Update pairing engine with G1 and G2 ponits
		e.AddPair(p1, p2)
	}
	// Prepare 32 byte output
	out := make([]byte, 32)

	// Compute pairing and set the result
	if e.Check() {
		out[31] = 1
	}
	return out, nil
}

// decodeBLS12381FieldElement decodes BLS12-381 elliptic curve field element.
// Removes top 16 bytes of 64 byte input.
func decodeBLS12381FieldElement(in []byte) ([]byte, error) {
	if len(in) != 64 {
		return nil, errors.New("invalid field element length")
	}
	// check top bytes
	for i := 0; i < 16; i++ {
		if in[i] != byte(0x00) {
			return nil, errBLS12381InvalidFieldElementTopBytes
		}
	}
	out := make([]byte, 48)
	copy(out[:], in[16:])
	return out, nil
}

// bls12381MapG1 implements EIP-2537 MapG1 precompile.
type bls12381MapG1 struct{}

// RequiredGas returns the gas required to execute the pre-compiled contract.
func (c *bls12381MapG1) RequiredGas(input []byte) uint64 {
	return params.Bls12381MapG1Gas
}

func (c *bls12381MapG1) Run(input []byte) ([]byte, error) {
	// Implements EIP-2537 Map_To_G1 precompile.
	// > Field-to-curve call expects `64` bytes an an input that is interpreted as a an element of the base field.
	// > Output of this call is `128` bytes and is G1 point following respective encoding rules.
	if len(input) != 64 {
		return nil, errBLS12381InvalidInputLength
	}

	// Decode input field element
	fe, err := decodeBLS12381FieldElement(input)
	if err != nil {
		return nil, err
	}

	// Initialize G1
	g := bls12381.NewG1()

	// Compute mapping
	r, err := g.MapToCurve(fe)
	if err != nil {
		return nil, err
	}

	// Encode the G1 point to 128 bytes
	return g.EncodePoint(r), nil
}

// bls12381MapG2 implements EIP-2537 MapG2 precompile.
type bls12381MapG2 struct{}

// RequiredGas returns the gas required to execute the pre-compiled contract.
func (c *bls12381MapG2) RequiredGas(input []byte) uint64 {
	return params.Bls12381MapG2Gas
}

func (c *bls12381MapG2) Run(input []byte) ([]byte, error) {
	// Implements EIP-2537 Map_FP2_TO_G2 precompile logic.
	// > Field-to-curve call expects `128` bytes an an input that is interpreted as a an element of the quadratic extension field.
	// > Output of this call is `256` bytes and is G2 point following respective encoding rules.
	if len(input) != 128 {
		return nil, errBLS12381InvalidInputLength
	}

	// Decode input field element
	fe := make([]byte, 96)
	c0, err := decodeBLS12381FieldElement(input[:64])
	if err != nil {
		return nil, err
	}
	copy(fe[48:], c0)
	c1, err := decodeBLS12381FieldElement(input[64:])
	if err != nil {
		return nil, err
	}
	copy(fe[:48], c1)

	// Initialize G2
	g := bls12381.NewG2()

	// Compute mapping
	r, err := g.MapToCurve(fe)
	if err != nil {
		return nil, err
	}

	// Encode the G2 point to 256 bytes
	return g.EncodePoint(r), nil
}

var (
	// getLogByTxHash(uint256 chainId , bytes32 txHash, uint256 logIdx ,uint256 maxDataLen, uint256 confirms)
	getLogByTxHashId, _ = hex.DecodeString("99e20070") // getLogByTxHash(uint256,bytes32,uint256,uint256,uint256)
)

type crossChainCall struct {
}

// overpay gas
func (c *crossChainCall) RequiredGas(input []byte) uint64 {
	if len(input) != 164 {
		return 0
	}

	maxDataLen := new(big.Int).SetBytes(getData(input, 4+3*32, 32)).Uint64()
	inputGas := uint64(len(input)) * 3

	var callResultGas uint64 = (32 + 32*7) * 3 // pay address and topics
	if maxDataLen%32 != 0 {
		maxDataLen = maxDataLen + (32 - maxDataLen%32)
	}
	callResultGas += maxDataLen * 3
	gasUsed := callResultGas + inputGas
	/*
		// address:32
		000000000000000000000000751320c36f413a6280ad54487766ae0f780b6f58

		// topics:3 *32 + 32 * 4(consider that the max number of topics is 4)
		0000000000000000000000000000000000000000000000000000000000000060
		00000000000000000000000000000000000000000000000000000000000000c0
		0000000000000000000000000000000000000000000000000000000000000002
		dce721dc2d078c030530aeb5511eb76663a705797c2a4a4d41a70dddfb8efca9
		0000000000000000000000000000000000000000000000000000000000000001

		// data:32 + (32 - maxDataLen % 32) + maxDatalen
		00000000000000000000000000000000000000000000000000000000000000c0
		0000000000000000000000000000000000000000000000000000000000000002
		0000000000000000000000000000000000000000000000000000000000000001
		0000000000000000000000000000000000000000000000000000000000000060
		0000000000000000000000000000000000000000000000000000000000000028
		bbbbbbbbbbbbbbbbbbbbbbbbbbbbbbbbbbbbbbbbbbbbbbbbbbbbbbbbbbbbbbbb
		bbbbbbbbbbbbbbbb000000000000000000000000000000000000000000000000
	*/

	return gasUsed
}

func (c *crossChainCall) Run(input []byte) ([]byte, error) {
	return nil, nil
}

func (c *crossChainCall) RunWith(env *PrecompiledContractToCrossChainCallEnv, input []byte) ([]byte, uint64, error) {
	ctx := context.Background()
	if bytes.Equal(input[0:4], getLogByTxHashId) {

		client := env.evm.ExternalCallClient()
		var trace *CrossChainCallTrace

		if client == nil {
			traceIdx := env.evm.Interpreter().TraceIdx()
			if traceIdx >= uint64(len(env.evm.Interpreter().CrossChainCallTraces())) {
				// unexpect error
				env.evm.setCrossChainCallUnExpectErr(ErrOutOfBoundsTracePtr)
				return nil, 0, ErrOutOfBoundsTracePtr
			}
			trace = env.evm.Interpreter().CrossChainCallTraces()[traceIdx]
			env.evm.Interpreter().AddTraceIdx()

			if !trace.Success {
				return trace.CallRes, trace.GasUsed, ErrExecutionReverted
			}

			return trace.CallRes, trace.GasUsed, nil
		} else {
			chainId := new(big.Int).SetBytes(getData(input, 4, 32)).Uint64()
			txHash := common.BytesToHash(getData(input, 4+32, 32))
			logIdx := new(big.Int).SetBytes(getData(input, 4+64, 32)).Uint64()
			maxDataLen := new(big.Int).SetBytes(getData(input, 4+96, 32)).Uint64()
			confirms := new(big.Int).SetBytes(getData(input, 4+128, 32)).Uint64()

			callres, expErr, unexpErr := GetExternalLog(ctx, env, chainId, txHash, logIdx, maxDataLen, confirms)

			if unexpErr != nil {
				env.evm.setCrossChainCallUnExpectErr(unexpErr)
				return nil, 0, unexpErr
			} else if expErr != nil {
				// calculate actual cost of gas
				actualGasUsed := expErr.GasCost(env.perByteGasPrice) // address
				actualGasUsed += uint64(len(input)) * env.perByteGasPrice

				errPack, _ := expErr.ABIPack()
				trace = &CrossChainCallTrace{
					CallRes: errPack,
					Success: false,
					GasUsed: actualGasUsed,
				}

				env.evm.interpreter.crossChainCallTraces = append(env.evm.interpreter.crossChainCallTraces, trace)
				return trace.CallRes, trace.GasUsed, ErrExecutionReverted
			} else {
				// calculate actual cost of gas
				actualGasUsed := callres.GasCost(env.perByteGasPrice)
				actualGasUsed += uint64(len(input)) * env.perByteGasPrice

				resultValuePack, err := callres.ABIPack()
				if err != nil {
					env.evm.setCrossChainCallUnExpectErr(err)
					return nil, 0, err
				}
				trace = &CrossChainCallTrace{
					CallRes: resultValuePack,
					Success: true,
					GasUsed: actualGasUsed,
				}
				env.evm.interpreter.crossChainCallTraces = append(env.evm.interpreter.crossChainCallTraces, trace)

				return trace.CallRes, trace.GasUsed, nil
			}

		}

	}

	env.evm.setCrossChainCallUnExpectErr(ErrUnsupportMethod)
	return nil, 0, ErrUnsupportMethod
}

func GetExternalLog(ctx context.Context, env *PrecompiledContractToCrossChainCallEnv, chainId uint64, txHash common.Hash, logIdx uint64, maxDataLen uint64, confirms uint64) (cr *GetLogByTxHash, expErr *ExpectCallErr, unExpErr error) {
	client := env.evm.ExternalCallClient()

	if chainId != env.evm.ChainConfig().ExternalCall.SupportChainId {
		// expect error
		expErr = NewExpectCallErr(fmt.Sprintf("CrossChainCall:chainId %d no support", chainId))
		return nil, expErr, nil
	}

	receipt, err := client.TransactionReceipt(ctx, txHash)
	if err != nil {
		if err == ethereum.NotFound {
			// expect Error
			return nil, NewExpectCallErr(ethereum.NotFound.Error()), nil
		}
		// unexpect error
		return nil, nil, err
	}

	happenedBlockNumber := receipt.BlockNumber
	latestBlockNumber, err := client.BlockNumber(ctx)
	if err != nil {
		// unexpect error
		return nil, nil, err
	}

	if latestBlockNumber-happenedBlockNumber.Uint64() < confirms {
		// expect error
		return nil, NewExpectCallErr("CrossChainCall:confirms no enough"), nil
	}

	if logIdx >= uint64(len(receipt.Logs)) {
		// expect error
		return nil, NewExpectCallErr("CrossChainCall:logIdx out-of-bound"), nil
	}
	log := receipt.Logs[logIdx]

	var data []byte
	var actualDataLen = uint64(len(log.Data))
	if actualDataLen <= maxDataLen {
		data = log.Data
	} else {
		data = getData(log.Data, 0, maxDataLen)
		actualDataLen = maxDataLen
	}

	callres, err := NewGetLogByTxHash(log.Address, log.Topics, data)
	if err != nil {
		return nil, nil, err
	}

	return callres, nil, nil

}

type GetLogByTxHash struct {
	// address of the contract that generated the event
	Address common.Address `json:"address" gencodec:"required"`
	// list of topics provided by the contract.
	Topics []common.Hash `json:"topics" gencodec:"required"`
	// supplied by the contract, usually ABI-encoded
	//Data []byte `json:"data" gencodec:"required"`
	Data []byte `json:"data" gencodec:"required"`

	Args abi.Arguments
}

func NewGetLogByTxHash(address common.Address, topics []common.Hash, data []byte) (*GetLogByTxHash, error) {
	arg1Type, err := abi.NewType("address", "", nil)
	if err != nil {
		return nil, err
	}
	arg2Type, err := abi.NewType("bytes32[]", "", nil)
	if err != nil {
		return nil, err
	}
	arg3Type, err := abi.NewType("bytes", "", nil)
	if err != nil {
		return nil, err
	}

	arg1 := abi.Argument{Name: "address", Type: arg1Type, Indexed: false}
	arg2 := abi.Argument{Name: "topics", Type: arg2Type, Indexed: false}
	arg3 := abi.Argument{Name: "data", Type: arg3Type, Indexed: false}

	var args = abi.Arguments{arg1, arg2, arg3}

	return &GetLogByTxHash{Address: address, Topics: topics, Data: data, Args: args}, nil
}

func NewCallResultEmpty() (*GetLogByTxHash, error) {
	arg1Type, err := abi.NewType("address", "", nil)
	if err != nil {
		return nil, err
	}
	arg2Type, err := abi.NewType("bytes32[]", "", nil)
	if err != nil {
		return nil, err
	}
	arg3Type, err := abi.NewType("bytes", "", nil)
	if err != nil {
		return nil, err
	}

	arg1 := abi.Argument{Name: "address", Type: arg1Type, Indexed: false}
	arg2 := abi.Argument{Name: "topics", Type: arg2Type, Indexed: false}
	arg3 := abi.Argument{Name: "data", Type: arg3Type, Indexed: false}

	var args = abi.Arguments{arg1, arg2, arg3}

	return &GetLogByTxHash{Args: args}, nil
}

func (c *GetLogByTxHash) ABIPack() ([]byte, error) {
	packResult, err := c.Args.Pack(c.Address, c.Topics, c.Data)
	if err != nil {
		return nil, err
	}
	return packResult, nil
}

func (c *GetLogByTxHash) GasCost(perBytePrice uint64) uint64 {
	pack, _ := c.ABIPack()
	return uint64(len(pack)) * perBytePrice
}

type ExpectCallErr struct {
	ErrMsg string
	args   abi.Arguments
}

func NewExpectCallErr(errMsg string) *ExpectCallErr {
	strType, err := abi.NewType("string", "", nil)
	if err != nil {
		panic(err)
	}
	arg0 := abi.Argument{Name: "expectCallErr", Type: strType, Indexed: false}
	var args = abi.Arguments{arg0}
	return &ExpectCallErr{ErrMsg: errMsg, args: args}
}

func (c *ExpectCallErr) ABIPack() ([]byte, error) {
	packResult, err := c.args.Pack(c.ErrMsg)
	if err != nil {
		return nil, err
	}
	return packResult, nil
}

func (c *ExpectCallErr) ABIUnpack(b []byte) error {
	unpacks, err := c.args.Unpack(b)
	if err != nil {
		return err
	}

	c.ErrMsg = unpacks[0].(string)
	return nil
}

func (c *ExpectCallErr) Error() string {
	return c.ErrMsg
}

func (c *ExpectCallErr) GasCost(perBytePrice uint64) uint64 {
	pack, _ := c.ABIPack()
	return uint64(len(pack)) * perBytePrice
}

type CrossChainCallTrace struct {
	CallRes []byte
	// todo
	Success bool // judge by expect error or unexpect error? // false condition:
	GasUsed uint64
}

type CrossChainCallTracesWithVersion struct {
	Version uint64
	Traces  []*CrossChainCallTrace
}<|MERGE_RESOLUTION|>--- conflicted
+++ resolved
@@ -18,10 +18,8 @@
 
 import (
 	"bytes"
-<<<<<<< HEAD
 	"context"
-=======
->>>>>>> 76a638c6
+
 	"crypto/sha256"
 	"encoding/binary"
 	"encoding/hex"
@@ -51,27 +49,21 @@
 	Run(input []byte) ([]byte, error) // Run runs the precompiled contract
 }
 
-<<<<<<< HEAD
-type PrecompiledContractToCrossChainCallEnv struct {
-	evm             *EVM
-	perByteGasPrice uint64
-}
-
-func NewPrecompiledContractToCrossChainCallEnv(evm *EVM, perByteGasPrice uint64) *PrecompiledContractToCrossChainCallEnv {
-	return &PrecompiledContractToCrossChainCallEnv{evm: evm, perByteGasPrice: perByteGasPrice}
-}
-
-type PrecompiledContractWithCrossChainCall interface {
-	RunWith(env *PrecompiledContractToCrossChainCallEnv, input []byte) ([]byte, uint64, error)
-=======
 type PrecompiledContractCallEnv struct {
 	evm    *EVM
 	caller ContractRef
 }
 
+func NewPrecompiledContractCallEnv(evm *EVM, caller ContractRef) *PrecompiledContractCallEnv {
+	return &PrecompiledContractCallEnv{evm: evm, caller: caller}
+}
+
 type PrecompiledContractWithEVM interface {
 	RunWith(env *PrecompiledContractCallEnv, input []byte) ([]byte, error)
->>>>>>> 76a638c6
+}
+
+type PrecompiledContractToExternalCall interface {
+	RunWith(env *PrecompiledContractCallEnv, input []byte) ([]byte, uint64, error)
 }
 
 // PrecompiledContractsHomestead contains the default set of pre-compiled Ethereum
@@ -136,12 +128,9 @@
 	common.BytesToAddress([]byte{7}):          &bn256ScalarMulIstanbul{},
 	common.BytesToAddress([]byte{8}):          &bn256PairingIstanbul{},
 	common.BytesToAddress([]byte{9}):          &blake2F{},
-<<<<<<< HEAD
 	common.BytesToAddress([]byte{3, 0x33, 3}): &crossChainCall{},
-=======
 	common.BytesToAddress([]byte{3, 0x33, 1}): &systemContractDeployer{},
 	common.BytesToAddress([]byte{3, 0x33, 2}): &sstoragePisa{},
->>>>>>> 76a638c6
 }
 
 // PrecompiledContractsBLS contains the set of pre-compiled Ethereum
@@ -199,27 +188,19 @@
 // - the returned bytes,
 // - the _remaining_ gas,
 // - any error that occurred
-<<<<<<< HEAD
-func RunPrecompiledContract(env *PrecompiledContractToCrossChainCallEnv, p PrecompiledContract, input []byte, suppliedGas uint64) (ret []byte, remainingGas uint64, err error) {
-=======
 func RunPrecompiledContract(env *PrecompiledContractCallEnv, p PrecompiledContract, input []byte, suppliedGas uint64) (ret []byte, remainingGas uint64, err error) {
->>>>>>> 76a638c6
 	gasCost := p.RequiredGas(input)
 	if suppliedGas < gasCost {
 		return nil, 0, ErrOutOfGas
 	}
 	suppliedGas -= gasCost
-<<<<<<< HEAD
-
-	if pw, ok := p.(PrecompiledContractWithCrossChainCall); ok {
+	if pw, ok := p.(PrecompiledContractToExternalCall); ok {
 		var actualGasUsed uint64
 		ret, actualGasUsed, err = pw.RunWith(env, input)
 		// gas refund
 		suppliedGas += gasCost - actualGasUsed
-=======
-	if pw, ok := p.(PrecompiledContractWithEVM); ok {
+	} else if pw, ok := p.(PrecompiledContractWithEVM); ok {
 		ret, err = pw.RunWith(env, input)
->>>>>>> 76a638c6
 	} else {
 		ret, err = p.Run(input)
 	}
@@ -1256,14 +1237,14 @@
 	}
 
 	maxDataLen := new(big.Int).SetBytes(getData(input, 4+3*32, 32)).Uint64()
-	inputGas := uint64(len(input)) * 3
-
-	var callResultGas uint64 = (32 + 32*7) * 3 // pay address and topics
+	inputGas := uint64(len(input)) * params.ExternalCallByteGasCost
+
+	var callResultGas uint64 = (32 + 32*7) * params.ExternalCallByteGasCost // pay address and topics
 	if maxDataLen%32 != 0 {
 		maxDataLen = maxDataLen + (32 - maxDataLen%32)
 	}
-	callResultGas += maxDataLen * 3
-	gasUsed := callResultGas + inputGas
+	callResultGas += maxDataLen * params.ExternalCallByteGasCost
+	gasUsed := callResultGas + inputGas + params.ExternalCallGas
 	/*
 		// address:32
 		000000000000000000000000751320c36f413a6280ad54487766ae0f780b6f58
@@ -1292,7 +1273,7 @@
 	return nil, nil
 }
 
-func (c *crossChainCall) RunWith(env *PrecompiledContractToCrossChainCallEnv, input []byte) ([]byte, uint64, error) {
+func (c *crossChainCall) RunWith(env *PrecompiledContractCallEnv, input []byte) ([]byte, uint64, error) {
 	ctx := context.Background()
 	if bytes.Equal(input[0:4], getLogByTxHashId) {
 
@@ -1328,8 +1309,9 @@
 				return nil, 0, unexpErr
 			} else if expErr != nil {
 				// calculate actual cost of gas
-				actualGasUsed := expErr.GasCost(env.perByteGasPrice) // address
-				actualGasUsed += uint64(len(input)) * env.perByteGasPrice
+				actualGasUsed := expErr.GasCost(params.ExternalCallByteGasCost) // address
+				actualGasUsed += uint64(len(input)) * params.ExternalCallByteGasCost
+				actualGasUsed += params.ExternalCallGas
 
 				errPack, _ := expErr.ABIPack()
 				trace = &CrossChainCallTrace{
@@ -1342,8 +1324,9 @@
 				return trace.CallRes, trace.GasUsed, ErrExecutionReverted
 			} else {
 				// calculate actual cost of gas
-				actualGasUsed := callres.GasCost(env.perByteGasPrice)
-				actualGasUsed += uint64(len(input)) * env.perByteGasPrice
+				actualGasUsed := callres.GasCost(params.ExternalCallByteGasCost)
+				actualGasUsed += uint64(len(input)) * params.ExternalCallByteGasCost
+				actualGasUsed += params.ExternalCallGas
 
 				resultValuePack, err := callres.ABIPack()
 				if err != nil {
@@ -1368,7 +1351,7 @@
 	return nil, 0, ErrUnsupportMethod
 }
 
-func GetExternalLog(ctx context.Context, env *PrecompiledContractToCrossChainCallEnv, chainId uint64, txHash common.Hash, logIdx uint64, maxDataLen uint64, confirms uint64) (cr *GetLogByTxHash, expErr *ExpectCallErr, unExpErr error) {
+func GetExternalLog(ctx context.Context, env *PrecompiledContractCallEnv, chainId uint64, txHash common.Hash, logIdx uint64, maxDataLen uint64, confirms uint64) (cr *GetLogByTxHash, expErr *ExpectCallErr, unExpErr error) {
 	client := env.evm.ExternalCallClient()
 
 	if chainId != env.evm.ChainConfig().ExternalCall.SupportChainId {
