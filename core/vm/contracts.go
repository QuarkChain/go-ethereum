--- conflicted
+++ resolved
@@ -1393,29 +1393,17 @@
 	return nil, ErrUnsupportMethod
 }
 
-<<<<<<< HEAD
-func (c *crossChainCall) RunWith(env *PrecompiledContractCallEnv, input []byte, prePayGas uint64) ([]byte, uint64, error) {
-	log.Warn("CrossChainCall Precompile Running 1")
-=======
 func (c *crossChainCall) RunWith(env *PrecompiledContractCallEnv, input []byte, prepaidGas uint64) ([]byte, uint64, error) {
->>>>>>> 5db919cc
 	if len(input) != CrossChainCallInputLength {
 		return nil, 0, ErrInvalidCrossChainCallInputLength
 	}
-	log.Warn("CrossChainCall Precompile Running 2")
+	log.Warn("CrossChainCall Precompile Running 1")
 	if !env.evm.IsMindReadingEnabled() {
 		return nil, 0, ErrExternalCallNoActive
 	}
 
 	ctx := context.Background()
-<<<<<<< HEAD
-	log.Warn("CrossChainCall Precompile Running3")
-	if bytes.Equal(input[0:4], getLogByTxHashId) {
-
-		var crossChainCallOutput *CrossChainCallOutput
-=======
 	var crossChainCallOutput *CrossChainCallOutput
-
 	if env.evm.MRContext.ReplayMindReading {
 		// we are replaying the cross chain calls with the majority votes of the validators (and trust them).
 		crossChainCallOutput = env.evm.GetNextReplayableCCCOutput()
@@ -1424,7 +1412,6 @@
 			env.evm.setCCCSystemError(ErrOutputIdxOutOfBounds)
 			return nil, 0, ErrOutputIdxOutOfBounds
 		}
->>>>>>> 5db919cc
 
 		if !crossChainCallOutput.Success {
 			return crossChainCallOutput.Output, crossChainCallOutput.GasUsed, ErrExecutionReverted
