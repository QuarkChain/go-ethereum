--- conflicted
+++ resolved
@@ -22,7 +22,6 @@
 	"encoding/binary"
 	"errors"
 	"fmt"
-	"github.com/ethereum/go-ethereum/log"
 	"math/big"
 
 	"github.com/ethereum/go-ethereum/accounts/abi"
@@ -1431,11 +1430,6 @@
 		return nil, 0, ErrCrossChainCallNoEnabled
 	}
 
-<<<<<<< HEAD
-	ctx := context.Background()
-	var crossChainCallOutput *CrossChainCallOutput
-	if env.evm.MRContext.ReplayMindReading {
-=======
 	maxDataLen := new(big.Int).SetBytes(getData(input, 96, 32)).Uint64()
 	confirms := new(big.Int).SetBytes(getData(input, 128, 32)).Uint64()
 
@@ -1449,7 +1443,6 @@
 	}
 
 	if env.evm.MRContext.ReuseMindReading {
->>>>>>> 4167c36e
 		// we are replaying the cross chain calls with the majority votes of the validators (and trust them).
 		crossChainCallOutput := env.evm.getNextReplayableCCCOutput()
 		if crossChainCallOutput == nil {
