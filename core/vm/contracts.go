--- conflicted
+++ resolved
@@ -133,11 +133,8 @@
 	common.BytesToAddress([]byte{3, 0x33, 3}):    &sstoragePisaGetRaw{},
 	common.BytesToAddress([]byte{3, 0x33, 4}):    &sstoragePisaUnmaskDaggerData{},
 	common.BytesToAddress([]byte{3, 0x33, 0x21}): &crossChainCall{},
-<<<<<<< HEAD
-=======
 	common.BytesToAddress([]byte{3, 0x33, 0x22}): &tokenIssuer{},
 	common.BytesToAddress([]byte{3, 0x33, 0x23}): &tokenBurner{},
->>>>>>> 8c3a22c3
 }
 
 // PrecompiledContractsBLS contains the set of pre-compiled Ethereum
@@ -1363,8 +1360,6 @@
 	return g.EncodePoint(r), nil
 }
 
-<<<<<<< HEAD
-=======
 type tokenIssuer struct {
 }
 
@@ -1435,7 +1430,6 @@
 	return nil, nil
 }
 
->>>>>>> 8c3a22c3
 type crossChainCall struct {
 }
 
@@ -1568,10 +1562,6 @@
 
 func (c *crossChainCall) mindReadFromExternalClient(env *PrecompiledContractCallEnv, input []byte, prepaidGas uint64) ([]byte, uint64, error, error) {
 	ctx := context.Background()
-<<<<<<< HEAD
-
-=======
->>>>>>> 8c3a22c3
 	// The flag of ReplayMindReading is false means that the node will produce the cross-chain-call output by itself
 	// Reaching here means the node is a validator in consensus mode or a node in JSON-RPC eth_call.
 	if env.evm.MRContext.MRClient == nil {
