// Copyright 2014 The go-ethereum Authors
// This file is part of the go-ethereum library.
//
// The go-ethereum library is free software: you can redistribute it and/or modify
// it under the terms of the GNU Lesser General Public License as published by
// the Free Software Foundation, either version 3 of the License, or
// (at your option) any later version.
//
// The go-ethereum library is distributed in the hope that it will be useful,
// but WITHOUT ANY WARRANTY; without even the implied warranty of
// MERCHANTABILITY or FITNESS FOR A PARTICULAR PURPOSE. See the
// GNU Lesser General Public License for more details.
//
// You should have received a copy of the GNU Lesser General Public License
// along with the go-ethereum library. If not, see <http://www.gnu.org/licenses/>.

package vm

import (
	"context"
	"crypto/sha256"
	"encoding/binary"
	"errors"
	"fmt"
	"math/big"

	"github.com/ethereum/go-ethereum/accounts/abi"
	"github.com/ethereum/go-ethereum/common"
	"github.com/ethereum/go-ethereum/common/math"
	"github.com/ethereum/go-ethereum/crypto"
	"github.com/ethereum/go-ethereum/crypto/blake2b"
	"github.com/ethereum/go-ethereum/crypto/bls12381"
	"github.com/ethereum/go-ethereum/crypto/bn256"
	"github.com/ethereum/go-ethereum/log"
	"github.com/ethereum/go-ethereum/params"
	"github.com/ethereum/go-ethereum/sstorage"

	//lint:ignore SA1019 Needed for precompile
	"golang.org/x/crypto/ripemd160"
)

// PrecompiledContract is the basic interface for native Go contracts. The implementation
// requires a deterministic gas count based on the input size of the Run method of the
// contract.
type PrecompiledContract interface {
	RequiredGas(input []byte) uint64  // RequiredPrice calculates the contract gas use
	Run(input []byte) ([]byte, error) // Run runs the precompiled contract
}

type PrecompiledContractCallEnv struct {
	evm    *EVM
	caller ContractRef
}

func NewPrecompiledContractCallEnv(evm *EVM, caller ContractRef) *PrecompiledContractCallEnv {
	return &PrecompiledContractCallEnv{evm: evm, caller: caller}
}

type PrecompiledContractWithEVM interface {
	RunWith(env *PrecompiledContractCallEnv, input []byte) ([]byte, error)
}

type PrecompiledContractToExternalCall interface {
	RunWith(env *PrecompiledContractCallEnv, input []byte, prepayGas uint64) ([]byte, uint64, error)
}

// PrecompiledContractsHomestead contains the default set of pre-compiled Ethereum
// contracts used in the Frontier and Homestead releases.
var PrecompiledContractsHomestead = map[common.Address]PrecompiledContract{
	common.BytesToAddress([]byte{1}): &ecrecover{},
	common.BytesToAddress([]byte{2}): &sha256hash{},
	common.BytesToAddress([]byte{3}): &ripemd160hash{},
	common.BytesToAddress([]byte{4}): &dataCopy{},
}

// PrecompiledContractsByzantium contains the default set of pre-compiled Ethereum
// contracts used in the Byzantium release.
var PrecompiledContractsByzantium = map[common.Address]PrecompiledContract{
	common.BytesToAddress([]byte{1}): &ecrecover{},
	common.BytesToAddress([]byte{2}): &sha256hash{},
	common.BytesToAddress([]byte{3}): &ripemd160hash{},
	common.BytesToAddress([]byte{4}): &dataCopy{},
	common.BytesToAddress([]byte{5}): &bigModExp{eip2565: false},
	common.BytesToAddress([]byte{6}): &bn256AddByzantium{},
	common.BytesToAddress([]byte{7}): &bn256ScalarMulByzantium{},
	common.BytesToAddress([]byte{8}): &bn256PairingByzantium{},
}

// PrecompiledContractsIstanbul contains the default set of pre-compiled Ethereum
// contracts used in the Istanbul release.
var PrecompiledContractsIstanbul = map[common.Address]PrecompiledContract{
	common.BytesToAddress([]byte{1}): &ecrecover{},
	common.BytesToAddress([]byte{2}): &sha256hash{},
	common.BytesToAddress([]byte{3}): &ripemd160hash{},
	common.BytesToAddress([]byte{4}): &dataCopy{},
	common.BytesToAddress([]byte{5}): &bigModExp{eip2565: false},
	common.BytesToAddress([]byte{6}): &bn256AddIstanbul{},
	common.BytesToAddress([]byte{7}): &bn256ScalarMulIstanbul{},
	common.BytesToAddress([]byte{8}): &bn256PairingIstanbul{},
	common.BytesToAddress([]byte{9}): &blake2F{},
}

// PrecompiledContractsBerlin contains the default set of pre-compiled Ethereum
// contracts used in the Berlin release.
var PrecompiledContractsBerlin = map[common.Address]PrecompiledContract{
	common.BytesToAddress([]byte{1}): &ecrecover{},
	common.BytesToAddress([]byte{2}): &sha256hash{},
	common.BytesToAddress([]byte{3}): &ripemd160hash{},
	common.BytesToAddress([]byte{4}): &dataCopy{},
	common.BytesToAddress([]byte{5}): &bigModExp{eip2565: true},
	common.BytesToAddress([]byte{6}): &bn256AddIstanbul{},
	common.BytesToAddress([]byte{7}): &bn256ScalarMulIstanbul{},
	common.BytesToAddress([]byte{8}): &bn256PairingIstanbul{},
	common.BytesToAddress([]byte{9}): &blake2F{},
}

// PrecompiledContractsPisa contains the default set of pre-compiled Ethereum
// contracts used in the Berlin release.
var PrecompiledContractsPisa = map[common.Address]PrecompiledContract{
	common.BytesToAddress([]byte{1}):             &ecrecover{},
	common.BytesToAddress([]byte{2}):             &sha256hash{},
	common.BytesToAddress([]byte{3}):             &ripemd160hash{},
	common.BytesToAddress([]byte{4}):             &dataCopy{},
	common.BytesToAddress([]byte{5}):             &bigModExp{eip2565: true},
	common.BytesToAddress([]byte{6}):             &bn256AddIstanbul{},
	common.BytesToAddress([]byte{7}):             &bn256ScalarMulIstanbul{},
	common.BytesToAddress([]byte{8}):             &bn256PairingIstanbul{},
	common.BytesToAddress([]byte{9}):             &blake2F{},
	common.BytesToAddress([]byte{3, 0x33, 1}):    &systemContractDeployer{},
	common.BytesToAddress([]byte{3, 0x33, 2}):    &sstoragePisaPutRaw{},
	common.BytesToAddress([]byte{3, 0x33, 3}):    &sstoragePisaGetRaw{},
	common.BytesToAddress([]byte{3, 0x33, 4}):    &sstoragePisaUnmaskDaggerData{},
	common.BytesToAddress([]byte{3, 0x33, 0x21}): &crossChainCall{},
	common.BytesToAddress([]byte{3, 0x33, 0x22}): &tokenIssuer{},
	common.BytesToAddress([]byte{3, 0x33, 0x23}): &tokenBurner{},
}

// PrecompiledContractsBLS contains the set of pre-compiled Ethereum
// contracts specified in EIP-2537. These are exported for testing purposes.
var PrecompiledContractsBLS = map[common.Address]PrecompiledContract{
	common.BytesToAddress([]byte{10}): &bls12381G1Add{},
	common.BytesToAddress([]byte{11}): &bls12381G1Mul{},
	common.BytesToAddress([]byte{12}): &bls12381G1MultiExp{},
	common.BytesToAddress([]byte{13}): &bls12381G2Add{},
	common.BytesToAddress([]byte{14}): &bls12381G2Mul{},
	common.BytesToAddress([]byte{15}): &bls12381G2MultiExp{},
	common.BytesToAddress([]byte{16}): &bls12381Pairing{},
	common.BytesToAddress([]byte{17}): &bls12381MapG1{},
	common.BytesToAddress([]byte{18}): &bls12381MapG2{},
}

var (
	PrecompiledAddressesBerlin    []common.Address
	PrecompiledAddressesIstanbul  []common.Address
	PrecompiledAddressesByzantium []common.Address
	PrecompiledAddressesHomestead []common.Address
)

func init() {
	for k := range PrecompiledContractsHomestead {
		PrecompiledAddressesHomestead = append(PrecompiledAddressesHomestead, k)
	}
	for k := range PrecompiledContractsByzantium {
		PrecompiledAddressesByzantium = append(PrecompiledAddressesByzantium, k)
	}
	for k := range PrecompiledContractsIstanbul {
		PrecompiledAddressesIstanbul = append(PrecompiledAddressesIstanbul, k)
	}
	for k := range PrecompiledContractsBerlin {
		PrecompiledAddressesBerlin = append(PrecompiledAddressesBerlin, k)
	}
}

// ActivePrecompiles returns the precompiles enabled with the current configuration.
func ActivePrecompiles(rules params.Rules) []common.Address {
	switch {
	case rules.IsBerlin:
		return PrecompiledAddressesBerlin
	case rules.IsIstanbul:
		return PrecompiledAddressesIstanbul
	case rules.IsByzantium:
		return PrecompiledAddressesByzantium
	default:
		return PrecompiledAddressesHomestead
	}
}

// RunPrecompiledContract runs and evaluates the output of a precompiled contract.
// It returns
// - the returned bytes,
// - the _remaining_ gas,
// - any error that occurred
func RunPrecompiledContract(env *PrecompiledContractCallEnv, p PrecompiledContract, input []byte, suppliedGas uint64) (ret []byte, remainingGas uint64, err error) {
	gasCost := p.RequiredGas(input)
	if suppliedGas < gasCost {
		return nil, 0, ErrOutOfGas
	}
	suppliedGas -= gasCost
	if pw, ok := p.(PrecompiledContractToExternalCall); ok {
		var actualGasUsed uint64
		ret, actualGasUsed, err = pw.RunWith(env, input, gasCost)
		suppliedGas += gasCost - actualGasUsed
	} else if pw, ok := p.(PrecompiledContractWithEVM); ok {
		ret, err = pw.RunWith(env, input)
	} else {
		ret, err = p.Run(input)
	}
	return ret, suppliedGas, err
}

// ECRECOVER implemented as a native contract.
type ecrecover struct{}

func (c *ecrecover) RequiredGas(input []byte) uint64 {
	return params.EcrecoverGas
}

func (c *ecrecover) Run(input []byte) ([]byte, error) {
	const ecRecoverInputLength = 128

	input = common.RightPadBytes(input, ecRecoverInputLength)
	// "input" is (hash, v, r, s), each 32 bytes
	// but for ecrecover we want (r, s, v)

	r := new(big.Int).SetBytes(input[64:96])
	s := new(big.Int).SetBytes(input[96:128])
	v := input[63] - 27

	// tighter sig s values input homestead only apply to tx sigs
	if !allZero(input[32:63]) || !crypto.ValidateSignatureValues(v, r, s, false) {
		return nil, nil
	}
	// We must make sure not to modify the 'input', so placing the 'v' along with
	// the signature needs to be done on a new allocation
	sig := make([]byte, 65)
	copy(sig, input[64:128])
	sig[64] = v
	// v needs to be at the end for libsecp256k1
	pubKey, err := crypto.Ecrecover(input[:32], sig)
	// make sure the public key is a valid one
	if err != nil {
		return nil, nil
	}

	// the first byte of pubkey is bitcoin heritage
	return common.LeftPadBytes(crypto.Keccak256(pubKey[1:])[12:], 32), nil
}

// SHA256 implemented as a native contract.
type sha256hash struct{}

// RequiredGas returns the gas required to execute the pre-compiled contract.
//
// This method does not require any overflow checking as the input size gas costs
// required for anything significant is so high it's impossible to pay for.
func (c *sha256hash) RequiredGas(input []byte) uint64 {
	return uint64(len(input)+31)/32*params.Sha256PerWordGas + params.Sha256BaseGas
}
func (c *sha256hash) Run(input []byte) ([]byte, error) {
	h := sha256.Sum256(input)
	return h[:], nil
}

// RIPEMD160 implemented as a native contract.
type ripemd160hash struct{}

// RequiredGas returns the gas required to execute the pre-compiled contract.
//
// This method does not require any overflow checking as the input size gas costs
// required for anything significant is so high it's impossible to pay for.
func (c *ripemd160hash) RequiredGas(input []byte) uint64 {
	return uint64(len(input)+31)/32*params.Ripemd160PerWordGas + params.Ripemd160BaseGas
}
func (c *ripemd160hash) Run(input []byte) ([]byte, error) {
	ripemd := ripemd160.New()
	ripemd.Write(input)
	return common.LeftPadBytes(ripemd.Sum(nil), 32), nil
}

// data copy implemented as a native contract.
type dataCopy struct{}

// RequiredGas returns the gas required to execute the pre-compiled contract.
//
// This method does not require any overflow checking as the input size gas costs
// required for anything significant is so high it's impossible to pay for.
func (c *dataCopy) RequiredGas(input []byte) uint64 {
	return uint64(len(input)+31)/32*params.IdentityPerWordGas + params.IdentityBaseGas
}
func (c *dataCopy) Run(in []byte) ([]byte, error) {
	return in, nil
}

// bigModExp implements a native big integer exponential modular operation.
type bigModExp struct {
	eip2565 bool
}

var (
	big0      = big.NewInt(0)
	big1      = big.NewInt(1)
	big3      = big.NewInt(3)
	big4      = big.NewInt(4)
	big7      = big.NewInt(7)
	big8      = big.NewInt(8)
	big16     = big.NewInt(16)
	big20     = big.NewInt(20)
	big32     = big.NewInt(32)
	big64     = big.NewInt(64)
	big96     = big.NewInt(96)
	big480    = big.NewInt(480)
	big1024   = big.NewInt(1024)
	big3072   = big.NewInt(3072)
	big199680 = big.NewInt(199680)
)

// modexpMultComplexity implements bigModexp multComplexity formula, as defined in EIP-198
//
// def mult_complexity(x):
//
//	if x <= 64: return x ** 2
//	elif x <= 1024: return x ** 2 // 4 + 96 * x - 3072
//	else: return x ** 2 // 16 + 480 * x - 199680
//
// where is x is max(length_of_MODULUS, length_of_BASE)
func modexpMultComplexity(x *big.Int) *big.Int {
	switch {
	case x.Cmp(big64) <= 0:
		x.Mul(x, x) // x ** 2
	case x.Cmp(big1024) <= 0:
		// (x ** 2 // 4 ) + ( 96 * x - 3072)
		x = new(big.Int).Add(
			new(big.Int).Div(new(big.Int).Mul(x, x), big4),
			new(big.Int).Sub(new(big.Int).Mul(big96, x), big3072),
		)
	default:
		// (x ** 2 // 16) + (480 * x - 199680)
		x = new(big.Int).Add(
			new(big.Int).Div(new(big.Int).Mul(x, x), big16),
			new(big.Int).Sub(new(big.Int).Mul(big480, x), big199680),
		)
	}
	return x
}

// RequiredGas returns the gas required to execute the pre-compiled contract.
func (c *bigModExp) RequiredGas(input []byte) uint64 {
	var (
		baseLen = new(big.Int).SetBytes(getData(input, 0, 32))
		expLen  = new(big.Int).SetBytes(getData(input, 32, 32))
		modLen  = new(big.Int).SetBytes(getData(input, 64, 32))
	)
	if len(input) > 96 {
		input = input[96:]
	} else {
		input = input[:0]
	}
	// Retrieve the head 32 bytes of exp for the adjusted exponent length
	var expHead *big.Int
	if big.NewInt(int64(len(input))).Cmp(baseLen) <= 0 {
		expHead = new(big.Int)
	} else {
		if expLen.Cmp(big32) > 0 {
			expHead = new(big.Int).SetBytes(getData(input, baseLen.Uint64(), 32))
		} else {
			expHead = new(big.Int).SetBytes(getData(input, baseLen.Uint64(), expLen.Uint64()))
		}
	}
	// Calculate the adjusted exponent length
	var msb int
	if bitlen := expHead.BitLen(); bitlen > 0 {
		msb = bitlen - 1
	}
	adjExpLen := new(big.Int)
	if expLen.Cmp(big32) > 0 {
		adjExpLen.Sub(expLen, big32)
		adjExpLen.Mul(big8, adjExpLen)
	}
	adjExpLen.Add(adjExpLen, big.NewInt(int64(msb)))
	// Calculate the gas cost of the operation
	gas := new(big.Int).Set(math.BigMax(modLen, baseLen))
	if c.eip2565 {
		// EIP-2565 has three changes
		// 1. Different multComplexity (inlined here)
		// in EIP-2565 (https://eips.ethereum.org/EIPS/eip-2565):
		//
		// def mult_complexity(x):
		//    ceiling(x/8)^2
		//
		// where is x is max(length_of_MODULUS, length_of_BASE)
		gas = gas.Add(gas, big7)
		gas = gas.Div(gas, big8)
		gas.Mul(gas, gas)

		gas.Mul(gas, math.BigMax(adjExpLen, big1))
		// 2. Different divisor (`GQUADDIVISOR`) (3)
		gas.Div(gas, big3)
		if gas.BitLen() > 64 {
			return math.MaxUint64
		}
		// 3. Minimum price of 200 gas
		if gas.Uint64() < 200 {
			return 200
		}
		return gas.Uint64()
	}
	gas = modexpMultComplexity(gas)
	gas.Mul(gas, math.BigMax(adjExpLen, big1))
	gas.Div(gas, big20)

	if gas.BitLen() > 64 {
		return math.MaxUint64
	}
	return gas.Uint64()
}

func (c *bigModExp) Run(input []byte) ([]byte, error) {
	var (
		baseLen = new(big.Int).SetBytes(getData(input, 0, 32)).Uint64()
		expLen  = new(big.Int).SetBytes(getData(input, 32, 32)).Uint64()
		modLen  = new(big.Int).SetBytes(getData(input, 64, 32)).Uint64()
	)
	if len(input) > 96 {
		input = input[96:]
	} else {
		input = input[:0]
	}
	// Handle a special case when both the base and mod length is zero
	if baseLen == 0 && modLen == 0 {
		return []byte{}, nil
	}
	// Retrieve the operands and execute the exponentiation
	var (
		base = new(big.Int).SetBytes(getData(input, 0, baseLen))
		exp  = new(big.Int).SetBytes(getData(input, baseLen, expLen))
		mod  = new(big.Int).SetBytes(getData(input, baseLen+expLen, modLen))
	)
	if mod.BitLen() == 0 {
		// Modulo 0 is undefined, return zero
		return common.LeftPadBytes([]byte{}, int(modLen)), nil
	}
	return common.LeftPadBytes(base.Exp(base, exp, mod).Bytes(), int(modLen)), nil
}

// newCurvePoint unmarshals a binary blob into a bn256 elliptic curve point,
// returning it, or an error if the point is invalid.
func newCurvePoint(blob []byte) (*bn256.G1, error) {
	p := new(bn256.G1)
	if _, err := p.Unmarshal(blob); err != nil {
		return nil, err
	}
	return p, nil
}

// newTwistPoint unmarshals a binary blob into a bn256 elliptic curve point,
// returning it, or an error if the point is invalid.
func newTwistPoint(blob []byte) (*bn256.G2, error) {
	p := new(bn256.G2)
	if _, err := p.Unmarshal(blob); err != nil {
		return nil, err
	}
	return p, nil
}

// runBn256Add implements the Bn256Add precompile, referenced by both
// Byzantium and Istanbul operations.
func runBn256Add(input []byte) ([]byte, error) {
	x, err := newCurvePoint(getData(input, 0, 64))
	if err != nil {
		return nil, err
	}
	y, err := newCurvePoint(getData(input, 64, 64))
	if err != nil {
		return nil, err
	}
	res := new(bn256.G1)
	res.Add(x, y)
	return res.Marshal(), nil
}

// bn256Add implements a native elliptic curve point addition conforming to
// Istanbul consensus rules.
type bn256AddIstanbul struct{}

// RequiredGas returns the gas required to execute the pre-compiled contract.
func (c *bn256AddIstanbul) RequiredGas(input []byte) uint64 {
	return params.Bn256AddGasIstanbul
}

func (c *bn256AddIstanbul) Run(input []byte) ([]byte, error) {
	return runBn256Add(input)
}

// bn256AddByzantium implements a native elliptic curve point addition
// conforming to Byzantium consensus rules.
type bn256AddByzantium struct{}

// RequiredGas returns the gas required to execute the pre-compiled contract.
func (c *bn256AddByzantium) RequiredGas(input []byte) uint64 {
	return params.Bn256AddGasByzantium
}

func (c *bn256AddByzantium) Run(input []byte) ([]byte, error) {
	return runBn256Add(input)
}

// runBn256ScalarMul implements the Bn256ScalarMul precompile, referenced by
// both Byzantium and Istanbul operations.
func runBn256ScalarMul(input []byte) ([]byte, error) {
	p, err := newCurvePoint(getData(input, 0, 64))
	if err != nil {
		return nil, err
	}
	res := new(bn256.G1)
	res.ScalarMult(p, new(big.Int).SetBytes(getData(input, 64, 32)))
	return res.Marshal(), nil
}

// bn256ScalarMulIstanbul implements a native elliptic curve scalar
// multiplication conforming to Istanbul consensus rules.
type bn256ScalarMulIstanbul struct{}

// RequiredGas returns the gas required to execute the pre-compiled contract.
func (c *bn256ScalarMulIstanbul) RequiredGas(input []byte) uint64 {
	return params.Bn256ScalarMulGasIstanbul
}

func (c *bn256ScalarMulIstanbul) Run(input []byte) ([]byte, error) {
	return runBn256ScalarMul(input)
}

// bn256ScalarMulByzantium implements a native elliptic curve scalar
// multiplication conforming to Byzantium consensus rules.
type bn256ScalarMulByzantium struct{}

// RequiredGas returns the gas required to execute the pre-compiled contract.
func (c *bn256ScalarMulByzantium) RequiredGas(input []byte) uint64 {
	return params.Bn256ScalarMulGasByzantium
}

func (c *bn256ScalarMulByzantium) Run(input []byte) ([]byte, error) {
	return runBn256ScalarMul(input)
}

var (
	// true32Byte is returned if the bn256 pairing check succeeds.
	true32Byte = []byte{0, 0, 0, 0, 0, 0, 0, 0, 0, 0, 0, 0, 0, 0, 0, 0, 0, 0, 0, 0, 0, 0, 0, 0, 0, 0, 0, 0, 0, 0, 0, 1}

	// false32Byte is returned if the bn256 pairing check fails.
	false32Byte = make([]byte, 32)

	// errBadPairingInput is returned if the bn256 pairing input is invalid.
	errBadPairingInput = errors.New("bad elliptic curve pairing size")
)

// runBn256Pairing implements the Bn256Pairing precompile, referenced by both
// Byzantium and Istanbul operations.
func runBn256Pairing(input []byte) ([]byte, error) {
	// Handle some corner cases cheaply
	if len(input)%192 > 0 {
		return nil, errBadPairingInput
	}
	// Convert the input into a set of coordinates
	var (
		cs []*bn256.G1
		ts []*bn256.G2
	)
	for i := 0; i < len(input); i += 192 {
		c, err := newCurvePoint(input[i : i+64])
		if err != nil {
			return nil, err
		}
		t, err := newTwistPoint(input[i+64 : i+192])
		if err != nil {
			return nil, err
		}
		cs = append(cs, c)
		ts = append(ts, t)
	}
	// Execute the pairing checks and return the results
	if bn256.PairingCheck(cs, ts) {
		return true32Byte, nil
	}
	return false32Byte, nil
}

// bn256PairingIstanbul implements a pairing pre-compile for the bn256 curve
// conforming to Istanbul consensus rules.
type bn256PairingIstanbul struct{}

// RequiredGas returns the gas required to execute the pre-compiled contract.
func (c *bn256PairingIstanbul) RequiredGas(input []byte) uint64 {
	return params.Bn256PairingBaseGasIstanbul + uint64(len(input)/192)*params.Bn256PairingPerPointGasIstanbul
}

func (c *bn256PairingIstanbul) Run(input []byte) ([]byte, error) {
	return runBn256Pairing(input)
}

// bn256PairingByzantium implements a pairing pre-compile for the bn256 curve
// conforming to Byzantium consensus rules.
type bn256PairingByzantium struct{}

// RequiredGas returns the gas required to execute the pre-compiled contract.
func (c *bn256PairingByzantium) RequiredGas(input []byte) uint64 {
	return params.Bn256PairingBaseGasByzantium + uint64(len(input)/192)*params.Bn256PairingPerPointGasByzantium
}

func (c *bn256PairingByzantium) Run(input []byte) ([]byte, error) {
	return runBn256Pairing(input)
}

type blake2F struct{}

func (c *blake2F) RequiredGas(input []byte) uint64 {
	// If the input is malformed, we can't calculate the gas, return 0 and let the
	// actual call choke and fault.
	if len(input) != blake2FInputLength {
		return 0
	}
	return uint64(binary.BigEndian.Uint32(input[0:4]))
}

const (
	blake2FInputLength        = 213
	blake2FFinalBlockBytes    = byte(1)
	blake2FNonFinalBlockBytes = byte(0)
)

var (
	errBlake2FInvalidInputLength = errors.New("invalid input length")
	errBlake2FInvalidFinalFlag   = errors.New("invalid final flag")
)

func (c *blake2F) Run(input []byte) ([]byte, error) {
	// Make sure the input is valid (correct length and final flag)
	if len(input) != blake2FInputLength {
		return nil, errBlake2FInvalidInputLength
	}
	if input[212] != blake2FNonFinalBlockBytes && input[212] != blake2FFinalBlockBytes {
		return nil, errBlake2FInvalidFinalFlag
	}
	// Parse the input into the Blake2b call parameters
	var (
		rounds = binary.BigEndian.Uint32(input[0:4])
		final  = (input[212] == blake2FFinalBlockBytes)

		h [8]uint64
		m [16]uint64
		t [2]uint64
	)
	for i := 0; i < 8; i++ {
		offset := 4 + i*8
		h[i] = binary.LittleEndian.Uint64(input[offset : offset+8])
	}
	for i := 0; i < 16; i++ {
		offset := 68 + i*8
		m[i] = binary.LittleEndian.Uint64(input[offset : offset+8])
	}
	t[0] = binary.LittleEndian.Uint64(input[196:204])
	t[1] = binary.LittleEndian.Uint64(input[204:212])

	// Execute the compression function, extract and return the result
	blake2b.F(&h, m, t, final, rounds)

	output := make([]byte, 64)
	for i := 0; i < 8; i++ {
		offset := i * 8
		binary.LittleEndian.PutUint64(output[offset:offset+8], h[i])
	}
	return output, nil
}

var (
	tokenManager = common.HexToAddress("0x0000000000000000000000000000000003330002")
	// Get the url of PrecompileManager: https://github.com/ethstorage/storage-contracts/blob/developing/contracts/PrecompileManager.sol
	// contract at 0x0000000000000000000000000000000003330001 is complied PrecompileManager() + 0.8.16 solc (enable optimized)
	systemContracts = map[common.Address][]byte{
		// Get the url of PrecompileManager: https://github.com/ethstorage/storage-contracts/blob/developing/contracts/DecentralizedKVDaggerHashimoto.sol
		// contract at 0x0000000000000000000000000000000003330001 is complied DecentralizedKVDaggerHashimoto() + 0.8.16 solc (enable optimized)
		common.HexToAddress("0x0000000000000000000000000000000003330001"): common.Hex2Bytes("6080604052600436106101f95760003560e01c8063749cf2821161010d578063a4a8435e116100a0578063c5d3490c1161006f578063c5d3490c146107d8578063d32897131461080c578063d4044b3314610840578063df80ca5514610874578063faaf87351461088957600080fd5b8063a4a8435e146106da578063afd5644d1461070e578063bb88b76914610770578063c4a942cb146107a457600080fd5b8063919c6eae116100dc578063919c6eae1461060657806395bc26731461063a5780639cf001fe1461065a578063a097365f146106a657600080fd5b8063749cf2821461053d57806378e979251461056a5780637e9dd69e1461059e578063812d2e72146105d257600080fd5b8063429dd7ad1161019057806354b02ba41161015f57806354b02ba4146103ff5780636620dfc5146104335780636d951bc514610467578063739b482f1461049b57806373e8b3d4146104cf57600080fd5b8063429dd7ad1461036457806344e77d991461039857806349bdd6f5146103ab5780634e86235e146103cb57600080fd5b806327c845dc116101cc57806327c845dc1461021e57806328de3c9b146102ac5780632b6a8a00146103105780633cb2fecc1461033057600080fd5b806315853983146101fe5780631b3143af146102205780631ccbc6da14610267578063258ae5821461027c575b600080fd5b34801561020a57600080fd5b5061021e610219366004612770565b6108a9565b005b34801561022c57600080fd5b506102547f6387d10d3fe6d4fcb51c9f9caf0c34f88526afc3d0c6a2b80adfceeea2b4a70181565b6040519081526020015b60405180910390f35b34801561027357600080fd5b506102546108c2565b34801561028857600080fd5b5061029c61029736600461287e565b6108d2565b604051901515815260200161025e565b3480156102b857600080fd5b506102f06102c73660046128c4565b600360208190526000918252604090912080546001820154600283015492909301549092919084565b60408051948552602085019390935291830152606082015260800161025e565b34801561031c57600080fd5b5061029c61032b366004612972565b610a03565b34801561033c57600080fd5b506102547f000000000000000000000000000000000000000000000000000000000000000081565b34801561037057600080fd5b506000546103829064ffffffffff1681565b60405164ffffffffff909116815260200161025e565b61021e6103a636600461287e565b610a67565b3480156103b757600080fd5b5061021e6103c63660046129c9565b610d90565b3480156103d757600080fd5b506102547f000000000000000000000000000000000000000000000000000000000000001181565b34801561040b57600080fd5b506102547f000000000000000000000000000000000000000000000000000000000000002881565b34801561043f57600080fd5b506102547f000000000000000000000000000000000000000000000000000000000000000581565b34801561047357600080fd5b506102547f000000000000000000000000000000000000000000000000000000000000006481565b3480156104a757600080fd5b506102547f000000000000000000000000000000000000000000000000000000000000040081565b3480156104db57600080fd5b5061029c6104ea3660046128c4565b60408051336020808301919091528183019390935281518082038301815260609091018252805190830120600090815260019092529081902054600160401b9004901b67ffffffffffffffff1916151590565b34801561054957600080fd5b5061055d6105583660046129f5565b611036565b60405161025e9190612a71565b34801561057657600080fd5b506102547f000000000000000000000000000000000000000000000000000000000000000081565b3480156105aa57600080fd5b506102547fa8bae11751799de4dbe638406c5c9642c0e791f2a65e852a05ba4fdf0d88e3e681565b3480156105de57600080fd5b506102547f000000000000000000000000000000000000000000000000000000000000012c81565b34801561061257600080fd5b506102547f00000000000000000000000000000000000000000000000000000000000003e881565b34801561064657600080fd5b5061021e6106553660046128c4565b611262565b34801561066657600080fd5b5061068e7f000000000000000000000000000000000000000000000000000000000333000381565b6040516001600160a01b03909116815260200161025e565b3480156106b257600080fd5b506102547f000000000000000000000000000000000000000000000000000000000002000081565b3480156106e657600080fd5b506102547f000000000000000000000000000000000000000000000000000000000000000081565b34801561071a57600080fd5b506102546107293660046128c4565b6040805133602080830191909152818301939093528151808203830181526060909101825280519083012060009081526001909252902054600160281b900462ffffff1690565b34801561077c57600080fd5b5061068e7f000000000000000000000000000000000000000000000000000000000333000381565b3480156107b057600080fd5b506102547f000000000000000000000000000000000000000000000000000000000000100081565b3480156107e457600080fd5b506102547f000000000000000000000000000000000000000000000000000000000000001281565b34801561081857600080fd5b506102547f000000000000000000000000000000000000000000000000000000000000001081565b34801561084c57600080fd5b506102547f000000000000000000000000000000000000000000000000000000000000002381565b34801561088057600080fd5b5061025461126f565b34801561089557600080fd5b5061029c6108a4366004612a84565b6112b3565b6108b9428888888888888861149c565b50505050505050565b60006108cd426115b9565b905090565b60408051336020820152908101839052600090819060600160408051808303601f1901815282825280516020918201206000818152600183528381206060860185525464ffffffffff81168652600160281b810462ffffff1693860193909352600160401b909204831b67ffffffffffffffff19169284018390529350036109905760405162461bcd60e51b815260206004820152600c60248201526b1add881b9bdd08195e1a5cdd60a21b60448201526064015b60405180910390fd5b8351816020015162ffffff16146109ac576000925050506109fb565b60006109d8857f000000000000000000000000000000000000000000000000000000000000100061160e565b9050806001600160401b03191682604001516001600160401b0319161493505050505b92915050565b565b600060608051600014610a4f5760405162461bcd60e51b81526020600482015260146024820152736e65656420616e20656d7074792070726f6f667360601b6044820152606401610987565b610a5c60008583866112b3565b9150505b9392505050565b7f000000000000000000000000000000000000000000000000000000000002000081511115610ac95760405162461bcd60e51b815260206004820152600e60248201526d6461746120746f6f206c6172676560901b6044820152606401610987565b610ad161183f565b6040805133602082015290810183905260009060600160408051808303601f1901815282825280516020918201206000818152600183528381206060860185525464ffffffffff81168652600160281b810462ffffff1693860193909352600160401b909204831b67ffffffffffffffff1916928401839052935003610be657610b596108c2565b341015610b9d5760405162461bcd60e51b81526020600482015260126024820152711b9bdd08195b9bdd59da081c185e5b595b9d60721b6044820152606401610987565b6000805464ffffffffff90811680845282526002602052604082208490559054610bc991166001612b18565b6000805464ffffffffff191664ffffffffff929092169190911790555b825162ffffff166020820152610c1c837f000000000000000000000000000000000000000000000000000000000000100061160e565b67ffffffffffffffff19908116604080840191825260008581526001602090815282822086518154928801519551851c600160401b0262ffffff909616600160281b029290961664ffffffffff871617919091176001600160401b0316939093179092555190916001600160a01b037f000000000000000000000000000000000000000000000000000000000333000316916304fb033960e41b91610cc5918890602401612b3d565b60408051601f198184030181529181526020820180516001600160e01b03166001600160e01b0319909416939093179092529051610d039190612b5d565b6000604051808303816000865af19150503d8060008114610d40576040519150601f19603f3d011682016040523d82523d6000602084013e610d45565b606091505b5050905080610d895760405162461bcd60e51b815260206004820152601060248201526f6661696c656420746f2070757452617760801b6044820152606401610987565b5050505050565b6040805133602082015290810183905260009060600160408051808303601f1901815282825280516020918201206000818152600183528381206060860185525464ffffffffff8116808752600160281b820462ffffff1694870194909452600160401b9004841b67ffffffffffffffff191693850184905290945090919003610e4b5760405162461bcd60e51b815260206004820152600c60248201526b1add881b9bdd08195e1a5cdd60a21b6044820152606401610987565b6040805160608101825260008082526020808301828152838501838152888452600192839052858420945185549251915190961c600160401b0262ffffff91909116600160281b0267ffffffffffffffff199290921664ffffffffff96871617919091176001600160401b031617909255805490926002928492610ecf9216612b79565b64ffffffffff908116825260208083019390935260409182016000908120548683168083526002808752858420839055828452600196879052948320805464ffffffffff19169091179055815490955090938492610f2d9216612b79565b64ffffffffff908116825260208201929092526040016000908120929092559054610f5b9160019116612b79565b6000805464ffffffffff191664ffffffffff928316908117909155604051633625b3bb60e11b8152600481019190915290831660248201527f00000000000000000000000000000000000000000000000000000000033300036001600160a01b031690636c4b677690604401600060405180830381600087803b158015610fe157600080fd5b505af1158015610ff5573d6000803e3d6000fd5b50505050846001600160a01b03166108fc61100e6108c2565b6040518115909202916000818181858888f193505050501580156108b9573d6000803e3d6000fd5b6060816000036110555750604080516000815260208101909152610a60565b6040805133602082015290810185905260009060600160408051808303601f1901815282825280516020918201206000818152600183528390206060850184525464ffffffffff81168552600160281b810462ffffff16928501839052600160401b9004831b67ffffffffffffffff19169284019290925290925085106110ee5750506040805160008152602081019091529050610a60565b602081015162ffffff166111028686612b97565b11156111205784816020015162ffffff1661111d9190612baa565b93505b6040818101518251825167ffffffffffffffff19909216602483015264ffffffffff1660448201526064810187905260848082018790528251808303909101815260a490910182526020810180516001600160e01b031663f835367f60e01b179052905160009182917f00000000000000000000000000000000000000000000000000000000033300036001600160a01b0316916111bd91612b5d565b600060405180830381855afa9150503d80600081146111f8576040519150601f19603f3d011682016040523d82523d6000602084013e6111fd565b606091505b5091509150816112425760405162461bcd60e51b815260206004820152601060248201526f6661696c656420746f2067657452617760801b6044820152606401610987565b808060200190518101906112569190612bbd565b98975050505050505050565b61126c8133610d90565b50565b600080546112a79064ffffffffff167f00000000000000000000000000000000000000000000000000000000000000121c6001612b18565b64ffffffffff16905090565b6000805460017f000000000000000000000000000000000000000000000000000000000000000581901b918391906112f390849064ffffffffff16612c2a565b6112fd9190612baa565b905080871115611339575050815160208301207fa8bae11751799de4dbe638406c5c9642c0e791f2a65e852a05ba4fdf0d88e3e6149050611494565b7f00000000000000000000000000000000000000000000000000000000000010006000611366848a612c5f565b90506000600161137f8a6020015162ffffff1685611848565b6113899190612baa565b9050808211156113c9577fa8bae11751799de4dbe638406c5c9642c0e791f2a65e852a05ba4fdf0d88e3e687805190602001201495505050505050611494565b602089015160009062ffffff166113e08585612c2a565b106113ed57506000611468565b60208a015162ffffff166114018585612c2a565b10801561142c575083611415846001612b97565b61141f9190612c2a565b8a6020015162ffffff1611155b1561145f57600061143d8585612c2a565b8b6020015162ffffff166114519190612baa565b60208a012091506114689050565b50865160208801205b600061147582858c611893565b60408c015167ffffffffffffffff199182169116149750505050505050505b949350505050565b878411156114e05760405162461bcd60e51b81526020600482015260116024820152706d696e6564547320746f6f206c6172676560781b6044820152606401610987565b6001861b600080806114f38b858a6119c7565b604080516020808201939093526001600160a01b038e1681830152606081018d905260808082018d90528251808303909101815260a09091019091528051910120919450925090506115498b8b838c8a8a611bb1565b9050600061155984600019612c73565b90508082111561159c5760405162461bcd60e51b815260206004820152600e60248201526d0c8d2cccc40dcdee840dac2e8c6d60931b6044820152606401610987565b506115ab8b858b8b8686612058565b505050505050505050505050565b60006109fb7f00000000000000000000000000000000000000000000000000000000000000006116097f000000000000000000000000000000000000000000000000000000000000000085612baa565b6121fa565b60008251600003611621575060006109fb565b60008260018486516116339190612b97565b61163d9190612baa565b6116479190612c73565b9050600060018211156116625761165d8261223b565b611665565b60015b90506000816001600160401b03811115611681576116816125a5565b6040519080825280602002602001820160405280156116aa578160200160208202803683370190505b50905060005b82811015611730576000806116c58884612c2a565b9050885181106116d6575050611730565b6000818a516116e59190612baa565b90508881106116f15750875b808260208c01012092508285858151811061170e5761170e612c87565b602002602001018181525050505050808061172890612c9d565b9150506116b0565b508192505b826001146118195760005b61174b600285612c73565b811015611806578161175e826002612c2a565b8151811061176e5761176e612c87565b6020026020010151828260026117849190612c2a565b61178f906001612b97565b8151811061179f5761179f612c87565b60200260200101516040516020016117c1929190918252602082015260400190565b604051602081830303815290604052805190602001208282815181106117e9576117e9612c87565b6020908102919091010152806117fe81612c9d565b915050611740565b50611812600284612c73565b9250611735565b8060008151811061182c5761182c612c87565b6020026020010151935050505092915050565b610a0142612278565b6000808260016118588287612b97565b6118629190612baa565b61186c9190612c73565b905060006001821115611887576118828261223b565b61188a565b60015b95945050505050565b805160009084906001811b85106118e05760405162461bcd60e51b81526020600482015260116024820152706368756e6b4964206f766572666c6f777360781b6044820152606401610987565b60005b818110156119bc576118f6600287612c5f565b60000361194f578285828151811061191057611910612c87565b6020026020010151604051602001611932929190918252602082015260400190565b60405160208183030381529060405280519060200120925061199d565b84818151811061196157611961612c87565b602002602001015183604051602001611984929190918252602082015260400190565b6040516020818303038152906040528051906020012092505b6119a8600287612c73565b9550806119b481612c9d565b9150506118e3565b509095945050505050565b600060606000846001600160401b038111156119e5576119e56125a5565b604051908082528060200260200182016040528015611a0e578160200160208202803683370190505b50600093509150829050805b85811015611ba7576000611a2e8289612b97565b6000818152600360205260409020600181015491925090871015611a885760405162461bcd60e51b81526020600482015260116024820152701b5a5b9959151cc81d1bdbc81cdb585b1b607a1b6044820152606401610987565b611b1681887f000000000000000000000000000000000000000000000000000000000000012c7f00000000000000000000000000000000000000000000000000000000000000287f00000000000000000000000000000000000000000000000000000000000004007f000000000000000000000000000000000000000000000000000000000000006461236b565b858481518110611b2857611b28612c87565b602002602001018181525050848381518110611b4657611b46612c87565b602002602001015186611b599190612b97565b81546040805160208101889052908101859052606081019190915290965060800160405160208183030381529060405280519060200120935050508080611b9f90612c9d565b915050611a1a565b5093509350939050565b60007f0000000000000000000000000000000000000000000000000000000000000010825114611c235760405162461bcd60e51b815260206004820152601f60248201527f6461746120767320636865636b733a206c656e677468206d69736d61746368006044820152606401610987565b7f0000000000000000000000000000000000000000000000000000000000000010835114611c9d5760405162461bcd60e51b815260206004820152602160248201527f70726f6f667320767320636865636b733a206c656e677468206d69736d6174636044820152600d60fb1b6064820152608401610987565b60007f0000000000000000000000000000000000000000000000000000000000000005611cea887f0000000000000000000000000000000000000000000000000000000000000012612b97565b611cf49190612b97565b6001901b905060005b7f000000000000000000000000000000000000000000000000000000000000001081101561204b5760007f0000000000000000000000000000000000000000000000000000000000001000905080858381518110611d5d57611d5d612c87565b60200260200101515114611da85760405162461bcd60e51b8152602060048201526012602482015271696e76616c69642070726f6f662073697a6560701b6044820152606401610987565b6000611db4848a612c5f565b90506000611e027f00000000000000000000000000000000000000000000000000000000000000057f0000000000000000000000000000000000000000000000000000000000000012612b97565b611e0f908d901b83612b97565b905060007f000000000000000000000000000000000000000000000000000000000000000582901c9050600060016000600260008581526020019081526020016000205481526020019081526020016000206040518060600160405290816000820160009054906101000a900464ffffffffff1664ffffffffff1664ffffffffff1681526020016000820160059054906101000a900462ffffff1662ffffff1662ffffff1681526020016000820160089054906101000a900460401b6001600160401b0319166001600160401b03191681525050905060007f00000000000000000000000000000000000000000000000000000000033300036001600160a01b0316636253a9318584604001518f8e8c81518110611f2f57611f2f612c87565b60200260200101516040518563ffffffff1660e01b8152600401611f569493929190612cb6565b600060405180830381865afa158015611f73573d6000803e3d6000fd5b505050506040513d6000823e601f3d908101601f19168201604052611f9b9190810190612bbd565b9050611fc284838d8a81518110611fb457611fb4612c87565b6020026020010151846112b3565b6120055760405162461bcd60e51b815260206004820152601460248201527334b73b30b634b21030b1b1b2b9b990383937b7b360611b6044820152606401610987565b60008a888151811061201957612019612c87565b602002602001015190508d81526020870181209d5086815250505050505050808061204390612c9d565b915050611cfd565b5094979650505050505050565b60008061206361126f565b905060005b8781101561213e57600061207c828b612b97565b905082811161212b57600081815260036020526040902060018101546120e6907f00000000000000000000000000000000000000000000000000000000000000007f00000000000000000000000000000000000000000000000000000000000000121b908a612438565b6120f09086612b97565b9450612129600360008481526020019081526020016000208989868151811061211b5761211b612c87565b602002602001015189612497565b505b508061213681612c9d565b915050612068565b50600061271061216e7f00000000000000000000000000000000000000000000000000000000000003e885612c2a565b6121789190612c73565b905060006121868285612baa565b604051909150419083156108fc029084906000818181858888f193505050501580156121b6573d6000803e3d6000fd5b506040516001600160a01b0389169082156108fc029083906000818181858888f193505050501580156121ed573d6000803e3d6000fd5b5050505050505050505050565b600060806122287f0000000000000000000000000000000000000000000000000000000000000000846124bb565b6122329085612c2a565b901c9392505050565b6000612248600183612baa565b91505b612256600183612baa565b82161561227157612268600183612baa565b8216915061224b565b5060011b90565b60005460017f000000000000000000000000000000000000000000000000000000000000001281901b916122b59164ffffffffff90911690612b18565b64ffffffffff166122c69190612c5f565b60000361126c57600080547f0000000000000000000000000000000000000000000000000000000000000012906123059064ffffffffff166001612b18565b64ffffffffff16901c600161231a9190612b18565b64ffffffffff16600081815260036020819052604082206001908101869055929350916123479084612baa565b81526020808201929092526040908101600090812054938152600390925290205550565b60008087600101548761237e9190612baa565b6002890154909150868210156123d557848161239a8885612c73565b6123a5906001612baa565b6123af9190612c2a565b6123b99190612c73565b6123c39082612b97565b9050838110156123d05750825b611256565b6000858260016123e58a87612c73565b6123ef9190612baa565b6123f99190612c2a565b6124039190612c73565b9050816124108683612b97565b111561241e5784915061242b565b6124288183612baa565b91505b5098975050505050505050565b6000611494846124687f000000000000000000000000000000000000000000000000000000000000000086612baa565b6124927f000000000000000000000000000000000000000000000000000000000000000086612baa565b6124c7565b60038401546124a7906001612b97565b600385015583556002830155600190910155565b6000610a60838361253d565b600060806124f57f0000000000000000000000000000000000000000000000000000000000000000846124bb565b61251f7f0000000000000000000000000000000000000000000000000000000000000000866124bb565b6125299190612baa565b6125339086612c2a565b901c949350505050565b6000600160801b5b8215610a6057826001166001036125675760806125628583612c2a565b901c90505b60806125738580612c2a565b901c9350612582600284612c73565b9250612545565b80356001600160a01b03811681146125a057600080fd5b919050565b634e487b7160e01b600052604160045260246000fd5b604051601f8201601f191681016001600160401b03811182821017156125e3576125e36125a5565b604052919050565b60006001600160401b03821115612604576126046125a5565b5060051b60200190565b600082601f83011261261f57600080fd5b8135602061263461262f836125eb565b6125bb565b82815260059290921b8401810191818101908684111561265357600080fd5b8286015b8481101561266e5780358352918301918301612657565b509695505050505050565b60006001600160401b03821115612692576126926125a5565b50601f01601f191660200190565b600082601f8301126126b157600080fd5b81356126bf61262f82612679565b8181528460208386010111156126d457600080fd5b816020850160208301376000918101602001919091529392505050565b600082601f83011261270257600080fd5b8135602061271261262f836125eb565b82815260059290921b8401810191818101908684111561273157600080fd5b8286015b8481101561266e5780356001600160401b038111156127545760008081fd5b6127628986838b01016126a0565b845250918301918301612735565b600080600080600080600060e0888a03121561278b57600080fd5b87359650602088013595506127a260408901612589565b9450606088013593506080880135925060a08801356001600160401b03808211156127cc57600080fd5b818a0191508a601f8301126127e057600080fd5b81356127ee61262f826125eb565b8082825260208201915060208360051b86010192508d83111561281057600080fd5b602085015b8381101561284957848135111561282b57600080fd5b61283b8f6020833589010161260e565b835260209283019201612815565b509550505060c08a013591508082111561286257600080fd5b5061286f8a828b016126f1565b91505092959891949750929550565b6000806040838503121561289157600080fd5b8235915060208301356001600160401b038111156128ae57600080fd5b6128ba858286016126a0565b9150509250929050565b6000602082840312156128d657600080fd5b5035919050565b6000606082840312156128ef57600080fd5b604051606081018181106001600160401b0382111715612911576129116125a5565b604052905080823564ffffffffff8116811461292c57600080fd5b8152602083013562ffffff8116811461294457600080fd5b6020820152604083013567ffffffffffffffff198116811461296557600080fd5b6040919091015292915050565b600080600060a0848603121561298757600080fd5b8335925061299885602086016128dd565b915060808401356001600160401b038111156129b357600080fd5b6129bf868287016126a0565b9150509250925092565b600080604083850312156129dc57600080fd5b823591506129ec60208401612589565b90509250929050565b600080600060608486031215612a0a57600080fd5b505081359360208301359350604090920135919050565b60005b83811015612a3c578181015183820152602001612a24565b50506000910152565b60008151808452612a5d816020860160208601612a21565b601f01601f19169290920160200192915050565b602081526000610a606020830184612a45565b60008060008060c08587031215612a9a57600080fd5b84359350612aab86602087016128dd565b925060808501356001600160401b0380821115612ac757600080fd5b612ad38883890161260e565b935060a0870135915080821115612ae957600080fd5b50612af6878288016126a0565b91505092959194509250565b634e487b7160e01b600052601160045260246000fd5b64ffffffffff818116838216019080821115612b3657612b36612b02565b5092915050565b64ffffffffff831681526040602082015260006114946040830184612a45565b60008251612b6f818460208701612a21565b9190910192915050565b64ffffffffff828116828216039080821115612b3657612b36612b02565b808201808211156109fb576109fb612b02565b818103818111156109fb576109fb612b02565b600060208284031215612bcf57600080fd5b81516001600160401b03811115612be557600080fd5b8201601f81018413612bf657600080fd5b8051612c0461262f82612679565b818152856020838501011115612c1957600080fd5b61188a826020830160208601612a21565b6000816000190483118215151615612c4457612c44612b02565b500290565b634e487b7160e01b600052601260045260246000fd5b600082612c6e57612c6e612c49565b500690565b600082612c8257612c82612c49565b500490565b634e487b7160e01b600052603260045260246000fd5b600060018201612caf57612caf612b02565b5060010190565b6001600160401b038516815267ffffffffffffffff19841660208201526001600160a01b0383166040820152608060608201819052600090612cfa90830184612a45565b969550505050505056fea2646970667358221220deb87a2198ca986363483a196706d15f5f78f1dede6da26b60da2dad65724a1364736f6c63430008100033"),
		// Get the url of PrecompileManager: https://github.com/ethstorage/storage-contracts/blob/developing/contracts/PrecompileManager.sol
		// contract at 0x0000000000000000000000000000000003330003 is complied PrecompileManager() + 0.8.16 solc (enable optimized)
		common.HexToAddress("0x0000000000000000000000000000000003330003"): common.Hex2Bytes("608060405234801561001057600080fd5b506004361061009e5760003560e01c80638612af34116100665780638612af341461012c578063896b49911461014d578063dd7e57d414610157578063e7a84c4614610161578063f835367f1461016b57600080fd5b80634590c168146100a35780634fb03390146100cf5780636253a931146100e45780636c4b6776146100f75780636da6d51e1461010a575b600080fd5b6100b96100b1366004610576565b606092915050565b6040516100c6919061060d565b60405180910390f35b6100e26100dd366004610576565b61017e565b005b6100b96100f2366004610627565b61024c565b6100e26101053660046106c3565b610331565b6101146203330281565b6040516001600160a01b0390911681526020016100c6565b610134600281565b60405167ffffffffffffffff90911681526020016100c6565b6101146203330581565b6101146203330381565b6101146203330481565b6100b96101793660046106e5565b6103f6565b6000620333026001600160a01b03163384846040516020016101a293929190610717565b60408051601f19818403018152908290526101bc91610747565b6000604051808303816000865af19150503d80600081146101f9576040519150601f19603f3d011682016040523d82523d6000602084013e6101fe565b606091505b50509050806102475760405162461bcd60e51b815260206004820152601060248201526f6661696c656420746f2070757452617760801b60448201526064015b60405180910390fd5b505050565b6040805160609185901c906000908190620333049061027a9033906002908c9088908c908c90602001610763565b60408051601f198184030181529082905261029491610747565b600060405180830381855afa9150503d80600081146102cf576040519150601f19603f3d011682016040523d82523d6000602084013e6102d4565b606091505b5091509150816103265760405162461bcd60e51b815260206004820152601f60248201527f6661696c656420746f20756e6d61736b4368756e6b5769746845746861736800604482015260640161023e565b979650505050505050565b6040805133602082015290810183905260608101829052600090620333059060800160408051601f198184030181529082905261036d91610747565b6000604051808303816000865af19150503d80600081146103aa576040519150601f19603f3d011682016040523d82523d6000602084013e6103af565b606091505b50509050806102475760405162461bcd60e51b81526020600482015260136024820152726661696c656420746f2072656d6f766552617760681b604482015260640161023e565b6040805133602082015290810185905260608181018590526080820184905260a08201839052906000908190620333039060c00160408051601f198184030181529082905261044491610747565b600060405180830381855afa9150503d806000811461047f576040519150601f19603f3d011682016040523d82523d6000602084013e610484565b606091505b5091509150816104c95760405162461bcd60e51b815260206004820152601060248201526f6661696c656420746f2067657452617760801b604482015260640161023e565b9695505050505050565b634e487b7160e01b600052604160045260246000fd5b600082601f8301126104fa57600080fd5b813567ffffffffffffffff80821115610515576105156104d3565b604051601f8301601f19908116603f0116810190828211818310171561053d5761053d6104d3565b8160405283815286602085880101111561055657600080fd5b836020870160208301376000602085830101528094505050505092915050565b6000806040838503121561058957600080fd5b82359150602083013567ffffffffffffffff8111156105a757600080fd5b6105b3858286016104e9565b9150509250929050565b60005b838110156105d85781810151838201526020016105c0565b50506000910152565b600081518084526105f98160208601602086016105bd565b601f01601f19169290920160200192915050565b60208152600061062060208301846105e1565b9392505050565b6000806000806080858703121561063d57600080fd5b843567ffffffffffffffff808216821461065657600080fd5b90945060208601359067ffffffffffffffff198216821461067657600080fd5b9093506040860135906001600160a01b038216821461069457600080fd5b909250606086013590808211156106aa57600080fd5b506106b7878288016104e9565b91505092959194509250565b600080604083850312156106d657600080fd5b50508035926020909101359150565b600080600080608085870312156106fb57600080fd5b5050823594602084013594506040840135936060013592509050565b60018060a01b038416815282602082015260606040820152600061073e60608301846105e1565b95945050505050565b600082516107598184602087016105bd565b9190910192915050565b6001600160a01b03878116825267ffffffffffffffff878116602084015286166040830152606082018590528316608082015260c060a082018190526000906107ae908301846105e1565b9897505050505050505056fea26469706673582212208f820fb31be982495c4feac050c5de192031aa01b443319635f77eb3ecc3dc3864736f6c63430008100033"),
		// Get the url of Web3qBridge: https://github.com/QuarkChain/staking-contracts/blob/cross_chain_event/contracts/token/Web3qBridge.sol
		// contract at 0x0000000000000000000000000000000003330002 is complied Web3qBridge  0.8.9 solc (enable optimized)
		tokenManager: common.Hex2Bytes("60806040526004361061009c5760003560e01c8063885b012e11610064578063885b012e146101455780638929268814610184578063cde5f63b1461019b578063dbc11758146101a3578063ee271935146101d2578063ee9277b1146101f257600080fd5b80632362e53a146100a15780632996f972146100de5780632f6af8cc146100f55780633ffe450814610118578063474d6dea1461012f575b600080fd5b3480156100ad57600080fd5b506000546100c1906001600160a01b031681565b6040516001600160a01b0390911681526020015b60405180910390f35b3480156100ea57600080fd5b506100c16203332381565b34801561010157600080fd5b5061010a600a81565b6040519081526020016100d5565b34801561012457600080fd5b506100c16203332181565b34801561013b57600080fd5b5061010a60025481565b34801561015157600080fd5b506101826101603660046106b8565b600080546001600160a01b0319166001600160a01b0392909216919091179055565b005b34801561019057600080fd5b506100c16203332281565b61018261023d565b3480156101af57600080fd5b506101c36101be3660046106dc565b610297565b6040516100d593929190610773565b3480156101de57600080fd5b506101826101ed3660046107dc565b61031f565b3480156101fe57600080fd5b5061022d61020d3660046107dc565b600160209081526000928352604080842090915290825290205460ff1681565b60405190151581526020016100d5565b61024733346104b3565b60028054906000610257836107fe565b90915550506002546040513481523391907fc838383de55ec352dbaa3387ea63cfc867d4bddf19389bce783dbde403459c769060200160405180910390a3565b60006060806000806102ac8a8a8a8a8a61055a565b91509150816102f0576000818060200190518101906102cb91906108bd565b90508060405162461bcd60e51b81526004016102e7919061090e565b60405180910390fd5b6000806000838060200190518101906103099190610941565b919f909e50909c509a5050505050505050505050565b600082815260016020908152604080832084845290915290205460ff16156103895760405162461bcd60e51b815260206004820152601a60248201527f746865206275726e206c6f6720686173206265656e207573656400000000000060448201526064016102e7565b600082815260016020818152604080842085855282528320805460ff1916909217909155819081906103c39060049087908790600a610297565b60005492955090935091506001600160a01b038085169116146104215760405162461bcd60e51b81526020600482015260166024820152750c6dedce8e4c2c6e840c2c8c8e440dcde40dac2e8c6d60531b60448201526064016102e7565b60008260018151811061043657610436610a20565b602002602001015160001c90506000828060200190518101906104599190610a36565b905061046582826105fe565b816001600160a01b031686887fea683109724089070580fcd9f3e5f4a7e585bd0eb900a9cdc15903d6e82445ec846040516104a291815260200190565b60405180910390a450505050505050565b604080516001600160a01b0384166020820152908101829052600090620333239060600160408051601f19818403018152908290526104f191610a4f565b6000604051808303816000865af19150503d806000811461052e576040519150601f19603f3d011682016040523d82523d6000602084013e610533565b606091505b50509050806105555760405163ac5ca12160e01b815260040160405180910390fd5b505050565b604080516020810187905290810185905260608181018590526080820184905260a08201839052600091829060c00160408051601f1981840301815290829052915062033321906105ac908390610a4f565b6000604051808303816000865af19150503d80600081146105e9576040519150601f19603f3d011682016040523d82523d6000602084013e6105ee565b606091505b5092509250509550959350505050565b604080516001600160a01b0384166020820152908101829052600090620333229060600160408051601f198184030181529082905261063c91610a4f565b6000604051808303816000865af19150503d8060008114610679576040519150601f19603f3d011682016040523d82523d6000602084013e61067e565b606091505b505090508061055557604051635caede6760e11b815260040160405180910390fd5b6001600160a01b03811681146106b557600080fd5b50565b6000602082840312156106ca57600080fd5b81356106d5816106a0565b9392505050565b600080600080600060a086880312156106f457600080fd5b505083359560208501359550604085013594606081013594506080013592509050565b60005b8381101561073257818101518382015260200161071a565b83811115610741576000848401525b50505050565b6000815180845261075f816020860160208601610717565b601f01601f19169290920160200192915050565b6001600160a01b038416815260606020808301829052845191830182905260009185820191906080850190845b818110156107bc578451835293830193918301916001016107a0565b505084810360408601526107d08187610747565b98975050505050505050565b600080604083850312156107ef57600080fd5b50508035926020909101359150565b600060001982141561082057634e487b7160e01b600052601160045260246000fd5b5060010190565b634e487b7160e01b600052604160045260246000fd5b604051601f8201601f1916810167ffffffffffffffff8111828210171561086657610866610827565b604052919050565b600067ffffffffffffffff83111561088857610888610827565b61089b601f8401601f191660200161083d565b90508281528383830111156108af57600080fd5b6106d5836020830184610717565b6000602082840312156108cf57600080fd5b815167ffffffffffffffff8111156108e657600080fd5b8201601f810184136108f757600080fd5b6109068482516020840161086e565b949350505050565b6020815260006106d56020830184610747565b600082601f83011261093257600080fd5b6106d58383516020850161086e565b60008060006060848603121561095657600080fd5b8351610961816106a0565b8093505060208085015167ffffffffffffffff8082111561098157600080fd5b818701915087601f83011261099557600080fd5b8151818111156109a7576109a7610827565b8060051b6109b685820161083d565b918252838101850191858101908b8411156109d057600080fd5b948601945b838610156109ee578551825294860194908601906109d5565b60408b0151909850955050505080831115610a0857600080fd5b5050610a1686828701610921565b9150509250925092565b634e487b7160e01b600052603260045260246000fd5b600060208284031215610a4857600080fd5b5051919050565b60008251610a61818460208701610717565b919091019291505056fea2646970667358221220b1003dd9a162c1405348aa2ed55f52d945e62f6e81f49565728124e95cce688564736f6c63430008090033"),
	}
)

type systemContractDeployer struct{}

func (l *systemContractDeployer) RequiredGas(input []byte) uint64 {
	if len(input) < 32 {
		return 0
	}

	addr := common.BytesToAddress(input[0:32])
	if b, ok := systemContracts[addr]; ok {
		return uint64(len(b)) / params.CreateDataGas
	} else {
		return 0
	}
}

func (l *systemContractDeployer) Run(input []byte) ([]byte, error) {
	panic("not supported")
}

func (l *systemContractDeployer) RunWith(env *PrecompiledContractCallEnv, input []byte) ([]byte, error) {
	if len(input) < 32 {
		return nil, errors.New("invalid input length")
	}

	evm := env.evm
	addr := common.BytesToAddress(input[0:32])
	if b, ok := systemContracts[addr]; ok {
		if !evm.StateDB.Exist(addr) {
			evm.StateDB.CreateAccount(addr)
		}
		// allow override to upgrade the contract
		evm.StateDB.SetCode(addr, b)
		return nil, nil
	} else {
		return nil, errors.New("contract not found")
	}
}

type sstoragePisaPutRaw struct {
}

func (s *sstoragePisaPutRaw) RequiredGas(input []byte) uint64 {
	return params.SstoreResetGasEIP2200
}

func (l *sstoragePisaPutRaw) Run(input []byte) ([]byte, error) {
	panic("not supported")
}

func (l *sstoragePisaPutRaw) RunWith(env *PrecompiledContractCallEnv, input []byte) ([]byte, error) {

	// The solidity code to generate input as follows:
	// function putRaw(address dkvAddr, uint256 kvIdx, bytes memory data) internal {
	//     (bool success, ) = address(sstoragePisaPutRaw).call(
	//         abi.encode(kvIdx, data)
	//      );
	//  }
	//
	// The generated input data format is as follows:
	// 0000000000000000000000000000000000000000000000000000000000000001 (kvIdx)
	// 0000000000000000000000000000000000000000000000000000000000000040 (data offset)
	// 0000000000000000000000000000000000000000000000000000000000000020 (data length)
	// 6161616161616161616161616161616161616161616161616161616161616161 (0..32 data)

	evm := env.evm
	caller := env.caller.Address()
	maxKVSize := evm.StateDB.SstorageMaxKVSize(caller)
	if maxKVSize == 0 {
		return nil, errors.New("invalid caller")
	}

	if evm.interpreter.readOnly {
		return nil, ErrWriteProtection
	}
<<<<<<< HEAD
=======
	// TODO: caller check
	dkvAddr := common.BytesToAddress(getData(input, 0, 32))
	kvIdx := new(big.Int).SetBytes(getData(input, 32, 32)).Uint64()
	dataPtr := new(big.Int).SetBytes(getData(input, 64, 32)).Uint64()
>>>>>>> db70719a

	kvIdx := new(big.Int).SetBytes(getData(input, 0, 32)).Uint64()
	dataPtr := new(big.Int).SetBytes(getData(input, 32, 32)).Uint64()

	if dataPtr > uint64(len(input)) {
		return nil, errors.New("dataptr too large")
	}
	putLen := new(big.Int).SetBytes(getData(input, dataPtr, 32)).Uint64()

	if putLen > maxKVSize {
		return nil, errors.New("put len too large")
	}
	evm.StateDB.SstorageWrite(caller, kvIdx, getData(input, dataPtr+32, putLen))
	return nil, nil

}

type sstoragePisaGetRaw struct {
}

func (s *sstoragePisaGetRaw) RequiredGas(input []byte) uint64 {
	return params.SloadGasEIP2200
}

func (l *sstoragePisaGetRaw) Run(input []byte) ([]byte, error) {
	panic("not supported")
}

func (l *sstoragePisaGetRaw) RunWith(env *PrecompiledContractCallEnv, input []byte) ([]byte, error) {
	evm := env.evm

	if !evm.Config.IsJsonRpc {
		return nil, errors.New("getRaw() must be called in JSON RPC")
	}
	// TODO: check hash correctness
	dkvAddr := common.BytesToAddress(getData(input, 0, 32))
	hash := common.BytesToHash(getData(input, 32, 32))
	kvIdx := new(big.Int).SetBytes(getData(input, 64, 32)).Uint64()
	kvOff := new(big.Int).SetBytes(getData(input, 96, 32)).Uint64()
	kvLen := new(big.Int).SetBytes(getData(input, 128, 32)).Uint64()

	maxKVSize := evm.StateDB.SstorageMaxKVSize(dkvAddr)
	if maxKVSize == 0 {
		return nil, errors.New("invalid dkvAddr")
	}

	fb, ok, err := evm.StateDB.SstorageRead(dkvAddr, kvIdx, int(kvLen+kvOff), hash)
	if err != nil {
		return nil, err
	}
	if !ok {
		return nil, fmt.Errorf("shard data not found: %s, %d", common.Bytes2Hex(env.caller.Address().Bytes()), kvIdx)
	}
	b := fb[kvOff:]
	pb := make([]byte, 64)
	binary.BigEndian.PutUint64(pb[32-8:32], 32)
	binary.BigEndian.PutUint64(pb[64-8:64], uint64(len(b)))
	return append(pb, b...), nil
}

type sstoragePisaUnmaskDaggerData struct {
}

func (s *sstoragePisaUnmaskDaggerData) RequiredGas(input []byte) uint64 {
	return params.UnmaskDaggerDataGas
}

func (l *sstoragePisaUnmaskDaggerData) Run(input []byte) ([]byte, error) {
	panic("not supported")
}

func (l *sstoragePisaUnmaskDaggerData) RunWith(env *PrecompiledContractCallEnv, input []byte) ([]byte, error) {

	// solidity input format = abi.encode(address dkvAddr, uint64 encodeType,uint64 chunkIdx,bytes32 kvHash,address miner,bytes memory maskedData )
	// 0000000000000000000000000000000000000000000000000000000000000001
	// 0000000000000000000000000000000000000000000000000000000000000002
	// 0000000000000000000000000000000000000000000000000000000000000000
	// 0000000000000000000000005b38da6a701c568545dcfcb03fcb875f56beddc4
	// 00000000000000000000000000000000000000000000000000000000000000a0
	// 0000000000000000000000000000000000000000000000000000000000000002
	// aaaa000000000000000000000000000000000000000000000000000000000000

<<<<<<< HEAD
	encodeType := new(big.Int).SetBytes(getData(input, 0, 32)).Uint64()
	chunkIdx := new(big.Int).SetBytes(getData(input, 32, 32)).Uint64()
	kvHash := common.BytesToHash(getData(input, 64, 32))
	miner := common.BytesToAddress(getData(input, 96, 32))
	dataptr := new(big.Int).SetBytes(getData(input, 128, 32)).Uint64()
	datalen := new(big.Int).SetBytes(getData(input, 160, 32)).Uint64()
=======
	evm := env.evm

	dkvAddr := common.BytesToAddress(getData(input, 0, 32))
	encodeType := new(big.Int).SetBytes(getData(input, 32, 32)).Uint64()
	chunkIdx := new(big.Int).SetBytes(getData(input, 64, 32)).Uint64()
	kvHash := common.BytesToHash(getData(input, 96, 32))
	miner := common.BytesToAddress(getData(input, 128, 32))
	// TODO: dataptr boundry check
	dataptr := new(big.Int).SetBytes(getData(input, 160, 32)).Uint64()
	datalen := new(big.Int).SetBytes(getData(input, 192, 32)).Uint64()
>>>>>>> db70719a
	maskedChunkData := getData(input, dataptr+32, datalen)

	if dataptr > uint64(len(input)) {
		return nil, errors.New("dataptr too large")
	}

	if uint64(len(maskedChunkData)) != sstorage.CHUNK_SIZE || datalen != sstorage.CHUNK_SIZE {
		return nil, fmt.Errorf("the length of maskedChunk no equals to CHUNK_SIZE")
	}

	if !sstorage.IsValidEncodeType(encodeType) {
		return nil, fmt.Errorf("invalid encode type %d", encodeType)
	}
	// get encoded key and decode masked chunk
	encodeKey := sstorage.CalcEncodeKey(kvHash, chunkIdx, miner)
	unmaskedChunk := sstorage.DecodeChunk(maskedChunkData, encodeType, encodeKey)

	pb := make([]byte, 64)
	binary.BigEndian.PutUint64(pb[32-8:32], 32)
	binary.BigEndian.PutUint64(pb[64-8:64], uint64(len(unmaskedChunk)))
	return append(pb, unmaskedChunk...), nil
}

// TODO: remove is not supported yet
type sstoragePisaRemoveRaw struct {
}

var (
	errBLS12381InvalidInputLength          = errors.New("invalid input length")
	errBLS12381InvalidFieldElementTopBytes = errors.New("invalid field element top bytes")
	errBLS12381G1PointSubgroup             = errors.New("g1 point is not on correct subgroup")
	errBLS12381G2PointSubgroup             = errors.New("g2 point is not on correct subgroup")
)

// bls12381G1Add implements EIP-2537 G1Add precompile.
type bls12381G1Add struct{}

// RequiredGas returns the gas required to execute the pre-compiled contract.
func (c *bls12381G1Add) RequiredGas(input []byte) uint64 {
	return params.Bls12381G1AddGas
}

func (c *bls12381G1Add) Run(input []byte) ([]byte, error) {
	// Implements EIP-2537 G1Add precompile.
	// > G1 addition call expects `256` bytes as an input that is interpreted as byte concatenation of two G1 points (`128` bytes each).
	// > Output is an encoding of addition operation result - single G1 point (`128` bytes).
	if len(input) != 256 {
		return nil, errBLS12381InvalidInputLength
	}
	var err error
	var p0, p1 *bls12381.PointG1

	// Initialize G1
	g := bls12381.NewG1()

	// Decode G1 point p_0
	if p0, err = g.DecodePoint(input[:128]); err != nil {
		return nil, err
	}
	// Decode G1 point p_1
	if p1, err = g.DecodePoint(input[128:]); err != nil {
		return nil, err
	}

	// Compute r = p_0 + p_1
	r := g.New()
	g.Add(r, p0, p1)

	// Encode the G1 point result into 128 bytes
	return g.EncodePoint(r), nil
}

// bls12381G1Mul implements EIP-2537 G1Mul precompile.
type bls12381G1Mul struct{}

// RequiredGas returns the gas required to execute the pre-compiled contract.
func (c *bls12381G1Mul) RequiredGas(input []byte) uint64 {
	return params.Bls12381G1MulGas
}

func (c *bls12381G1Mul) Run(input []byte) ([]byte, error) {
	// Implements EIP-2537 G1Mul precompile.
	// > G1 multiplication call expects `160` bytes as an input that is interpreted as byte concatenation of encoding of G1 point (`128` bytes) and encoding of a scalar value (`32` bytes).
	// > Output is an encoding of multiplication operation result - single G1 point (`128` bytes).
	if len(input) != 160 {
		return nil, errBLS12381InvalidInputLength
	}
	var err error
	var p0 *bls12381.PointG1

	// Initialize G1
	g := bls12381.NewG1()

	// Decode G1 point
	if p0, err = g.DecodePoint(input[:128]); err != nil {
		return nil, err
	}
	// Decode scalar value
	e := new(big.Int).SetBytes(input[128:])

	// Compute r = e * p_0
	r := g.New()
	g.MulScalar(r, p0, e)

	// Encode the G1 point into 128 bytes
	return g.EncodePoint(r), nil
}

// bls12381G1MultiExp implements EIP-2537 G1MultiExp precompile.
type bls12381G1MultiExp struct{}

// RequiredGas returns the gas required to execute the pre-compiled contract.
func (c *bls12381G1MultiExp) RequiredGas(input []byte) uint64 {
	// Calculate G1 point, scalar value pair length
	k := len(input) / 160
	if k == 0 {
		// Return 0 gas for small input length
		return 0
	}
	// Lookup discount value for G1 point, scalar value pair length
	var discount uint64
	if dLen := len(params.Bls12381MultiExpDiscountTable); k < dLen {
		discount = params.Bls12381MultiExpDiscountTable[k-1]
	} else {
		discount = params.Bls12381MultiExpDiscountTable[dLen-1]
	}
	// Calculate gas and return the result
	return (uint64(k) * params.Bls12381G1MulGas * discount) / 1000
}

func (c *bls12381G1MultiExp) Run(input []byte) ([]byte, error) {
	// Implements EIP-2537 G1MultiExp precompile.
	// G1 multiplication call expects `160*k` bytes as an input that is interpreted as byte concatenation of `k` slices each of them being a byte concatenation of encoding of G1 point (`128` bytes) and encoding of a scalar value (`32` bytes).
	// Output is an encoding of multiexponentiation operation result - single G1 point (`128` bytes).
	k := len(input) / 160
	if len(input) == 0 || len(input)%160 != 0 {
		return nil, errBLS12381InvalidInputLength
	}
	var err error
	points := make([]*bls12381.PointG1, k)
	scalars := make([]*big.Int, k)

	// Initialize G1
	g := bls12381.NewG1()

	// Decode point scalar pairs
	for i := 0; i < k; i++ {
		off := 160 * i
		t0, t1, t2 := off, off+128, off+160
		// Decode G1 point
		if points[i], err = g.DecodePoint(input[t0:t1]); err != nil {
			return nil, err
		}
		// Decode scalar value
		scalars[i] = new(big.Int).SetBytes(input[t1:t2])
	}

	// Compute r = e_0 * p_0 + e_1 * p_1 + ... + e_(k-1) * p_(k-1)
	r := g.New()
	g.MultiExp(r, points, scalars)

	// Encode the G1 point to 128 bytes
	return g.EncodePoint(r), nil
}

// bls12381G2Add implements EIP-2537 G2Add precompile.
type bls12381G2Add struct{}

// RequiredGas returns the gas required to execute the pre-compiled contract.
func (c *bls12381G2Add) RequiredGas(input []byte) uint64 {
	return params.Bls12381G2AddGas
}

func (c *bls12381G2Add) Run(input []byte) ([]byte, error) {
	// Implements EIP-2537 G2Add precompile.
	// > G2 addition call expects `512` bytes as an input that is interpreted as byte concatenation of two G2 points (`256` bytes each).
	// > Output is an encoding of addition operation result - single G2 point (`256` bytes).
	if len(input) != 512 {
		return nil, errBLS12381InvalidInputLength
	}
	var err error
	var p0, p1 *bls12381.PointG2

	// Initialize G2
	g := bls12381.NewG2()
	r := g.New()

	// Decode G2 point p_0
	if p0, err = g.DecodePoint(input[:256]); err != nil {
		return nil, err
	}
	// Decode G2 point p_1
	if p1, err = g.DecodePoint(input[256:]); err != nil {
		return nil, err
	}

	// Compute r = p_0 + p_1
	g.Add(r, p0, p1)

	// Encode the G2 point into 256 bytes
	return g.EncodePoint(r), nil
}

// bls12381G2Mul implements EIP-2537 G2Mul precompile.
type bls12381G2Mul struct{}

// RequiredGas returns the gas required to execute the pre-compiled contract.
func (c *bls12381G2Mul) RequiredGas(input []byte) uint64 {
	return params.Bls12381G2MulGas
}

func (c *bls12381G2Mul) Run(input []byte) ([]byte, error) {
	// Implements EIP-2537 G2MUL precompile logic.
	// > G2 multiplication call expects `288` bytes as an input that is interpreted as byte concatenation of encoding of G2 point (`256` bytes) and encoding of a scalar value (`32` bytes).
	// > Output is an encoding of multiplication operation result - single G2 point (`256` bytes).
	if len(input) != 288 {
		return nil, errBLS12381InvalidInputLength
	}
	var err error
	var p0 *bls12381.PointG2

	// Initialize G2
	g := bls12381.NewG2()

	// Decode G2 point
	if p0, err = g.DecodePoint(input[:256]); err != nil {
		return nil, err
	}
	// Decode scalar value
	e := new(big.Int).SetBytes(input[256:])

	// Compute r = e * p_0
	r := g.New()
	g.MulScalar(r, p0, e)

	// Encode the G2 point into 256 bytes
	return g.EncodePoint(r), nil
}

// bls12381G2MultiExp implements EIP-2537 G2MultiExp precompile.
type bls12381G2MultiExp struct{}

// RequiredGas returns the gas required to execute the pre-compiled contract.
func (c *bls12381G2MultiExp) RequiredGas(input []byte) uint64 {
	// Calculate G2 point, scalar value pair length
	k := len(input) / 288
	if k == 0 {
		// Return 0 gas for small input length
		return 0
	}
	// Lookup discount value for G2 point, scalar value pair length
	var discount uint64
	if dLen := len(params.Bls12381MultiExpDiscountTable); k < dLen {
		discount = params.Bls12381MultiExpDiscountTable[k-1]
	} else {
		discount = params.Bls12381MultiExpDiscountTable[dLen-1]
	}
	// Calculate gas and return the result
	return (uint64(k) * params.Bls12381G2MulGas * discount) / 1000
}

func (c *bls12381G2MultiExp) Run(input []byte) ([]byte, error) {
	// Implements EIP-2537 G2MultiExp precompile logic
	// > G2 multiplication call expects `288*k` bytes as an input that is interpreted as byte concatenation of `k` slices each of them being a byte concatenation of encoding of G2 point (`256` bytes) and encoding of a scalar value (`32` bytes).
	// > Output is an encoding of multiexponentiation operation result - single G2 point (`256` bytes).
	k := len(input) / 288
	if len(input) == 0 || len(input)%288 != 0 {
		return nil, errBLS12381InvalidInputLength
	}
	var err error
	points := make([]*bls12381.PointG2, k)
	scalars := make([]*big.Int, k)

	// Initialize G2
	g := bls12381.NewG2()

	// Decode point scalar pairs
	for i := 0; i < k; i++ {
		off := 288 * i
		t0, t1, t2 := off, off+256, off+288
		// Decode G1 point
		if points[i], err = g.DecodePoint(input[t0:t1]); err != nil {
			return nil, err
		}
		// Decode scalar value
		scalars[i] = new(big.Int).SetBytes(input[t1:t2])
	}

	// Compute r = e_0 * p_0 + e_1 * p_1 + ... + e_(k-1) * p_(k-1)
	r := g.New()
	g.MultiExp(r, points, scalars)

	// Encode the G2 point to 256 bytes.
	return g.EncodePoint(r), nil
}

// bls12381Pairing implements EIP-2537 Pairing precompile.
type bls12381Pairing struct{}

// RequiredGas returns the gas required to execute the pre-compiled contract.
func (c *bls12381Pairing) RequiredGas(input []byte) uint64 {
	return params.Bls12381PairingBaseGas + uint64(len(input)/384)*params.Bls12381PairingPerPairGas
}

func (c *bls12381Pairing) Run(input []byte) ([]byte, error) {
	// Implements EIP-2537 Pairing precompile logic.
	// > Pairing call expects `384*k` bytes as an inputs that is interpreted as byte concatenation of `k` slices. Each slice has the following structure:
	// > - `128` bytes of G1 point encoding
	// > - `256` bytes of G2 point encoding
	// > Output is a `32` bytes where last single byte is `0x01` if pairing result is equal to multiplicative identity in a pairing target field and `0x00` otherwise
	// > (which is equivalent of Big Endian encoding of Solidity values `uint256(1)` and `uin256(0)` respectively).
	k := len(input) / 384
	if len(input) == 0 || len(input)%384 != 0 {
		return nil, errBLS12381InvalidInputLength
	}

	// Initialize BLS12-381 pairing engine
	e := bls12381.NewPairingEngine()
	g1, g2 := e.G1, e.G2

	// Decode pairs
	for i := 0; i < k; i++ {
		off := 384 * i
		t0, t1, t2 := off, off+128, off+384

		// Decode G1 point
		p1, err := g1.DecodePoint(input[t0:t1])
		if err != nil {
			return nil, err
		}
		// Decode G2 point
		p2, err := g2.DecodePoint(input[t1:t2])
		if err != nil {
			return nil, err
		}

		// 'point is on curve' check already done,
		// Here we need to apply subgroup checks.
		if !g1.InCorrectSubgroup(p1) {
			return nil, errBLS12381G1PointSubgroup
		}
		if !g2.InCorrectSubgroup(p2) {
			return nil, errBLS12381G2PointSubgroup
		}

		// Update pairing engine with G1 and G2 ponits
		e.AddPair(p1, p2)
	}
	// Prepare 32 byte output
	out := make([]byte, 32)

	// Compute pairing and set the result
	if e.Check() {
		out[31] = 1
	}
	return out, nil
}

// decodeBLS12381FieldElement decodes BLS12-381 elliptic curve field element.
// Removes top 16 bytes of 64 byte input.
func decodeBLS12381FieldElement(in []byte) ([]byte, error) {
	if len(in) != 64 {
		return nil, errors.New("invalid field element length")
	}
	// check top bytes
	for i := 0; i < 16; i++ {
		if in[i] != byte(0x00) {
			return nil, errBLS12381InvalidFieldElementTopBytes
		}
	}
	out := make([]byte, 48)
	copy(out[:], in[16:])
	return out, nil
}

// bls12381MapG1 implements EIP-2537 MapG1 precompile.
type bls12381MapG1 struct{}

// RequiredGas returns the gas required to execute the pre-compiled contract.
func (c *bls12381MapG1) RequiredGas(input []byte) uint64 {
	return params.Bls12381MapG1Gas
}

func (c *bls12381MapG1) Run(input []byte) ([]byte, error) {
	// Implements EIP-2537 Map_To_G1 precompile.
	// > Field-to-curve call expects `64` bytes an an input that is interpreted as a an element of the base field.
	// > Output of this call is `128` bytes and is G1 point following respective encoding rules.
	if len(input) != 64 {
		return nil, errBLS12381InvalidInputLength
	}

	// Decode input field element
	fe, err := decodeBLS12381FieldElement(input)
	if err != nil {
		return nil, err
	}

	// Initialize G1
	g := bls12381.NewG1()

	// Compute mapping
	r, err := g.MapToCurve(fe)
	if err != nil {
		return nil, err
	}

	// Encode the G1 point to 128 bytes
	return g.EncodePoint(r), nil
}

// bls12381MapG2 implements EIP-2537 MapG2 precompile.
type bls12381MapG2 struct{}

// RequiredGas returns the gas required to execute the pre-compiled contract.
func (c *bls12381MapG2) RequiredGas(input []byte) uint64 {
	return params.Bls12381MapG2Gas
}

func (c *bls12381MapG2) Run(input []byte) ([]byte, error) {
	// Implements EIP-2537 Map_FP2_TO_G2 precompile logic.
	// > Field-to-curve call expects `128` bytes an an input that is interpreted as a an element of the quadratic extension field.
	// > Output of this call is `256` bytes and is G2 point following respective encoding rules.
	if len(input) != 128 {
		return nil, errBLS12381InvalidInputLength
	}

	// Decode input field element
	fe := make([]byte, 96)
	c0, err := decodeBLS12381FieldElement(input[:64])
	if err != nil {
		return nil, err
	}
	copy(fe[48:], c0)
	c1, err := decodeBLS12381FieldElement(input[64:])
	if err != nil {
		return nil, err
	}
	copy(fe[:48], c1)

	// Initialize G2
	g := bls12381.NewG2()

	// Compute mapping
	r, err := g.MapToCurve(fe)
	if err != nil {
		return nil, err
	}

	// Encode the G2 point to 256 bytes
	return g.EncodePoint(r), nil
}

type tokenIssuer struct {
}

func (c *tokenIssuer) RequiredGas(input []byte) uint64 {
	// Setting the gas cost equal to CallNewAccountGas is due to the state-tree needs to create a new account for the user
	// who uses the chain for the first time and load the account leaf at cache until completing the `AddBalance` operation,
	// then commit the account-leaf to disk.
	// At the same time, if the user is not a new account, this previously charged gas can cover the gas cost for
	//`AddBalance` operation and is similar to the gas cost of Transfer(21000) for users
	return params.CallNewAccountGas
}

func (c *tokenIssuer) Run(input []byte) ([]byte, error) {
	panic("not supported")
}

func (m *tokenIssuer) RunWith(env *PrecompiledContractCallEnv, input []byte) ([]byte, error) {
	evm := env.evm
	caller := env.caller.Address()

	if caller != tokenManager {
		return nil, errors.New("only tokenManager")
	}

	to := common.BytesToAddress(input[0:32])
	amount := new(big.Int).SetBytes(getData(input, 32, 32))
	if !evm.StateDB.Exist(to) {
		evm.StateDB.CreateAccount(to)
	}

	evm.StateDB.AddBalance(to, amount)

	return nil, nil
}

type tokenBurner struct {
}

func (c *tokenBurner) RequiredGas(input []byte) uint64 {
	return params.BurnTokenGasCost
}

func (c *tokenBurner) Run(input []byte) ([]byte, error) {
	panic("not supported")
}

func (m *tokenBurner) RunWith(env *PrecompiledContractCallEnv, input []byte) ([]byte, error) {
	evm := env.evm
	caller := env.caller.Address()
	if caller != tokenManager {
		return nil, errors.New("only tokenManager")
	}

	to := common.BytesToAddress(input[0:32])
	amount := new(big.Int).SetBytes(getData(input, 32, 32))

	if !evm.StateDB.Exist(to) {
		return nil, errors.New("account no exist")
	}

	balance := evm.StateDB.GetBalance(to)
	if balance.Cmp(amount) < 0 {
		return nil, errors.New("no enough balance")
	}

	evm.StateDB.SubBalance(to, amount)

	return nil, nil
}

type crossChainCall struct {
}

const CrossChainCallInputLength = 160
const MaxDataLenLimitation = 100000

// RequiredGas is the maximum gas consumption that will calculate the cross_chain_call
func (c *crossChainCall) RequiredGas(input []byte) uint64 {
	var (
		packedAddrTopicsLen uint64
		packedDataLen       uint64
		packedTotalLen      uint64
		outputDataGasCost   uint64
		totalGasCost        uint64
	)

	if len(input) != CrossChainCallInputLength {
		// charge a high gas when an error occurs to avoid DOS attack
		return 0
	}

	// The gas calculation formula is as follows：
	// gas_overpay =  CrossChainCallDataPerByteGas * (address_len + topics_len + data_len) + OnceCrossChainCallGas
	//
	// For example with 2 topics:
	// 000000000000000000000000751320c36f413a6280ad54487766ae0f780b6f58 (32-byte contract address)
	// 0000000000000000000000000000000000000000000000000000000000000060 (topics start offest)
	// 00000000000000000000000000000000000000000000000000000000000000c0 (topics end offset)
	// 0000000000000000000000000000000000000000000000000000000000000002 (2 topics)
	// dce721dc2d078c030530aeb5511eb76663a705797c2a4a4d41a70dddfb8efca9 (topic0)
	// 0000000000000000000000000000000000000000000000000000000000000000 (topic1)
	// 00000000000000000000000000000000000000000000000000000000000000c0 (data length, any size, may not be 32-aligned)
	// 0000000000000000000000000000000000000000000000000000000000000002 (0..32 packed data)
	// 0000000000000000000000000000000000000000000000000000000000000001 (32..64 packed data)
	// 0000000000000000000000000000000000000000000000000000000000000060 (64..96 packed data)
	// 0000000000000000000000000000000000000000000000000000000000000028 (96..128 packed data)
	// bbbbbbbbbbbbbbbbbbbbbbbbbbbbbbbbbbbbbbbbbbbbbbbbbbbbbbbbbbbbbbbb (128..160 packed data)
	// bbbbbbbbbbbbbbbb000000000000000000000000000000000000000000000000 (160..192 packed data)

	maxDataLen := new(big.Int).SetBytes(getData(input, 96, 32)).Uint64()
	if maxDataLen > MaxDataLenLimitation {
		return 0
	}

	// ABI.packed data len will be round up to 32-aligned (see above example).
	if maxDataLen%32 != 0 {
		maxDataLen = maxDataLen + 32 - maxDataLen%32
	}
	// data length is added with 32 bytes after packing
	packedDataLen = 32 + maxDataLen

	// the sum of address len and topics len (address_len = 32 , max_topics_len = 7 * 32)
	packedAddrTopicsLen = 8 * 32
	packedTotalLen = packedAddrTopicsLen + packedDataLen

	// calculate gas cost of outputData
	outputDataGasCost = packedTotalLen * params.CrossChainCallDataPerByteGas

	totalGasCost = outputDataGasCost + params.OnceCrossChainCallGas

	return totalGasCost
}

func (c *crossChainCall) Run(input []byte) ([]byte, error) {
	return nil, ErrUnsupportMethod
}

func (c *crossChainCall) RunWith(env *PrecompiledContractCallEnv, input []byte, prepaidGas uint64) ([]byte, uint64, error) {
	if len(input) != CrossChainCallInputLength {
		return nil, 0, ErrInvalidCrossChainCallInputLength
	}

	if !env.evm.IsMindReadingEnabled() {
		return nil, 0, ErrCrossChainCallNoEnabled
	}

	ctx := context.Background()
	var crossChainCallOutput *CrossChainCallOutput

	if env.evm.MRContext.ReplayMindReading {
		// we are replaying the cross chain calls with the majority votes of the validators (and trust them).
		crossChainCallOutput = env.evm.getNextReplayableCCCOutput()
		if crossChainCallOutput == nil {
			// we are out of call outputs, are the validators broken (or the local node is broken)?
			log.Error("Index out of CrossChainCall Outputs")
			env.evm.setCCCSystemError(ErrOutputIdxOutOfBounds)
			return nil, 0, ErrOutputIdxOutOfBounds
		}

		if !crossChainCallOutput.Success {
			return crossChainCallOutput.Output, crossChainCallOutput.GasUsed, ErrCrossChainCallFailed
		} else {
			// the gas metering differs from the local node, it may be broken validators or the node.
			if crossChainCallOutput.GasUsed > prepaidGas {
				log.Error("CrossChainCall actual gas > prepaid Gas", "actual", crossChainCallOutput.GasUsed, "prepaid", prepaidGas)
				env.evm.setCCCSystemError(ErrActualGasExceedChargedGas)
				return crossChainCallOutput.Output, crossChainCallOutput.GasUsed, ErrActualGasExceedChargedGas
			}
			return crossChainCallOutput.Output, crossChainCallOutput.GasUsed, nil
		}
	}

	// The flag of ReplayMindReading is false means that the node will produce the cross-chain-call output by itself
	// Reaching here means the node is a validator in consensus mode or a node in JSON-RPC eth_call.
	if env.evm.MRContext.MRClient == nil {
		log.Error("No active MindReading client")
		env.evm.setCCCSystemError(ErrNoActiveClient)
		return nil, 0, ErrNoActiveClient
	}

	chainId := new(big.Int).SetBytes(getData(input, 0, 32)).Uint64()
	txHash := common.BytesToHash(getData(input, 32, 32))
	logIdx := new(big.Int).SetBytes(getData(input, 64, 32)).Uint64()
	maxDataLen := new(big.Int).SetBytes(getData(input, 96, 32)).Uint64()
	confirms := new(big.Int).SetBytes(getData(input, 128, 32)).Uint64()

	if maxDataLen > MaxDataLenLimitation {
		return nil, 0, ErrMaxDataLenOutOfLimit
	}

	// Ensure that the number of confirmations meets the minimum requirement which is defined by chainConfig
	if confirms < env.evm.MRContext.MinimumConfirms {
		return nil, 0, ErrUserDefinedConfirmsTooSmall
	}

	logData, expErr, unexpErr := GetExternalLog(ctx, env, chainId, txHash, logIdx, maxDataLen, confirms)

	if unexpErr != nil {
		log.Error("MindReading client unexpected error", "error", unexpErr)
		env.evm.setCCCSystemError(unexpErr)
		return nil, 0, unexpErr
	} else if expErr != nil {
		return nil, 0, expErr
	} else {
		// calculate actual cost of gas
		actualGasUsed := logData.GasCost(params.CrossChainCallDataPerByteGas)
		actualGasUsed += params.OnceCrossChainCallGas

		packedLogData, err := logData.ABIPack()
		// TODO: will the error happen?
		if err != nil {
			env.evm.setCCCSystemError(err)
			return nil, 0, err
		}
		crossChainCallOutput = &CrossChainCallOutput{
			Output:  packedLogData,
			Success: true,
			GasUsed: actualGasUsed,
		}
		env.evm.appendCCCOutput(crossChainCallOutput)
	}

	if crossChainCallOutput.GasUsed > prepaidGas {
		log.Error("CrossChainCall actual gas > prepaid Gas", "actual", crossChainCallOutput.GasUsed, "prepaid", prepaidGas)
		env.evm.setCCCSystemError(ErrActualGasExceedChargedGas)
		return crossChainCallOutput.Output, crossChainCallOutput.GasUsed, ErrActualGasExceedChargedGas
	} else {
		return crossChainCallOutput.Output, crossChainCallOutput.GasUsed, nil
	}
}

// GetExternalLog Call the RPC-JSON on target chain id and return the log information
// It will return two types of error.
// - Unexpected error is caused by uncertainties of external node.  The error may differ for each call.
// - Expected error is caused by errors from user input such as wrong Tx or log indices.  The error is reproducible for all nodes with a synced external node.
func GetExternalLog(ctx context.Context, env *PrecompiledContractCallEnv, chainId uint64, txHash common.Hash, logIdx uint64, maxDataLen uint64, confirms uint64) (cr *GetLogByTxHash, expErr *ExpectCallErr, unExpErr error) {
	client := env.evm.MindReadingClient()

	if chainId != env.evm.MRContext.ChainId {
		// expect error
		expErr = NewExpectCallErr(fmt.Sprintf("CrossChainCall: chainId %d no support", chainId))
		return nil, expErr, nil
	}

	latestBlockNumber, err := client.BlockNumber(ctx)
	if err != nil {
		// unexpect error
		return nil, nil, err
	}

	receipt, err := client.TransactionReceipt(ctx, txHash)
	if err != nil {
		// unexpect error
		return nil, nil, err
	}

	happenedBlockNumber := receipt.BlockNumber
	if latestBlockNumber-happenedBlockNumber.Uint64() < confirms {
		// TODO: a proposer may include a Tx that is not confirmed by other validators (if their external nodes are still syncing)
		// TODO: an optimization is that a proposer will only include a Tx with more confirmations.
		// unexpected error
		return nil, nil, ErrConfirmsNoEnough
	}

	if logIdx >= uint64(len(receipt.Logs)) {
		// expect error
		return nil, NewExpectCallErr("CrossChainCall: logIdx out-of-bound"), nil
	}
	log := receipt.Logs[logIdx]

	var data []byte
	if uint64(len(log.Data)) > maxDataLen {
		data = make([]byte, maxDataLen)
		copy(data, log.Data[:maxDataLen])
	} else {
		data = make([]byte, len(log.Data))
		copy(data, log.Data)
	}

	// TODO: the error should never happen?
	logData := NewGetLogByTxHash(log.Address, log.Topics, data)
	if err != nil {
		return nil, nil, err
	}

	return logData, nil, nil
}

type GetLogByTxHash struct {
	// address of the contract that generated the event
	Address common.Address `json:"address" gencodec:"required"`
	// list of topics provided by the contract.
	Topics []common.Hash `json:"topics" gencodec:"required"`
	// supplied by the contract, usually ABI-encoded
	Data []byte `json:"data" gencodec:"required"`

	Args abi.Arguments
}

func NewGetLogByTxHash(address common.Address, topics []common.Hash, data []byte) *GetLogByTxHash {
	arg1Type, _ := abi.NewType("address", "", nil)
	arg2Type, _ := abi.NewType("bytes32[]", "", nil)
	arg3Type, _ := abi.NewType("bytes", "", nil)

	arg1 := abi.Argument{Name: "address", Type: arg1Type, Indexed: false}
	arg2 := abi.Argument{Name: "topics", Type: arg2Type, Indexed: false}
	arg3 := abi.Argument{Name: "data", Type: arg3Type, Indexed: false}

	var args = abi.Arguments{arg1, arg2, arg3}

	return &GetLogByTxHash{Address: address, Topics: topics, Data: data, Args: args}
}

func (c *GetLogByTxHash) ABIPack() ([]byte, error) {
	packResult, err := c.Args.Pack(c.Address, c.Topics, c.Data)
	if err != nil {
		return nil, err
	}
	return packResult, nil
}

func (c *GetLogByTxHash) GasCost(perBytePrice uint64) uint64 {
	pack, _ := c.ABIPack()
	return uint64(len(pack)) * perBytePrice
}

type ExpectCallErr struct {
	ErrMsg string
}

func NewExpectCallErr(errMsg string) *ExpectCallErr {
	return &ExpectCallErr{ErrMsg: errMsg}
}

func (c *ExpectCallErr) Error() string {
	return fmt.Sprintf("Expect Error:%s", c.ErrMsg)
}

type CrossChainCallOutput struct {
	Output  []byte
	Success bool // Success is the flag to mark the status(success/failure) of cross-chain-call execution
	GasUsed uint64
}

type CrossChainCallOutputsWithVersion struct {
	Version uint64
	Outputs []*CrossChainCallOutput
}

// VerifyCrossChainCall is only used in tests to avoid circular reference
func VerifyCrossChainCall(client MindReadingClient, externalCallInput string) ([]byte, error) {
	p := &crossChainCall{}

	gas := p.RequiredGas(common.FromHex(externalCallInput))

	evmConfig := Config{}
	chainId, err := client.ChainID(context.Background())
	if err != nil {
		return nil, err
	}
	supportChainID := chainId.Uint64()
	chainCfg := &params.ChainConfig{MindReading: &params.MindReadingConfig{EnableBlockNumber: big.NewInt(0), SupportChainId: supportChainID, Version: 1}}

	mrctx := &MindReadingContext{
		MRClient:          client,
		MREnable:          true,
		ReplayMindReading: false,
		ChainId:           chainId.Uint64(),
		MinimumConfirms:   10,
	}
	evm := NewEVMWithMRC(BlockContext{BlockNumber: big.NewInt(0)}, TxContext{}, mrctx, nil, chainCfg, evmConfig)
	//evmInterpreter := NewEVMInterpreter(evm, evm.Config)
	//evm.interpreter = evmInterpreter

	if res, _, err := RunPrecompiledContract(&PrecompiledContractCallEnv{evm: evm}, p, common.FromHex(externalCallInput), gas); err != nil {
		return nil, err
	} else {
		return res, nil
	}

}<|MERGE_RESOLUTION|>--- conflicted
+++ resolved
@@ -740,7 +740,7 @@
 func (l *sstoragePisaPutRaw) RunWith(env *PrecompiledContractCallEnv, input []byte) ([]byte, error) {
 
 	// The solidity code to generate input as follows:
-	// function putRaw(address dkvAddr, uint256 kvIdx, bytes memory data) internal {
+	// function putRaw(uint256 kvIdx, bytes memory data) internal {
 	//     (bool success, ) = address(sstoragePisaPutRaw).call(
 	//         abi.encode(kvIdx, data)
 	//      );
@@ -755,6 +755,7 @@
 	evm := env.evm
 	caller := env.caller.Address()
 	maxKVSize := evm.StateDB.SstorageMaxKVSize(caller)
+
 	if maxKVSize == 0 {
 		return nil, errors.New("invalid caller")
 	}
@@ -762,13 +763,6 @@
 	if evm.interpreter.readOnly {
 		return nil, ErrWriteProtection
 	}
-<<<<<<< HEAD
-=======
-	// TODO: caller check
-	dkvAddr := common.BytesToAddress(getData(input, 0, 32))
-	kvIdx := new(big.Int).SetBytes(getData(input, 32, 32)).Uint64()
-	dataPtr := new(big.Int).SetBytes(getData(input, 64, 32)).Uint64()
->>>>>>> db70719a
 
 	kvIdx := new(big.Int).SetBytes(getData(input, 0, 32)).Uint64()
 	dataPtr := new(big.Int).SetBytes(getData(input, 32, 32)).Uint64()
@@ -851,25 +845,13 @@
 	// 0000000000000000000000000000000000000000000000000000000000000002
 	// aaaa000000000000000000000000000000000000000000000000000000000000
 
-<<<<<<< HEAD
 	encodeType := new(big.Int).SetBytes(getData(input, 0, 32)).Uint64()
 	chunkIdx := new(big.Int).SetBytes(getData(input, 32, 32)).Uint64()
 	kvHash := common.BytesToHash(getData(input, 64, 32))
 	miner := common.BytesToAddress(getData(input, 96, 32))
 	dataptr := new(big.Int).SetBytes(getData(input, 128, 32)).Uint64()
 	datalen := new(big.Int).SetBytes(getData(input, 160, 32)).Uint64()
-=======
-	evm := env.evm
-
-	dkvAddr := common.BytesToAddress(getData(input, 0, 32))
-	encodeType := new(big.Int).SetBytes(getData(input, 32, 32)).Uint64()
-	chunkIdx := new(big.Int).SetBytes(getData(input, 64, 32)).Uint64()
-	kvHash := common.BytesToHash(getData(input, 96, 32))
-	miner := common.BytesToAddress(getData(input, 128, 32))
-	// TODO: dataptr boundry check
-	dataptr := new(big.Int).SetBytes(getData(input, 160, 32)).Uint64()
-	datalen := new(big.Int).SetBytes(getData(input, 192, 32)).Uint64()
->>>>>>> db70719a
+
 	maskedChunkData := getData(input, dataptr+32, datalen)
 
 	if dataptr > uint64(len(input)) {
