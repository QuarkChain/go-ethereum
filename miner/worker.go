// Copyright 2015 The go-ethereum Authors
// This file is part of the go-ethereum library.
//
// The go-ethereum library is free software: you can redistribute it and/or modify
// it under the terms of the GNU Lesser General Public License as published by
// the Free Software Foundation, either version 3 of the License, or
// (at your option) any later version.
//
// The go-ethereum library is distributed in the hope that it will be useful,
// but WITHOUT ANY WARRANTY; without even the implied warranty of
// MERCHANTABILITY or FITNESS FOR A PARTICULAR PURPOSE. See the
// GNU Lesser General Public License for more details.
//
// You should have received a copy of the GNU Lesser General Public License
// along with the go-ethereum library. If not, see <http://www.gnu.org/licenses/>.

package miner

import (
	"errors"
	"fmt"
	"math/big"
	"sync"
	"sync/atomic"
	"time"

	mapset "github.com/deckarep/golang-set"
	"github.com/ethereum/go-ethereum/common"
	"github.com/ethereum/go-ethereum/consensus"
	"github.com/ethereum/go-ethereum/consensus/misc"
	"github.com/ethereum/go-ethereum/consensus/tendermint"
	"github.com/ethereum/go-ethereum/core"
	"github.com/ethereum/go-ethereum/core/state"
	"github.com/ethereum/go-ethereum/core/types"
	"github.com/ethereum/go-ethereum/event"
	"github.com/ethereum/go-ethereum/log"
	"github.com/ethereum/go-ethereum/params"
	"github.com/ethereum/go-ethereum/trie"
)

const (
	// resultQueueSize is the size of channel listening to sealing result.
	resultQueueSize = 10

	// txChanSize is the size of channel listening to NewTxsEvent.
	// The number is referenced from the size of tx pool.
	txChanSize = 4096

	// chainHeadChanSize is the size of channel listening to ChainHeadEvent.
	chainHeadChanSize = 10

	// chainSideChanSize is the size of channel listening to ChainSideEvent.
	chainSideChanSize = 10

	// resubmitAdjustChanSize is the size of resubmitting interval adjustment channel.
	resubmitAdjustChanSize = 10

	// sealingLogAtDepth is the number of confirmations before logging successful sealing.
	sealingLogAtDepth = 7

	// minRecommitInterval is the minimal time interval to recreate the sealing block with
	// any newly arrived transactions.
	minRecommitInterval = 1 * time.Second

	// maxRecommitInterval is the maximum time interval to recreate the sealing block with
	// any newly arrived transactions.
	maxRecommitInterval = 15 * time.Second

	// intervalAdjustRatio is the impact a single interval adjustment has on sealing work
	// resubmitting interval.
	intervalAdjustRatio = 0.1

	// intervalAdjustBias is applied during the new resubmit interval calculation in favor of
	// increasing upper limit or decreasing lower limit so that the limit can be reachable.
	intervalAdjustBias = 200 * 1000.0 * 1000.0

	// staleThreshold is the maximum depth of the acceptable stale block.
	staleThreshold = 7
)

// environment is the worker's current environment and holds all
// information of the sealing block generation.
type environment struct {
	signer types.Signer

	state         *state.StateDB // apply state changes here
	ancestors     mapset.Set     // ancestor set (used for checking uncle parent validity)
	family        mapset.Set     // family set (used for checking uncle invalidity)
	tcount        int            // tx count in cycle
	totalCalldata int            // total calldata in cycle
	gasPool       *core.GasPool  // available gas used to pack transactions
	coinbase      common.Address

<<<<<<< HEAD
	header     *types.Header
	txs        []*types.Transaction
	receipts   []*types.Receipt
	uncles     map[common.Hash]*types.Header
	sortUncles []common.Hash
=======
	header   *types.Header
	txs      []*types.Transaction
	receipts []*types.Receipt
	uncles   map[common.Hash]*types.Header
	mrUncles []common.Hash // optional uncles storing MR outputs with the same order of txs
>>>>>>> 4167c36e
}

// copy creates a deep copy of environment.
func (env *environment) copy() *environment {
	cpy := &environment{
		signer:        env.signer,
		state:         env.state.Copy(),
		ancestors:     env.ancestors.Clone(),
		family:        env.family.Clone(),
		tcount:        env.tcount,
		totalCalldata: env.totalCalldata,
		coinbase:      env.coinbase,
		header:        types.CopyHeader(env.header),
		receipts:      copyReceipts(env.receipts),
	}
	if env.gasPool != nil {
		gasPool := *env.gasPool
		cpy.gasPool = &gasPool
	}
	// The content of txs and uncles are immutable, unnecessary
	// to do the expensive deep copy for them.
	cpy.txs = make([]*types.Transaction, len(env.txs))
	copy(cpy.txs, env.txs)
	cpy.uncles = make(map[common.Hash]*types.Header)
	for hash, uncle := range env.uncles {
		cpy.uncles[hash] = uncle
	}
<<<<<<< HEAD
	cpy.sortUncles = make([]common.Hash, len(env.sortUncles))
	copy(cpy.sortUncles, env.sortUncles)
=======
	cpy.mrUncles = make([]common.Hash, len(env.mrUncles))
	copy(cpy.mrUncles, env.mrUncles)
>>>>>>> 4167c36e
	return cpy
}

// commitUncleDirectly is used when submitting cross_chain_call_output
func (w *worker) commitUncleDirectly(env *environment, uncle *types.Header) error {
	hash := uncle.Hash()
	if _, exist := env.uncles[hash]; exist {
		return errors.New("uncle not unique")
	}
	env.uncles[hash] = uncle
<<<<<<< HEAD
	if env.sortUncles == nil {
		env.sortUncles = make([]common.Hash, 0)
	}
	env.sortUncles = append(env.sortUncles, hash)
=======
	if env.mrUncles == nil {
		env.mrUncles = make([]common.Hash, 0)
	}
	env.mrUncles = append(env.mrUncles, hash)
>>>>>>> 4167c36e
	return nil
}

// unclelist returns the contained uncles as the list format.
func (env *environment) unclelist() []*types.Header {
	// we only returns MR uncles as in BFT mode, we should not have other uncles.
	var uncles []*types.Header
	for _, uncle := range env.mrUncles {
		uncles = append(uncles, env.uncles[uncle])
	}
	return uncles
}

// discard terminates the background prefetcher go-routine. It should
// always be called for all created environment instances otherwise
// the go-routine leak can happen.
func (env *environment) discard() {
	if env.state == nil {
		return
	}
	env.state.StopPrefetcher()
}

// task contains all information for consensus engine sealing and result submitting.
type task struct {
	receipts  []*types.Receipt
	state     *state.StateDB
	block     *types.Block
	createdAt time.Time
}

const (
	commitInterruptNone int32 = iota
	commitInterruptNewHead
	commitInterruptResubmit
)

// newWorkReq represents a request for new sealing work submitting with relative interrupt notifier.
type newWorkReq struct {
	interrupt *int32
	noempty   bool
	timestamp int64
}

// getWorkReq represents a request for getting a new sealing work with provided parameters.
type getWorkReq struct {
	params *generateParams
	err    error
	result chan *types.Block
}

// intervalAdjust represents a resubmitting interval adjustment.
type intervalAdjust struct {
	ratio float64
	inc   bool
}

// worker is the main object which takes care of submitting new work to consensus engine
// and gathering the sealing result.
type worker struct {
	config      *Config
	chainConfig *params.ChainConfig
	engine      consensus.Engine
	eth         Backend
	chain       *core.BlockChain

	// Feeds
	pendingLogsFeed event.Feed

	// Subscriptions
	mux          *event.TypeMux
	txsCh        chan core.NewTxsEvent
	txsSub       event.Subscription
	chainHeadCh  chan core.ChainHeadEvent
	chainHeadSub event.Subscription
	chainSideCh  chan core.ChainSideEvent
	chainSideSub event.Subscription

	// Channels
	newWorkCh          chan *newWorkReq
	getWorkCh          chan *getWorkReq
	taskCh             chan *task
	resultCh           chan *types.Block
	startCh            chan struct{}
	exitCh             chan struct{}
	resubmitIntervalCh chan time.Duration
	resubmitAdjustCh   chan *intervalAdjust

	wg sync.WaitGroup

	current      *environment                 // An environment for current running cycle.
	localUncles  map[common.Hash]*types.Block // A set of side blocks generated locally as the possible uncle blocks.
	remoteUncles map[common.Hash]*types.Block // A set of side blocks as the possible uncle blocks.
	unconfirmed  *unconfirmedBlocks           // A set of locally mined blocks pending canonicalness confirmations.

	mu       sync.RWMutex // The lock used to protect the coinbase and extra fields
	coinbase common.Address
	extra    []byte

	pendingMu    sync.RWMutex
	pendingTasks map[common.Hash]*task

	snapshotMu       sync.RWMutex // The lock used to protect the snapshots below
	snapshotBlock    *types.Block
	snapshotReceipts types.Receipts
	snapshotState    *state.StateDB

	// atomic status counters
	running int32 // The indicator whether the consensus engine is running or not.
	newTxs  int32 // New arrival transaction count since last sealing work submitting.

	// noempty is the flag used to control whether the feature of pre-seal empty
	// block is enabled. The default value is false(pre-seal is enabled by default).
	// But in some special scenario the consensus engine will seal blocks instantaneously,
	// in this case this feature will add all empty blocks into canonical chain
	// non-stop and no real transaction will be included.
	noempty uint32

	// External functions
	isLocalBlock func(header *types.Header) bool // Function used to determine whether the specified block is mined by local miner.

	// Test hooks
	newTaskHook  func(*task)                        // Method to call upon receiving a new sealing task.
	skipSealHook func(*task) bool                   // Method to decide whether skipping the sealing.
	fullTaskHook func()                             // Method to call before pushing the full sealing task.
	resubmitHook func(time.Duration, time.Duration) // Method to call upon updating resubmitting interval.
}

func newWorker(config *Config, chainConfig *params.ChainConfig, engine consensus.Engine, eth Backend, mux *event.TypeMux, isLocalBlock func(header *types.Header) bool, init bool) *worker {
	worker := &worker{
		config:             config,
		chainConfig:        chainConfig,
		engine:             engine,
		eth:                eth,
		mux:                mux,
		chain:              eth.BlockChain(),
		isLocalBlock:       isLocalBlock,
		localUncles:        make(map[common.Hash]*types.Block),
		remoteUncles:       make(map[common.Hash]*types.Block),
		unconfirmed:        newUnconfirmedBlocks(eth.BlockChain(), sealingLogAtDepth),
		pendingTasks:       make(map[common.Hash]*task),
		txsCh:              make(chan core.NewTxsEvent, txChanSize),
		chainHeadCh:        make(chan core.ChainHeadEvent, chainHeadChanSize),
		chainSideCh:        make(chan core.ChainSideEvent, chainSideChanSize),
		newWorkCh:          make(chan *newWorkReq),
		getWorkCh:          make(chan *getWorkReq),
		taskCh:             make(chan *task),
		resultCh:           make(chan *types.Block, resultQueueSize),
		exitCh:             make(chan struct{}),
		startCh:            make(chan struct{}, 1),
		resubmitIntervalCh: make(chan time.Duration),
		resubmitAdjustCh:   make(chan *intervalAdjust, resubmitAdjustChanSize),
	}
	// Subscribe NewTxsEvent for tx pool
	worker.txsSub = eth.TxPool().SubscribeNewTxsEvent(worker.txsCh)
	// Subscribe events for blockchain
	worker.chainHeadSub = eth.BlockChain().SubscribeChainHeadEvent(worker.chainHeadCh)
	worker.chainSideSub = eth.BlockChain().SubscribeChainSideEvent(worker.chainSideCh)

	// Sanitize recommit interval if the user-specified one is too short.
	recommit := worker.config.Recommit
	if recommit < minRecommitInterval {
		log.Warn("Sanitizing miner recommit interval", "provided", recommit, "updated", minRecommitInterval)
		recommit = minRecommitInterval
	}

	worker.wg.Add(4)
	go worker.mainLoop()
	go worker.newWorkLoop(recommit)
	go worker.resultLoop()
	go worker.taskLoop()

	// Submit first work to initialize pending state.
	if init {
		worker.startCh <- struct{}{}
	}
	return worker
}

// setEtherbase sets the etherbase used to initialize the block coinbase field.
func (w *worker) setEtherbase(addr common.Address) {
	w.mu.Lock()
	defer w.mu.Unlock()
	w.coinbase = addr
}

func (w *worker) setGasCeil(ceil uint64) {
	w.mu.Lock()
	defer w.mu.Unlock()
	w.config.GasCeil = ceil
}

// setExtra sets the content used to initialize the block extra field.
func (w *worker) setExtra(extra []byte) {
	w.mu.Lock()
	defer w.mu.Unlock()
	w.extra = extra
}

// setRecommitInterval updates the interval for miner sealing work recommitting.
func (w *worker) setRecommitInterval(interval time.Duration) {
	select {
	case w.resubmitIntervalCh <- interval:
	case <-w.exitCh:
	}
}

// disablePreseal disables pre-sealing feature
func (w *worker) disablePreseal() {
	atomic.StoreUint32(&w.noempty, 1)
}

// enablePreseal enables pre-sealing feature
func (w *worker) enablePreseal() {
	atomic.StoreUint32(&w.noempty, 0)
}

// pending returns the pending state and corresponding block.
func (w *worker) pending() (*types.Block, *state.StateDB) {
	// return a snapshot to avoid contention on currentMu mutex
	w.snapshotMu.RLock()
	defer w.snapshotMu.RUnlock()
	if w.snapshotState == nil {
		return nil, nil
	}
	return w.snapshotBlock, w.snapshotState.Copy()
}

// pendingBlock returns pending block.
func (w *worker) pendingBlock() *types.Block {
	// return a snapshot to avoid contention on currentMu mutex
	w.snapshotMu.RLock()
	defer w.snapshotMu.RUnlock()
	return w.snapshotBlock
}

// pendingBlockAndReceipts returns pending block and corresponding receipts.
func (w *worker) pendingBlockAndReceipts() (*types.Block, types.Receipts) {
	// return a snapshot to avoid contention on currentMu mutex
	w.snapshotMu.RLock()
	defer w.snapshotMu.RUnlock()
	return w.snapshotBlock, w.snapshotReceipts
}

func (w *worker) init() {
	tm, isTm := w.engine.(*tendermint.Tendermint)
	if isTm {
		err := tm.Init(w.chain, func(parent common.Hash, coinbase common.Address, timestamp uint64) (*types.Block, error) {
			return w.getSealingBlock(parent, timestamp, coinbase, common.Hash{})
		}, w.mux)
		if err != nil {
			log.Crit("tm.Init", "err", err)
		}
	}
}

// start sets the running status as 1 and triggers new work submitting.
func (w *worker) start() {
	atomic.StoreInt32(&w.running, 1)
	w.startCh <- struct{}{}
}

// stop sets the running status as 0.
func (w *worker) stop() {
	atomic.StoreInt32(&w.running, 0)
}

// isRunning returns an indicator whether worker is running or not.
func (w *worker) isRunning() bool {
	return atomic.LoadInt32(&w.running) == 1
}

// close terminates all background threads maintained by the worker.
// Note the worker does not support being closed multiple times.
func (w *worker) close() {
	atomic.StoreInt32(&w.running, 0)
	close(w.exitCh)
	w.wg.Wait()
}

// recalcRecommit recalculates the resubmitting interval upon feedback.
func recalcRecommit(minRecommit, prev time.Duration, target float64, inc bool) time.Duration {
	var (
		prevF = float64(prev.Nanoseconds())
		next  float64
	)
	if inc {
		next = prevF*(1-intervalAdjustRatio) + intervalAdjustRatio*(target+intervalAdjustBias)
		max := float64(maxRecommitInterval.Nanoseconds())
		if next > max {
			next = max
		}
	} else {
		next = prevF*(1-intervalAdjustRatio) + intervalAdjustRatio*(target-intervalAdjustBias)
		min := float64(minRecommit.Nanoseconds())
		if next < min {
			next = min
		}
	}
	return time.Duration(int64(next))
}

// newWorkLoop is a standalone goroutine to submit new sealing work upon received events.
func (w *worker) newWorkLoop(recommit time.Duration) {
	defer w.wg.Done()
	var (
		interrupt   *int32
		minRecommit = recommit // minimal resubmit interval specified by user.
		timestamp   int64      // timestamp for each round of sealing.
	)

	timer := time.NewTimer(0)
	defer timer.Stop()
	<-timer.C // discard the initial tick

	// commit aborts in-flight transaction execution with given signal and resubmits a new one.
	commit := func(noempty bool, s int32) {
		if interrupt != nil {
			atomic.StoreInt32(interrupt, s)
		}
		interrupt = new(int32)
		select {
		case w.newWorkCh <- &newWorkReq{interrupt: interrupt, noempty: noempty, timestamp: timestamp}:
		case <-w.exitCh:
			return
		}
		timer.Reset(recommit)
		atomic.StoreInt32(&w.newTxs, 0)
	}
	// clearPending cleans the stale pending tasks.
	clearPending := func(number uint64) {
		w.pendingMu.Lock()
		for h, t := range w.pendingTasks {
			if t.block.NumberU64()+staleThreshold <= number {
				delete(w.pendingTasks, h)
			}
		}
		w.pendingMu.Unlock()
	}

	for {
		select {
		case <-w.startCh:
			clearPending(w.chain.CurrentBlock().NumberU64())

			timestamp = time.Now().Unix()
			commit(false, commitInterruptNewHead)

		case head := <-w.chainHeadCh:
			clearPending(head.Block.NumberU64())

			timestamp = time.Now().Unix()
			commit(false, commitInterruptNewHead)

		case <-timer.C:
			// If sealing is running resubmit a new work cycle periodically to pull in
			// higher priced transactions. Disable this overhead for pending blocks.
			if w.isRunning() && (w.chainConfig.Clique == nil || w.chainConfig.Clique.Period > 0) {
				// Short circuit if no new transaction arrives.
				if atomic.LoadInt32(&w.newTxs) == 0 {
					timer.Reset(recommit)
					continue
				}
				commit(true, commitInterruptResubmit)
			}

		case interval := <-w.resubmitIntervalCh:
			// Adjust resubmit interval explicitly by user.
			if interval < minRecommitInterval {
				log.Warn("Sanitizing miner recommit interval", "provided", interval, "updated", minRecommitInterval)
				interval = minRecommitInterval
			}
			log.Info("Miner recommit interval update", "from", minRecommit, "to", interval)
			minRecommit, recommit = interval, interval

			if w.resubmitHook != nil {
				w.resubmitHook(minRecommit, recommit)
			}

		case adjust := <-w.resubmitAdjustCh:
			// Adjust resubmit interval by feedback.
			if adjust.inc {
				before := recommit
				target := float64(recommit.Nanoseconds()) / adjust.ratio
				recommit = recalcRecommit(minRecommit, recommit, target, true)
				log.Trace("Increase miner recommit interval", "from", before, "to", recommit)
			} else {
				before := recommit
				recommit = recalcRecommit(minRecommit, recommit, float64(minRecommit.Nanoseconds()), false)
				log.Trace("Decrease miner recommit interval", "from", before, "to", recommit)
			}

			if w.resubmitHook != nil {
				w.resubmitHook(minRecommit, recommit)
			}

		case <-w.exitCh:
			return
		}
	}
}

// mainLoop is responsible for generating and submitting sealing work based on
// the received event. It can support two modes: automatically generate task and
// submit it or return task according to given parameters for various proposes.
func (w *worker) mainLoop() {
	defer w.wg.Done()
	defer w.txsSub.Unsubscribe()
	defer w.chainHeadSub.Unsubscribe()
	defer w.chainSideSub.Unsubscribe()
	defer func() {
		if w.current != nil {
			w.current.discard()
		}
	}()

	cleanTicker := time.NewTicker(time.Second * 10)
	defer cleanTicker.Stop()

	for {
		select {
		case req := <-w.newWorkCh:
			w.commitWork(req.interrupt, req.noempty, req.timestamp)

		case req := <-w.getWorkCh:
			block, err := w.generateWork(req.params)
			if err != nil {
				req.err = err
				req.result <- nil
			} else {
				req.result <- block
			}

		case ev := <-w.chainSideCh:
			// Short circuit for duplicate side blocks
			if _, exist := w.localUncles[ev.Block.Hash()]; exist {
				continue
			}
			if _, exist := w.remoteUncles[ev.Block.Hash()]; exist {
				continue
			}
			// Add side block to possible uncle block set depending on the author.
			if w.isLocalBlock != nil && w.isLocalBlock(ev.Block.Header()) {
				w.localUncles[ev.Block.Hash()] = ev.Block
			} else {
				w.remoteUncles[ev.Block.Hash()] = ev.Block
			}
			// If our sealing block contains less than 2 uncle blocks,
			// add the new uncle block if valid and regenerate a new
			// sealing block for higher profit.
			if w.isRunning() && w.current != nil && len(w.current.uncles) < 2 {
				start := time.Now()
				if err := w.commitUncle(w.current, ev.Block.Header()); err == nil {
					w.commit(w.current.copy(), nil, true, start)
				}
			}

		case <-cleanTicker.C:
			chainHead := w.chain.CurrentBlock()
			for hash, uncle := range w.localUncles {
				if uncle.NumberU64()+staleThreshold <= chainHead.NumberU64() {
					delete(w.localUncles, hash)
				}
			}
			for hash, uncle := range w.remoteUncles {
				if uncle.NumberU64()+staleThreshold <= chainHead.NumberU64() {
					delete(w.remoteUncles, hash)
				}
			}

		case ev := <-w.txsCh:
			// Apply transactions to the pending state if we're not sealing
			//
			// Note all transactions received may not be continuous with transactions
			// already included in the current sealing block. These transactions will
			// be automatically eliminated.
			if !w.isRunning() && w.current != nil {
				// If block is already full, abort
				if gp := w.current.gasPool; gp != nil && gp.Gas() < params.TxGas {
					continue
				}
				txs := make(map[common.Address]types.Transactions)
				for _, tx := range ev.Txs {
					acc, _ := types.Sender(w.current.signer, tx)
					txs[acc] = append(txs[acc], tx)
				}
				txset := types.NewTransactionsByPriceAndNonce(w.current.signer, txs, w.current.header.BaseFee)
				tcount := w.current.tcount
				w.commitTransactions(w.current, txset, nil)

				// Only update the snapshot if any new transactions were added
				// to the pending block
				if tcount != w.current.tcount {
					w.updateSnapshot(w.current)
				}
			} else {
				// Special case, if the consensus engine is 0 period clique(dev mode),
				// submit sealing work here since all empty submission will be rejected
				// by clique. Of course the advance sealing(empty submission) is disabled.
				if w.chainConfig.Clique != nil && w.chainConfig.Clique.Period == 0 {
					w.commitWork(nil, true, time.Now().Unix())
				}
			}
			atomic.AddInt32(&w.newTxs, int32(len(ev.Txs)))

		// System stopped
		case <-w.exitCh:
			return
		case <-w.txsSub.Err():
			return
		case <-w.chainHeadSub.Err():
			return
		case <-w.chainSideSub.Err():
			return
		}
	}
}

// taskLoop is a standalone goroutine to fetch sealing task from the generator and
// push them to consensus engine.
func (w *worker) taskLoop() {
	defer w.wg.Done()
	var (
		stopCh chan struct{}
		prev   common.Hash
	)

	// interrupt aborts the in-flight sealing task.
	interrupt := func() {
		if stopCh != nil {
			close(stopCh)
			stopCh = nil
		}
	}
	for {
		select {
		case task := <-w.taskCh:
			if w.newTaskHook != nil {
				w.newTaskHook(task)
			}
			// Reject duplicate sealing work due to resubmitting.
			sealHash := w.engine.SealHash(task.block.Header())
			if sealHash == prev {
				continue
			}
			// Interrupt previous sealing operation
			interrupt()
			stopCh, prev = make(chan struct{}), sealHash

			if w.skipSealHook != nil && w.skipSealHook(task) {
				continue
			}
			w.pendingMu.Lock()
			w.pendingTasks[sealHash] = task
			w.pendingMu.Unlock()

			if err := w.engine.Seal(w.chain, task.block, w.resultCh, stopCh); err != nil {
				log.Warn("Block sealing failed", "err", err)
				w.pendingMu.Lock()
				delete(w.pendingTasks, sealHash)
				w.pendingMu.Unlock()
			}
		case <-w.exitCh:
			interrupt()
			return
		}
	}
}

// resultLoop is a standalone goroutine to handle sealing result submitting
// and flush relative data to the database.
func (w *worker) resultLoop() {
	defer w.wg.Done()
	for {
		select {
		case block := <-w.resultCh:
			// Short circuit when receiving empty result.
			if block == nil {
				continue
			}
			// Short circuit when receiving duplicate result caused by resubmitting.
			if w.chain.HasBlock(block.Hash(), block.NumberU64()) {
				continue
			}
			var (
				sealhash = w.engine.SealHash(block.Header())
				hash     = block.Hash()
			)
			w.pendingMu.RLock()
			task, exist := w.pendingTasks[sealhash]
			w.pendingMu.RUnlock()
			if !exist {
				log.Error("Block found but no relative pending task", "number", block.Number(), "sealhash", sealhash, "hash", hash)
				continue
			}
			// Different block could share same sealhash, deep copy here to prevent write-write conflict.
			var (
				receipts = make([]*types.Receipt, len(task.receipts))
				logs     []*types.Log
			)
			for i, taskReceipt := range task.receipts {
				receipt := new(types.Receipt)
				receipts[i] = receipt
				*receipt = *taskReceipt

				// add block location fields
				receipt.BlockHash = hash
				receipt.BlockNumber = block.Number()
				receipt.TransactionIndex = uint(i)

				// Update the block hash in all logs since it is now available and not when the
				// receipt/log of individual transactions were created.
				receipt.Logs = make([]*types.Log, len(taskReceipt.Logs))
				for i, taskLog := range taskReceipt.Logs {
					log := new(types.Log)
					receipt.Logs[i] = log
					*log = *taskLog
					log.BlockHash = hash
				}
				logs = append(logs, receipt.Logs...)
			}
			// Commit block and state to database.
			_, err := w.chain.WriteBlockAndSetHead(block, receipts, logs, task.state, true)
			if err != nil {
				log.Error("Failed writing block to chain", "err", err)
				continue
			}
			log.Info("Successfully sealed new block", "number", block.Number(), "sealhash", sealhash, "hash", hash,
				"elapsed", common.PrettyDuration(time.Since(task.createdAt)))

			// Broadcast the block and announce chain insertion event
			w.mux.Post(core.NewMinedBlockEvent{Block: block})

			// Insert the block into the set of pending ones to resultLoop for confirmations
			w.unconfirmed.Insert(block.NumberU64(), block.Hash())

		case <-w.exitCh:
			return
		}
	}
}

// makeEnv creates a new environment for the sealing block.
func (w *worker) makeEnv(parent *types.Block, header *types.Header, coinbase common.Address) (*environment, error) {
	// Retrieve the parent state to execute on top and start a prefetcher for
	// the miner to speed block sealing up a bit.
	state, err := w.chain.StateAt(parent.Root())
	if err != nil {
		// Note since the sealing block can be created upon the arbitrary parent
		// block, but the state of parent block may already be pruned, so the necessary
		// state recovery is needed here in the future.
		//
		// The maximum acceptable reorg depth can be limited by the finalised block
		// somehow. TODO(rjl493456442) fix the hard-coded number here later.
		state, err = w.eth.StateAtBlock(parent, 1024, nil, false, false)
		log.Warn("Recovered mining state", "root", parent.Root(), "err", err)
	}
	if err != nil {
		return nil, err
	}
	state.StartPrefetcher("miner")

	// Note the passed coinbase may be different with header.Coinbase.
	env := &environment{
		signer:    types.MakeSigner(w.chainConfig, header.Number),
		state:     state,
		coinbase:  coinbase,
		ancestors: mapset.NewSet(),
		family:    mapset.NewSet(),
		header:    header,
		uncles:    make(map[common.Hash]*types.Header),
	}
	// when 08 is processed ancestors contain 07 (quick block)
	for _, ancestor := range w.chain.GetBlocksFromHash(parent.Hash(), 7) {
		for _, uncle := range ancestor.Uncles() {
			env.family.Add(uncle.Hash())
		}
		env.family.Add(ancestor.Hash())
		env.ancestors.Add(ancestor.Hash())
	}
	// Keep track of transactions which return errors so they can be removed
	env.tcount = 0
	env.totalCalldata = 0
	return env, nil
}

// commitUncle adds the given block to uncle block set, returns error if failed to add.
func (w *worker) commitUncle(env *environment, uncle *types.Header) error {
	if w.isTTDReached(env.header) {
		return errors.New("ignore uncle for beacon block")
	}
	hash := uncle.Hash()
	if _, exist := env.uncles[hash]; exist {
		return errors.New("uncle not unique")
	}
	if env.header.ParentHash == uncle.ParentHash {
		return errors.New("uncle is sibling")
	}
	if !env.ancestors.Contains(uncle.ParentHash) {
		return errors.New("uncle's parent unknown")
	}
	if env.family.Contains(hash) {
		return errors.New("uncle already included")
	}
	env.uncles[hash] = uncle
	return nil
}

// updateSnapshot updates pending snapshot block, receipts and state.
func (w *worker) updateSnapshot(env *environment) {
	w.snapshotMu.Lock()
	defer w.snapshotMu.Unlock()

	w.snapshotBlock = types.NewBlock(
		env.header,
		env.txs,
		env.unclelist(),
		env.receipts,
		trie.NewStackTrie(nil),
	)
	w.snapshotReceipts = copyReceipts(env.receipts)
	w.snapshotState = env.state.Copy()
}

func (w *worker) commitTransaction(env *environment, tx *types.Transaction) ([]*types.Log, error) {
	snap := env.state.Snapshot()

	receipt, mindReadingOutput, err := core.ApplyTransaction(w.chainConfig, w.chain, &env.coinbase, env.gasPool, env.state, env.header, tx, &env.header.GasUsed, *w.chain.GetVMConfig())
	if err != nil {
		env.state.RevertToSnapshot(snap)
		return nil, err
	}
	if len(mindReadingOutput) != 0 {
		uncle := &types.Header{
			Number: big.NewInt(int64(len(env.txs))),
			TxHash: tx.Hash(),
			Extra:  mindReadingOutput,
		}
		err = w.commitUncleDirectly(env, uncle)
		if err != nil {
			return nil, err
		}
		log.Debug("worker: transaction with cross_chain_call_result", "txIndex", len(env.txs), "txHash", tx.Hash().Hex(), "cross_chain_result", common.Bytes2Hex(mindReadingOutput))
	}
	env.txs = append(env.txs, tx)
	env.receipts = append(env.receipts, receipt)

	return receipt.Logs, nil
}

func (w *worker) commitTransactions(env *environment, txs *types.TransactionsByPriceAndNonce, interrupt *int32) bool {
	gasLimit := env.header.GasLimit
	if env.gasPool == nil {
		env.gasPool = new(core.GasPool).AddGas(gasLimit)
	}
	var coalescedLogs []*types.Log

	for {
		// In the following three cases, we will interrupt the execution of the transaction.
		// (1) new head block event arrival, the interrupt signal is 1
		// (2) worker start or restart, the interrupt signal is 1
		// (3) worker recreate the sealing block with any newly arrived transactions, the interrupt signal is 2.
		// For the first two cases, the semi-finished work will be discarded.
		// For the third case, the semi-finished work will be submitted to the consensus engine.
		if interrupt != nil && atomic.LoadInt32(interrupt) != commitInterruptNone {
			// Notify resubmit loop to increase resubmitting interval due to too frequent commits.
			if atomic.LoadInt32(interrupt) == commitInterruptResubmit {
				ratio := float64(gasLimit-env.gasPool.Gas()) / float64(gasLimit)
				if ratio < 0.1 {
					ratio = 0.1
				}
				w.resubmitAdjustCh <- &intervalAdjust{
					ratio: ratio,
					inc:   true,
				}
			}
			return atomic.LoadInt32(interrupt) == commitInterruptNewHead
		}
		// If we don't have enough gas for any further transactions then we're done
		if env.gasPool.Gas() < params.TxGas {
			log.Trace("Not enough gas for further transactions", "have", env.gasPool, "want", params.TxGas)
			break
		}

		// Retrieve the next transaction and abort if all done
		tx := txs.Peek()
		if tx == nil {
			break
		}

		if w.chainConfig.IsPisa(env.header.Number) && env.totalCalldata+len(tx.Data()) > core.MaxCalldataEIP4488(env.tcount+1) {
			log.Trace("Total transaction calldata exceeded, ignoring transaction", "hash", tx.Hash(), "eip4488", w.chainConfig.PisaBlock)

			break
		}

		// Error may be ignored here. The error has already been checked
		// during transaction acceptance is the transaction pool.
		//
		// We use the eip155 signer regardless of the current hf.
		from, _ := types.Sender(env.signer, tx)
		// Check whether the tx is replay protected. If we're not in the EIP155 hf
		// phase, start ignoring the sender until we do.
		if tx.Protected() && !w.chainConfig.IsEIP155(env.header.Number) {
			log.Trace("Ignoring reply protected transaction", "hash", tx.Hash(), "eip155", w.chainConfig.EIP155Block)

			txs.Pop()
			continue
		}
		// Start executing the transaction
		env.state.Prepare(tx.Hash(), env.tcount)

		logs, err := w.commitTransaction(env, tx)
		switch {
		case errors.Is(err, core.ErrGasLimitReached):
			// Pop the current out-of-gas transaction without shifting in the next from the account
			log.Trace("Gas limit exceeded for current block", "sender", from)
			txs.Pop()

		case errors.Is(err, core.ErrNonceTooLow):
			// New head notification data race between the transaction pool and miner, shift
			log.Trace("Skipping transaction with low nonce", "sender", from, "nonce", tx.Nonce())
			txs.Shift()

		case errors.Is(err, core.ErrNonceTooHigh):
			// Reorg notification data race between the transaction pool and miner, skip account =
			log.Trace("Skipping account with hight nonce", "sender", from, "nonce", tx.Nonce())
			txs.Pop()

		case errors.Is(err, nil):
			// Everything ok, collect the logs and shift in the next transaction from the same account
			coalescedLogs = append(coalescedLogs, logs...)
			env.tcount++
			env.totalCalldata += len(tx.Data())
			txs.Shift()

		case errors.Is(err, core.ErrTxTypeNotSupported):
			// Pop the unsupported transaction without shifting in the next from the account
			log.Trace("Skipping unsupported transaction type", "sender", from, "type", tx.Type())
			txs.Pop()

		default:
			// Strange error, discard the transaction and get the next in line (note, the
			// nonce-too-high clause will prevent us from executing in vain).
			log.Debug("Transaction failed, account skipped", "hash", tx.Hash(), "err", err)
			txs.Shift()
		}
	}

	if !w.isRunning() && len(coalescedLogs) > 0 {
		// We don't push the pendingLogsEvent while we are sealing. The reason is that
		// when we are sealing, the worker will regenerate a sealing block every 3 seconds.
		// In order to avoid pushing the repeated pendingLog, we disable the pending log pushing.

		// make a copy, the state caches the logs and these logs get "upgraded" from pending to mined
		// logs by filling in the block hash when the block was mined by the local miner. This can
		// cause a race condition if a log was "upgraded" before the PendingLogsEvent is processed.
		cpy := make([]*types.Log, len(coalescedLogs))
		for i, l := range coalescedLogs {
			cpy[i] = new(types.Log)
			*cpy[i] = *l
		}
		w.pendingLogsFeed.Send(cpy)
	}
	// Notify resubmit loop to decrease resubmitting interval if current interval is larger
	// than the user-specified one.
	if interrupt != nil {
		w.resubmitAdjustCh <- &intervalAdjust{inc: false}
	}
	return false
}

// generateParams wraps various of settings for generating sealing task.
type generateParams struct {
	timestamp  uint64         // The timstamp for sealing task
	forceTime  bool           // Flag whether the given timestamp is immutable or not
	parentHash common.Hash    // Parent block hash, empty means the latest chain head
	coinbase   common.Address // The fee recipient address for including transaction
	random     common.Hash    // The randomness generated by beacon chain, empty before the merge
	noUncle    bool           // Flag whether the uncle block inclusion is allowed
	noExtra    bool           // Flag whether the extra field assignment is allowed
}

// prepareWork constructs the sealing task according to the given parameters,
// either based on the last chain head or specified parent. In this function
// the pending transactions are not filled yet, only the empty task returned.
func (w *worker) prepareWork(genParams *generateParams) (*environment, error) {
	w.mu.RLock()
	defer w.mu.RUnlock()

	// Find the parent block for sealing task
	parent := w.chain.CurrentBlock()
	if genParams.parentHash != (common.Hash{}) {
		parent = w.chain.GetBlockByHash(genParams.parentHash)
	}
	if parent == nil {
		return nil, fmt.Errorf("missing parent")
	}
	// Sanity check the timestamp correctness, recap the timestamp
	// to parent+1 if the mutation is allowed.
	timestamp := genParams.timestamp
	if parent.Time() >= timestamp {
		if genParams.forceTime {
			return nil, fmt.Errorf("invalid timestamp, parent %d given %d", parent.Time(), timestamp)
		}
		timestamp = parent.Time() + 1
	}
	// Construct the sealing block header, set the extra field if it's allowed
	num := parent.Number()
	header := &types.Header{
		ParentHash: parent.Hash(),
		Number:     num.Add(num, common.Big1),
		GasLimit:   core.CalcGasLimit(parent.GasLimit(), w.config.GasCeil),
		Time:       timestamp,
		Coinbase:   genParams.coinbase,
	}
	if !genParams.noExtra && len(w.extra) != 0 {
		header.Extra = w.extra
	}
	// Set the randomness field from the beacon chain if it's available.
	if genParams.random != (common.Hash{}) {
		header.MixDigest = genParams.random
	}
	// Set baseFee and GasLimit if we are on an EIP-1559 chain
	if w.chainConfig.IsLondon(header.Number) {
		header.BaseFee = misc.CalcBaseFee(w.chainConfig, parent.Header())
		if !w.chainConfig.IsLondon(parent.Number()) {
			parentGasLimit := parent.GasLimit() * params.ElasticityMultiplier
			header.GasLimit = core.CalcGasLimit(parentGasLimit, w.config.GasCeil)
		}
	}
	// Run the consensus preparation with the default or customized consensus engine.
	if err := w.engine.Prepare(w.chain, header); err != nil {
		log.Error("Failed to prepare header for sealing", "err", err)
		return nil, err
	}
	// Could potentially happen if starting to mine in an odd state.
	// Note genParams.coinbase can be different with header.Coinbase
	// since clique algorithm can modify the coinbase field in header.
	env, err := w.makeEnv(parent, header, genParams.coinbase)
	if err != nil {
		log.Error("Failed to create sealing context", "err", err)
		return nil, err
	}
	// Accumulate the uncles for the sealing work only if it's allowed.
	if !genParams.noUncle {
		commitUncles := func(blocks map[common.Hash]*types.Block) {
			for hash, uncle := range blocks {
				if len(env.uncles) == 2 {
					break
				}
				if err := w.commitUncle(env, uncle.Header()); err != nil {
					log.Trace("Possible uncle rejected", "hash", hash, "reason", err)
				} else {
					log.Debug("Committing new uncle to block", "hash", hash)
				}
			}
		}
		// Prefer to locally generated uncle
		commitUncles(w.localUncles)
		commitUncles(w.remoteUncles)
	}
	return env, nil
}

// fillTransactions retrieves the pending transactions from the txpool and fills them
// into the given sealing block. The transaction selection and ordering strategy can
// be customized with the plugin in the future.
func (w *worker) fillTransactions(interrupt *int32, env *environment) {
	// Split the pending transactions into locals and remotes
	// Fill the block with all available pending transactions.
	pending := w.eth.TxPool().Pending(true)
	localTxs, remoteTxs := make(map[common.Address]types.Transactions), pending
	for _, account := range w.eth.TxPool().Locals() {
		if txs := remoteTxs[account]; len(txs) > 0 {
			delete(remoteTxs, account)
			localTxs[account] = txs
		}
	}
	if len(localTxs) > 0 {
		txs := types.NewTransactionsByPriceAndNonce(env.signer, localTxs, env.header.BaseFee)
		if w.commitTransactions(env, txs, interrupt) {
			return
		}
	}
	if len(remoteTxs) > 0 {
		txs := types.NewTransactionsByPriceAndNonce(env.signer, remoteTxs, env.header.BaseFee)
		if w.commitTransactions(env, txs, interrupt) {
			return
		}
	}
}

// generateWork generates a sealing block based on the given parameters.
func (w *worker) generateWork(params *generateParams) (*types.Block, error) {
	work, err := w.prepareWork(params)
	if err != nil {
		return nil, err
	}
	defer work.discard()

	w.fillTransactions(nil, work)
	return w.engine.FinalizeAndAssemble(w.chain, work.header, work.state, work.txs, work.unclelist(), work.receipts)
}

// commitWork generates several new sealing tasks based on the parent block
// and submit them to the sealer.
func (w *worker) commitWork(interrupt *int32, noempty bool, timestamp int64) {
	start := time.Now()

	// Set the coinbase if the worker is running or it's required
	var coinbase common.Address
	if w.isRunning() {
		if w.coinbase == (common.Address{}) {
			log.Error("Refusing to mine without etherbase")
			return
		}
		coinbase = w.coinbase // Use the preset address as the fee recipient
	}
	work, err := w.prepareWork(&generateParams{
		timestamp: uint64(timestamp),
		coinbase:  coinbase,
	})
	if err != nil {
		return
	}
	// Create an empty block based on temporary copied state for
	// sealing in advance without waiting block execution finished.
	if !noempty && atomic.LoadUint32(&w.noempty) == 0 {
		w.commit(work.copy(), nil, false, start)
	}
	// Fill pending transactions from the txpool
	w.fillTransactions(interrupt, work)
	w.commit(work.copy(), w.fullTaskHook, true, start)

	// Swap out the old work with the new one, terminating any leftover
	// prefetcher processes in the mean time and starting a new one.
	if w.current != nil {
		w.current.discard()
	}
	w.current = work
}

// commit runs any post-transaction state modifications, assembles the final block
// and commits new work if consensus engine is running.
// Note the assumption is held that the mutation is allowed to the passed env, do
// the deep copy first.
func (w *worker) commit(env *environment, interval func(), update bool, start time.Time) error {
	_, isTm := w.engine.(*tendermint.Tendermint)
	if w.isRunning() && !isTm {
		if interval != nil {
			interval()
		}
		// Create a local environment copy, avoid the data race with snapshot state.
		// https://github.com/ethereum/go-ethereum/issues/24299
		env := env.copy()
		block, err := w.engine.FinalizeAndAssemble(w.chain, env.header, env.state, env.txs, env.unclelist(), env.receipts)
		if err != nil {
			return err
		}
		// If we're post merge, just ignore
		if !w.isTTDReached(block.Header()) {
			select {
			case w.taskCh <- &task{receipts: env.receipts, state: env.state, block: block, createdAt: time.Now()}:
				w.unconfirmed.Shift(block.NumberU64() - 1)
				log.Info("Commit new sealing work", "number", block.Number(), "sealhash", w.engine.SealHash(block.Header()),
					"uncles", len(env.uncles), "txs", env.tcount, "totalCalldata", env.totalCalldata,
					"gas", block.GasUsed(), "fees", totalFees(block, env.receipts),
					"elapsed", common.PrettyDuration(time.Since(start)))

			case <-w.exitCh:
				log.Info("Worker has exited")
			}
		}
	}
	if update {
		w.updateSnapshot(env)
	}
	return nil
}

// getSealingBlock generates the sealing block based on the given parameters.
func (w *worker) getSealingBlock(parent common.Hash, timestamp uint64, coinbase common.Address, random common.Hash) (*types.Block, error) {
	req := &getWorkReq{
		params: &generateParams{
			timestamp:  timestamp,
			forceTime:  true,
			parentHash: parent,
			coinbase:   coinbase,
			random:     random,
			noUncle:    true,
			noExtra:    true,
		},
		result: make(chan *types.Block, 1),
	}
	select {
	case w.getWorkCh <- req:
		block := <-req.result
		if block == nil {
			return nil, req.err
		}
		return block, nil
	case <-w.exitCh:
		return nil, errors.New("miner closed")
	}
}

// isTTDReached returns the indicator if the given block has reached the total
// terminal difficulty for The Merge transition.
func (w *worker) isTTDReached(header *types.Header) bool {
	td, ttd := w.chain.GetTd(header.ParentHash, header.Number.Uint64()-1), w.chain.Config().TerminalTotalDifficulty
	return td != nil && ttd != nil && td.Cmp(ttd) >= 0
}

// copyReceipts makes a deep copy of the given receipts.
func copyReceipts(receipts []*types.Receipt) []*types.Receipt {
	result := make([]*types.Receipt, len(receipts))
	for i, l := range receipts {
		cpy := *l
		result[i] = &cpy
	}
	return result
}

// postSideBlock fires a side chain event, only use it for testing.
func (w *worker) postSideBlock(event core.ChainSideEvent) {
	select {
	case w.chainSideCh <- event:
	case <-w.exitCh:
	}
}

// totalFees computes total consumed miner fees in ETH. Block transactions and receipts have to have the same order.
func totalFees(block *types.Block, receipts []*types.Receipt) *big.Float {
	feesWei := new(big.Int)
	for i, tx := range block.Transactions() {
		minerFee, _ := tx.EffectiveGasTip(block.BaseFee())
		feesWei.Add(feesWei, new(big.Int).Mul(new(big.Int).SetUint64(receipts[i].GasUsed), minerFee))
	}
	return new(big.Float).Quo(new(big.Float).SetInt(feesWei), new(big.Float).SetInt(big.NewInt(params.Ether)))
}<|MERGE_RESOLUTION|>--- conflicted
+++ resolved
@@ -91,19 +91,11 @@
 	gasPool       *core.GasPool  // available gas used to pack transactions
 	coinbase      common.Address
 
-<<<<<<< HEAD
-	header     *types.Header
-	txs        []*types.Transaction
-	receipts   []*types.Receipt
-	uncles     map[common.Hash]*types.Header
-	sortUncles []common.Hash
-=======
 	header   *types.Header
 	txs      []*types.Transaction
 	receipts []*types.Receipt
 	uncles   map[common.Hash]*types.Header
 	mrUncles []common.Hash // optional uncles storing MR outputs with the same order of txs
->>>>>>> 4167c36e
 }
 
 // copy creates a deep copy of environment.
@@ -131,13 +123,8 @@
 	for hash, uncle := range env.uncles {
 		cpy.uncles[hash] = uncle
 	}
-<<<<<<< HEAD
-	cpy.sortUncles = make([]common.Hash, len(env.sortUncles))
-	copy(cpy.sortUncles, env.sortUncles)
-=======
 	cpy.mrUncles = make([]common.Hash, len(env.mrUncles))
 	copy(cpy.mrUncles, env.mrUncles)
->>>>>>> 4167c36e
 	return cpy
 }
 
@@ -148,17 +135,10 @@
 		return errors.New("uncle not unique")
 	}
 	env.uncles[hash] = uncle
-<<<<<<< HEAD
-	if env.sortUncles == nil {
-		env.sortUncles = make([]common.Hash, 0)
-	}
-	env.sortUncles = append(env.sortUncles, hash)
-=======
 	if env.mrUncles == nil {
 		env.mrUncles = make([]common.Hash, 0)
 	}
 	env.mrUncles = append(env.mrUncles, hash)
->>>>>>> 4167c36e
 	return nil
 }
 
