--- conflicted
+++ resolved
@@ -16,10 +16,7 @@
 )
 
 var (
-<<<<<<< HEAD
-=======
 	chunkLen  *uint64
->>>>>>> 25f2bb74
 	kvLen     *uint64
 	miner     *string
 	filenames *[]string
@@ -75,10 +72,7 @@
 
 func init() {
 	kvLen = CreateCmd.Flags().Uint64("kv_len", 0, "kv idx len to create")
-<<<<<<< HEAD
-=======
 	chunkLen = CreateCmd.Flags().Uint64("chunk_len", 0, "Chunk idx len to create")
->>>>>>> 25f2bb74
 
 	filenames = rootCmd.PersistentFlags().StringArray("filename", []string{}, "Data filename")
 	miner = rootCmd.PersistentFlags().String("miner", "", "miner address")
@@ -130,9 +124,6 @@
 	}
 	minerAddr := common.HexToAddress(*miner)
 
-<<<<<<< HEAD
-	log.Info("Creating data file", "kvIdx", *kvIdx, "kvLen", *kvLen, "miner", minerAddr, "encodeType", *encodeType)
-=======
 	log.Info("Creating data file", "chunkIdx", *chunkIdx, "chunkLen", *chunkLen,
 		"kvIdx", *kvIdx, "kvLen", *kvLen, "miner", minerAddr, "encodeType", *encodeType)
 
@@ -146,9 +137,8 @@
 		*chunkLen = *kvLen * chunkPerKV
 		*chunkIdx = *kvIdx * chunkPerKV
 	}
->>>>>>> 25f2bb74
-
-	_, err := sstorage.Create((*filenames)[0], *kvIdx, *kvLen, 0, *kvSize, *encodeType, minerAddr)
+
+	_, err := sstorage.Create((*filenames)[0], *chunkIdx, *chunkLen, 0, *kvSize, *encodeType, minerAddr)
 	if err != nil {
 		log.Crit("create failed", "error", err)
 	}
