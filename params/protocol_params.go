--- conflicted
+++ resolved
@@ -170,12 +170,10 @@
 	BaseMaxCalldataPerBlockEIP4488 = 1048576 // BASE_MAX_CALLDATA_PER_BLOCK in EIP-4488
 	CalldataPerTxStipendEIP4488    = 300     // CALLDATA_PER_TX_STIPEND in EIP-4488
 
-<<<<<<< HEAD
-	BurnTokenGasCost = 10500 // Charge half of `TxGas(21000)` is because the BurnTokenGasCost only updates one leaf of state tree relative to 'transfer' updates two leaf of state tree
-=======
+	BurnTokenGasCost             = 10500  // Charge half of `TxGas(21000)` is because the BurnTokenGasCost only updates one leaf of state tree relative to 'transfer' updates two leaf of state tree
 	CrossChainCallDataPerByteGas = 3      // Gas needed for per byte data produced by CrossChainCall
 	OnceCrossChainCallGas        = 100000 // Gas needed for every invoke to CrossChainCall, i.e., 50M allows 500 calls.
->>>>>>> fb672552
+
 )
 
 // Gas discount table for BLS12-381 G1 and G2 multi exponentiation operations
