--- conflicted
+++ resolved
@@ -173,13 +173,9 @@
 	CrossChainCallDataPerByteGas = 3      // Gas needed for per byte data produced by CrossChainCall
 	OnceCrossChainCallGas        = 100000 // Gas needed for every invoke to CrossChainCall, i.e., 50M allows 500 calls.
 
-<<<<<<< HEAD
-	MaxMROutputSizeAtUncleExtra = 2048 // Size limitation for packing mindreading-output into block.uncles[i].extra
-=======
 	MaxMROutputSizeAtUncleExtra = 2048  // Size limitation for packing mindreading-output into block.uncles[i].extra
 	BurnTokenGasCost            = 10500 // Charge half of `TxGas(21000)` is because the BurnTokenGasCost only updates one leaf of state tree relative to 'transfer' updates two leaf of state tree
 
->>>>>>> 8c3a22c3
 )
 
 // Gas discount table for BLS12-381 G1 and G2 multi exponentiation operations
