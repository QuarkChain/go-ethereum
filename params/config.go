--- conflicted
+++ resolved
@@ -34,12 +34,9 @@
 	SepoliaGenesisHash      = common.HexToHash("0x25a5cc106eea7138acab33231d7160d69cb777ee0c2c553fcddf5138993e6dd9")
 	RinkebyGenesisHash      = common.HexToHash("0x6341fd3daf94b748c72ced5a5b26028f2474f5f00d824504e4fa37a75767e177")
 	GoerliGenesisHash       = common.HexToHash("0xbf7e331f7f7c1dd2e05159666b3bf8bc7a8a3a9eb1d518969eab529dd9b88c1a")
-<<<<<<< HEAD
-	Web3QTestnetGenesisHash = common.HexToHash("0x8e362a73300af40adecacee8ab199d33d348abb251e873412549fc5855223d40")
-=======
 	Web3QTestnetGenesisHash = common.HexToHash("0xe1b551a47236ea806a1a9f6a9082ab989cffd999a44caa6015edc27136e0aab5")
->>>>>>> 76a638c6
 	Web3QGalileoGenesisHash = common.HexToHash("0xa576a985390f3a643e2acdeaed074cc9866c99f6bdf3ca8c49ec959054703745")
+	Web3QRinkebyGenesisHash = common.HexToHash("0x36f9ea166c6c89eb8af0a49c345731f13c5c2b26ff901fb0177b959f1242d7dd")
 )
 
 // TrustedCheckpoints associates each known checkpoint with the genesis hash of
@@ -260,19 +257,13 @@
 		Threshold: 2,
 	}
 
-<<<<<<< HEAD
-	Web3QTestNetBootnodes = []string{
+	Web3QRinkebyBootnodes = []string{
 		"/ip4/127.0.0.1/udp/33333/quic/p2p/12D3KooWEZ94qZgJgUNYiLwXahknkniYgozxw5eocijZJkew6Mj5",
 		"/ip4/127.0.0.1/udp/33334/quic/p2p/12D3KooWRAPv94qoUn8dAa3NQpZGKjaBcdiaqCETrcuyo2rT2ZvV",
-=======
-	Web3QTestnetValBootnodes = []string{
-		"/ip4/68.183.157.114/udp/33333/quic/p2p/12D3KooWEZ94qZgJgUNYiLwXahknkniYgozxw5eocijZJkew6Mj5",
-		"/ip4/128.199.102.174/udp/33333/quic/p2p/12D3KooWNjKALie7Cdpb4KG8axgABA4VCCsKoBQdvYvRhVZhbtPk",
->>>>>>> 76a638c6
 	}
 
 	// Web3QTestnetChainConfig contains the chain parameters to run a node on the Web3Q test network.
-	Web3QTestnetChainConfig = &ChainConfig{
+	Web3QRinkebyChainConfig = &ChainConfig{
 		ChainID:             big.NewInt(3333),
 		HomesteadBlock:      big.NewInt(0),
 		DAOForkBlock:        nil,
@@ -290,22 +281,14 @@
 		PisaBlock:           big.NewInt(0),
 		ArrowGlacierBlock:   nil,
 		Tendermint: &TendermintConfig{
-<<<<<<< HEAD
 			Epoch:                  100800, // expect 6s block interval = one week
-=======
-			Epoch:                  1000,
->>>>>>> 76a638c6
 			ValidatorContract:      "",
 			ContractChainID:        0,
 			ValidatorChangeEpochId: 0,
 			ValRpc:                 "",
 			P2pPort:                33333,
 			ProposerRepetition:     8,
-<<<<<<< HEAD
-			P2pBootstrap:           strings.Join(Web3QTestNetBootnodes, ","),
-=======
-			P2pBootstrap:           strings.Join(Web3QTestnetValBootnodes, ","),
->>>>>>> 76a638c6
+			P2pBootstrap:           strings.Join(Web3QRinkebyBootnodes, ","),
 			NodeKeyPath:            "",
 			ConsensusConfig: ConsensusConfig{
 				// WalPath:                     filepath.Join(defaultDataDir, "cs.wal", "wal"),
@@ -322,15 +305,62 @@
 				DoubleSignCheckHeight:        uint64(0),
 				ConsensusSyncRequestDuration: 500 * time.Millisecond,
 			},
-<<<<<<< HEAD
 		},
 		ExternalCall: &ExternalCallConfig{
 			Role:                                  1,
 			VerifyExternalCallResultWhenSyncState: true,
 			Version:                               1,
 			SupportChainId:                        4,
-=======
->>>>>>> 76a638c6
+		},
+	}
+
+	Web3QTestnetValBootnodes = []string{
+		"/ip4/68.183.157.114/udp/33333/quic/p2p/12D3KooWEZ94qZgJgUNYiLwXahknkniYgozxw5eocijZJkew6Mj5",
+		"/ip4/128.199.102.174/udp/33333/quic/p2p/12D3KooWNjKALie7Cdpb4KG8axgABA4VCCsKoBQdvYvRhVZhbtPk",
+	}
+
+	// Web3QTestnetChainConfig contains the chain parameters to run a node on the Web3Q test network.
+	Web3QTestnetChainConfig = &ChainConfig{
+		ChainID:             big.NewInt(3333),
+		HomesteadBlock:      big.NewInt(0),
+		DAOForkBlock:        nil,
+		DAOForkSupport:      true,
+		EIP150Block:         big.NewInt(0),
+		EIP155Block:         big.NewInt(0),
+		EIP158Block:         big.NewInt(0),
+		ByzantiumBlock:      big.NewInt(0),
+		ConstantinopleBlock: big.NewInt(0),
+		PetersburgBlock:     big.NewInt(0),
+		IstanbulBlock:       big.NewInt(0),
+		MuirGlacierBlock:    nil,
+		BerlinBlock:         big.NewInt(0),
+		LondonBlock:         big.NewInt(0),
+		ArrowGlacierBlock:   nil,
+		Tendermint: &TendermintConfig{
+			Epoch:                  1000,
+			ValidatorContract:      "",
+			ContractChainID:        0,
+			ValidatorChangeEpochId: 0,
+			ValRpc:                 "",
+			P2pPort:                33333,
+			ProposerRepetition:     8,
+			P2pBootstrap:           strings.Join(Web3QTestnetValBootnodes, ","),
+			NodeKeyPath:            "",
+			ConsensusConfig: ConsensusConfig{
+				// WalPath:                     filepath.Join(defaultDataDir, "cs.wal", "wal"),
+				TimeoutPropose:               3000 * time.Millisecond,
+				TimeoutProposeDelta:          500 * time.Millisecond,
+				TimeoutPrevote:               1000 * time.Millisecond,
+				TimeoutPrevoteDelta:          500 * time.Millisecond,
+				TimeoutPrecommit:             1000 * time.Millisecond,
+				TimeoutPrecommitDelta:        500 * time.Millisecond,
+				TimeoutCommit:                5000 * time.Millisecond,
+				SkipTimeoutCommit:            false,
+				PeerGossipSleepDuration:      100 * time.Millisecond,
+				PeerQueryMaj23SleepDuration:  2000 * time.Millisecond,
+				DoubleSignCheckHeight:        uint64(0),
+				ConsensusSyncRequestDuration: 500 * time.Millisecond,
+			},
 		},
 	}
 
@@ -384,12 +414,6 @@
 				ConsensusSyncRequestDuration: 500 * time.Millisecond,
 			},
 		},
-		ExternalCall: &ExternalCallConfig{
-			Role:                                  1,
-			VerifyExternalCallResultWhenSyncState: true,
-			Version:                               1,
-			SupportChainId:                        4,
-		},
 	}
 
 	// Web3QMainnetChainConfig contains the chain parameters to run a node on the Web3Q mainnet.
@@ -567,11 +591,7 @@
 	Epoch                  uint64 `json:"epoch"`             // Epoch length to vote new validator
 	ValidatorContract      string `json:"validatorContract"` // Validator contract address
 	ContractChainID        uint64 `json:"contractChainId"`   // Chain ID which Validator contract on
-<<<<<<< HEAD
-	ValidatorChangeEpochId uint64 `json:"valChangeEpochId"`  // Epoch to enable update ValidatorSet from contract
-=======
 	ValidatorChangeEpochId uint64 `json:"valChangeEpochId"`  // Epoch to enable updating ValidatorSet from contract
->>>>>>> 76a638c6
 	ValRpc                 string `json:"valRpc"`            // rpc for ethclient to get ValidatorSet from contract
 	NodeKeyPath            string
 	P2pPort                uint
