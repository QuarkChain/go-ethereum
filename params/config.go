--- conflicted
+++ resolved
@@ -256,66 +256,6 @@
 		Threshold: 2,
 	}
 
-<<<<<<< HEAD
-	Web3QRinkebyValBootnodes = []string{
-		"/ip4/127.0.0.1/udp/33333/quic/p2p/12D3KooWEZ94qZgJgUNYiLwXahknkniYgozxw5eocijZJkew6Mj5",
-		"/ip4/127.0.0.1/udp/33334/quic/p2p/12D3KooWRAPv94qoUn8dAa3NQpZGKjaBcdiaqCETrcuyo2rT2ZvV",
-	}
-
-	// Web3QTestnetChainConfig contains the chain parameters to run a node on the Web3Q test network.
-	Web3QRinkebyChainConfig = &ChainConfig{
-		ChainID:             big.NewInt(3335),
-		HomesteadBlock:      big.NewInt(0),
-		DAOForkBlock:        nil,
-		DAOForkSupport:      true,
-		EIP150Block:         big.NewInt(0),
-		EIP155Block:         big.NewInt(0),
-		EIP158Block:         big.NewInt(0),
-		ByzantiumBlock:      big.NewInt(0),
-		ConstantinopleBlock: big.NewInt(0),
-		PetersburgBlock:     big.NewInt(0),
-		IstanbulBlock:       big.NewInt(0),
-		MuirGlacierBlock:    nil,
-		BerlinBlock:         big.NewInt(0),
-		LondonBlock:         big.NewInt(0),
-		PisaBlock:           big.NewInt(0),
-		ArrowGlacierBlock:   nil,
-		Tendermint: &TendermintConfig{
-			Epoch:                  100800, // expect 6s block interval = one week
-			ValidatorContract:      "",
-			ContractChainID:        0,
-			ValidatorChangeEpochId: 0,
-			ValRpc:                 "",
-			P2pPort:                33333,
-			ProposerRepetition:     8,
-			P2pBootstrap:           strings.Join(Web3QRinkebyValBootnodes, ","),
-			NodeKeyPath:            "",
-			ConsensusConfig: ConsensusConfig{
-				// WalPath:                     filepath.Join(defaultDataDir, "cs.wal", "wal"),
-				TimeoutPropose:               3000 * time.Millisecond,
-				TimeoutProposeDelta:          500 * time.Millisecond,
-				TimeoutPrevote:               1000 * time.Millisecond,
-				TimeoutPrevoteDelta:          500 * time.Millisecond,
-				TimeoutPrecommit:             1000 * time.Millisecond,
-				TimeoutPrecommitDelta:        500 * time.Millisecond,
-				TimeoutCommit:                5000 * time.Millisecond,
-				SkipTimeoutCommit:            false,
-				PeerGossipSleepDuration:      100 * time.Millisecond,
-				PeerQueryMaj23SleepDuration:  2000 * time.Millisecond,
-				DoubleSignCheckHeight:        uint64(0),
-				ConsensusSyncRequestDuration: 500 * time.Millisecond,
-			},
-		},
-		ExternalCall: &ExternalCallConfig{
-			EnableBlockNumber: big.NewInt(0),
-			Version:           1,
-			SupportChainId:    4,
-			CallRpc:           "https://rinkeby.infura.io/v3/4e3e18f80d8d4ad5959b7404e85e0143",
-		},
-	}
-
-=======
->>>>>>> 114c261f
 	Web3QTestnetValBootnodes = []string{
 		//"/ip4/68.183.157.114/udp/33333/quic/p2p/12D3KooWEZ94qZgJgUNYiLwXahknkniYgozxw5eocijZJkew6Mj5",
 		//"/ip4/128.199.102.174/udp/33333/quic/p2p/12D3KooWNjKALie7Cdpb4KG8axgABA4VCCsKoBQdvYvRhVZhbtPk",
