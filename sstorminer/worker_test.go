--- conflicted
+++ resolved
@@ -250,11 +250,7 @@
 			return types.SignTx(tx, types.NewEIP2930Signer(chainConfig.ChainID), testBankKey)
 		},
 	}
-<<<<<<< HEAD
-	w := newWorker(defaultConfig, chainConfig, backend, nil, &wchain, new(event.TypeMux), signer, minerContract, false)
-=======
 	w := newWorker(defaultConfig, chainConfig, backend, &mockApiBackend{nonce: 0}, &wchain, new(event.TypeMux), signer, minerContract, false)
->>>>>>> 5bdbcff9
 	return w, infos, files, backend
 }
 
