--- conflicted
+++ resolved
@@ -19,9 +19,6 @@
 import (
 	"context"
 	"fmt"
-	"github.com/ethereum/go-ethereum/common/hexutil"
-	"github.com/ethereum/go-ethereum/internal/ethapi"
-	"github.com/ethereum/go-ethereum/rpc"
 	"math/big"
 	"math/rand"
 	"sort"
@@ -286,11 +283,7 @@
 	chainConfig *params.ChainConfig
 	engine      consensus.Engine
 	eth         Backend
-<<<<<<< HEAD
-	apiBackend  ethapi.Backend
-=======
 	apiBackend  apiBackend
->>>>>>> 5bdbcff9
 	chain       BlockChain
 	priceOracle *priceOracle
 
@@ -322,19 +315,14 @@
 	newResultHook func(*result)
 }
 
-<<<<<<< HEAD
-func newWorker(config *Config, chainConfig *params.ChainConfig, eth Backend, api ethapi.Backend, chain BlockChain, mux *event.TypeMux, txSigner *TXSigner,
-=======
-func newWorker(config *Config, chainConfig *params.ChainConfig, eth Backend, api apiBackend, chain BlockChain, mux *event.TypeMux, txSigner *TXSigner,
->>>>>>> 5bdbcff9
-	minerContract common.Address, init bool) *worker {
+func newWorker(config *Config, chainConfig *params.ChainConfig, eth Backend, api apiBackend, chain BlockChain,
+	mux *event.TypeMux, txSigner *TXSigner, minerContract common.Address, init bool) *worker {
 	worker := &worker{
 		config:             config,
 		chainConfig:        chainConfig,
 		eth:                eth,
 		apiBackend:         api,
 		mux:                mux,
-		apiBackend:         api,
 		chain:              chain,
 		tasks:              make([]*task, 0),
 		chainHeadCh:        make(chan core.ChainHeadEvent, chainHeadChanSize),
@@ -781,42 +769,6 @@
 		return err
 	}
 
-<<<<<<< HEAD
-	txArgs := &ethapi.TransactionArgs{
-		From:                 &w.signer.Account.Address,
-		To:                   &result.task.minerContract,
-		Nonce:                (*hexutil.Uint64)(&nonce),
-		MaxFeePerGas:         (*hexutil.Big)(gasFeeCap),
-		MaxPriorityFeePerGas: (*hexutil.Big)(w.priceOracle.suggestGasTip),
-		Value:                (*hexutil.Big)(new(big.Int).SetInt64(0)),
-		Data:                 (*hexutil.Bytes)(&data),
-	}
-	ctx := context.Background()
-	currentBlock := w.chain.CurrentBlock()
-	bnr := (rpc.BlockNumber)(currentBlock.Number().Int64())
-	numberOrHash := &rpc.BlockNumberOrHash{
-		BlockNumber: &bnr,
-	}
-	callRes, err := ethapi.DoCall(ctx, w.apiBackend, *txArgs, *numberOrHash, nil, w.apiBackend.RPCEVMTimeout(), w.apiBackend.RPCGasCap())
-	if err != nil {
-		log.Error("worker::submitMinedResult() >>>>>> DoCall: happened system error <<<<<<",
-			"err", err.Error(), "hash1", result.hash1.Hex(), "requiredDiff", result.requiredDiff.Text(16),
-			"block timestamp", currentBlock.TimeMs(), "minedTs", result.minedTs,
-			"chunkIdxs", result.chunkIdxs, "kvIdxs", result.kvIdxs)
-		time.Sleep(3 * time.Second)
-		w.resultCh <- result
-		return err
-	}
-
-	if callRes.Err != nil {
-		log.Error("worker::submitMinedResult() >>>>>> DoCall: happened evm err <<<<<<",
-			"evmErr", callRes.Err.Error(), "hash1", result.hash1.Hex(), "requiredDiff", result.requiredDiff.Text(16),
-			"block timestamp", currentBlock.TimeMs(), "minedTs", result.minedTs,
-			"chunkIdxs", result.chunkIdxs, "kvIdxs", result.kvIdxs)
-		time.Sleep(3 * time.Second)
-		w.resultCh <- result
-		return callRes.Err
-=======
 	baseTx := &types.LegacyTx{
 		To:       &result.task.minerContract,
 		Nonce:    nonce,
@@ -824,27 +776,11 @@
 		Gas:      gas,
 		Value:    new(big.Int).SetInt64(0),
 		Data:     data,
->>>>>>> 5bdbcff9
-	}
-
-	log.Warn("worker::submitMinedResult() >>>>>> DoCall: simulate execution succeed <<<<<<", "block timestamp", currentBlock.Time(), "minedTs", result.minedTs, "gasUsed", callRes.UsedGas)
-	txArgs.Gas = (*hexutil.Uint64)(&callRes.UsedGas)
-	tx := txArgs.ToTransaction()
-
-	signedTx, err := w.signer.SignFn(w.signer.Account, tx, w.chainConfig.ChainID)
+	}
+
+	signedTx, err := w.signer.SignFn(w.signer.Account, types.NewTx(baseTx), w.chainConfig.ChainID)
 	if err != nil {
 		log.Warn("worker::submitMinedResult() >>>>>> sign tx error <<<<<<", "err", err)
-<<<<<<< HEAD
-		w.resultCh <- result
-		return err
-	}
-
-	log.Warn("submitMinedResult", "shard idx", result.task.shardIdx, "tx hash", signedTx.Hash(),
-		"kv idx list", result.kvIdxs, "chunk idx list", result.chunkIdxs)
-	fmt.Println("Submit Mine Result txHash:", signedTx.Hash())
-	return w.apiBackend.SendTx(ctx, signedTx)
-	//return w.eth.TxPool().AddLocal(signedTx)
-=======
 		return err
 	}
 
@@ -854,7 +790,6 @@
 	}
 	log.Warn("Submit mining tx", "hash", signedTx.Hash().Hex())
 	return nil
->>>>>>> 5bdbcff9
 }
 
 func uint64ToByte32(u uint64) []byte {
