--- conflicted
+++ resolved
@@ -456,10 +456,6 @@
 // VerifyUncles implements consensus.Engine, always returning an error for any
 // uncles as this consensus mechanism doesn't permit uncles.
 func (c *Tendermint) VerifyUncles(chain consensus.ChainReader, block *types.Block) error {
-<<<<<<< HEAD
-	if len(block.Uncles()) <= len(block.Transactions()) {
-		return nil
-=======
 	if len(block.Uncles()) > len(block.Transactions()) {
 		return fmt.Errorf("the number of uncles exceeds the number of transactions at block")
 	}
@@ -468,9 +464,8 @@
 		if len(uncle.Extra) > params.MaxMROutputSizeAtUncleExtra {
 			return fmt.Errorf("uncle extra size exceeds limit")
 		}
->>>>>>> 4167c36e
-	}
-	return fmt.Errorf("the number of uncles exceeds the number of transactions at block")
+	}
+	return nil
 }
 
 // Prepare implements consensus.Engine, preparing all the consensus fields of the
