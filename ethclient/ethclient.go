// Copyright 2016 The go-ethereum Authors
// This file is part of the go-ethereum library.
//
// The go-ethereum library is free software: you can redistribute it and/or modify
// it under the terms of the GNU Lesser General Public License as published by
// the Free Software Foundation, either version 3 of the License, or
// (at your option) any later version.
//
// The go-ethereum library is distributed in the hope that it will be useful,
// but WITHOUT ANY WARRANTY; without even the implied warranty of
// MERCHANTABILITY or FITNESS FOR A PARTICULAR PURPOSE. See the
// GNU Lesser General Public License for more details.
//
// You should have received a copy of the GNU Lesser General Public License
// along with the go-ethereum library. If not, see <http://www.gnu.org/licenses/>.

// Package ethclient provides a client for the Ethereum RPC API.
package ethclient

import (
	"context"
	"encoding/json"
	"errors"
	"fmt"
	"math/big"

	"github.com/ethereum/go-ethereum"
	"github.com/ethereum/go-ethereum/common"
	"github.com/ethereum/go-ethereum/common/hexutil"
	"github.com/ethereum/go-ethereum/core/types"
	"github.com/ethereum/go-ethereum/rpc"
)

// Client defines typed wrappers for the Ethereum RPC API.
type Client struct {
	c *rpc.Client
}

// Dial connects a client to the given URL.
func Dial(rawurl string) (*Client, error) {
	return DialContext(context.Background(), rawurl)
}

func DialContext(ctx context.Context, rawurl string) (*Client, error) {
	c, err := rpc.DialContext(ctx, rawurl)
	if err != nil {
		return nil, err
	}
	return NewClient(c), nil
}

// NewClient creates a client that uses the given RPC client.
func NewClient(c *rpc.Client) *Client {
	return &Client{c}
}

func (ec *Client) Close() {
	ec.c.Close()
}

// Blockchain Access

// ChainID retrieves the current chain ID for transaction replay protection.
func (ec *Client) ChainID(ctx context.Context) (*big.Int, error) {
	var result hexutil.Big
	err := ec.c.CallContext(ctx, &result, "eth_chainId")
	if err != nil {
		return nil, err
	}
	return (*big.Int)(&result), err
}

// BlockByHash returns the given full block.
//
// Note that loading full blocks requires two requests. Use HeaderByHash
// if you don't need all transactions or uncle headers.
func (ec *Client) BlockByHash(ctx context.Context, hash common.Hash) (*types.Block, error) {
	return ec.getBlock(ctx, "eth_getBlockByHash", hash, true)
}

// BlockByNumber returns a block from the current canonical chain. If number is nil, the
// latest known block is returned.
//
// Note that loading full blocks requires two requests. Use HeaderByNumber
// if you don't need all transactions or uncle headers.
func (ec *Client) BlockByNumber(ctx context.Context, number *big.Int) (*types.Block, error) {
	return ec.getBlock(ctx, "eth_getBlockByNumber", toBlockNumArg(number), true)
}

// BlockNumber returns the most recent block number
func (ec *Client) BlockNumber(ctx context.Context) (uint64, error) {
	var result hexutil.Uint64
	err := ec.c.CallContext(ctx, &result, "eth_blockNumber")
	return uint64(result), err
}

type rpcBlock struct {
	Hash         common.Hash      `json:"hash"`
	Transactions []rpcTransaction `json:"transactions"`
	UncleHashes  []common.Hash    `json:"uncles"`
}

func (ec *Client) getBlock(ctx context.Context, method string, args ...interface{}) (*types.Block, error) {
	var raw json.RawMessage
	err := ec.c.CallContext(ctx, &raw, method, args...)
	if err != nil {
		return nil, err
	} else if len(raw) == 0 {
		return nil, ethereum.NotFound
	}
	// Decode header and transactions.
	var head *types.Header
	var body rpcBlock
	if err := json.Unmarshal(raw, &head); err != nil {
		return nil, err
	}
	if err := json.Unmarshal(raw, &body); err != nil {
		return nil, err
	}
	// Quick-verify transaction and uncle lists. This mostly helps with debugging the server.
	if head.UncleHash == types.EmptyUncleHash && len(body.UncleHashes) > 0 {
		return nil, fmt.Errorf("server returned non-empty uncle list but block header indicates no uncles")
	}
	if head.UncleHash != types.EmptyUncleHash && len(body.UncleHashes) == 0 {
		return nil, fmt.Errorf("server returned empty uncle list but block header indicates uncles")
	}
	if head.TxHash == types.EmptyRootHash && len(body.Transactions) > 0 {
		return nil, fmt.Errorf("server returned non-empty transaction list but block header indicates no transactions")
	}
	if head.TxHash != types.EmptyRootHash && len(body.Transactions) == 0 {
		return nil, fmt.Errorf("server returned empty transaction list but block header indicates transactions")
	}
	// Load uncles because they are not included in the block response.
	var uncles []*types.Header
	if len(body.UncleHashes) > 0 {
		uncles = make([]*types.Header, len(body.UncleHashes))
		reqs := make([]rpc.BatchElem, len(body.UncleHashes))
		for i := range reqs {
			reqs[i] = rpc.BatchElem{
				Method: "eth_getUncleByBlockHashAndIndex",
				Args:   []interface{}{body.Hash, hexutil.EncodeUint64(uint64(i))},
				Result: &uncles[i],
			}
		}
		if err := ec.c.BatchCallContext(ctx, reqs); err != nil {
			return nil, err
		}
		for i := range reqs {
			if reqs[i].Error != nil {
				return nil, reqs[i].Error
			}
			if uncles[i] == nil {
				return nil, fmt.Errorf("got null header for uncle %d of block %x", i, body.Hash[:])
			}
		}
	}
	// Fill the sender cache of transactions in the block.
	txs := make([]*types.Transaction, len(body.Transactions))
	for i, tx := range body.Transactions {
		if tx.From != nil {
			setSenderFromServer(tx.tx, *tx.From, body.Hash)
		}
		txs[i] = tx.tx
	}
	return types.NewBlockWithHeader(head).WithBody(txs, uncles), nil
}

// HeaderByHash returns the block header with the given hash.
func (ec *Client) HeaderByHash(ctx context.Context, hash common.Hash) (*types.Header, error) {
	var head *types.Header
	err := ec.c.CallContext(ctx, &head, "eth_getBlockByHash", hash, false)
	if err == nil && head == nil {
		err = ethereum.NotFound
	}
	return head, err
}

// HeaderByNumber returns a block header from the current canonical chain. If number is
// nil, the latest known header is returned.
func (ec *Client) HeaderByNumber(ctx context.Context, number *big.Int) (*types.Header, error) {
	var head *types.Header
	err := ec.c.CallContext(ctx, &head, "eth_getBlockByNumber", toBlockNumArg(number), false)
	if err == nil && head == nil {
		err = ethereum.NotFound
	}
	return head, err
}

type rpcTransaction struct {
	tx *types.Transaction
	txExtraInfo
}

type txExtraInfo struct {
	BlockNumber *string         `json:"blockNumber,omitempty"`
	BlockHash   *common.Hash    `json:"blockHash,omitempty"`
	From        *common.Address `json:"from,omitempty"`
}

func (tx *rpcTransaction) UnmarshalJSON(msg []byte) error {
	if err := json.Unmarshal(msg, &tx.tx); err != nil {
		return err
	}
	return json.Unmarshal(msg, &tx.txExtraInfo)
}

// TransactionByHash returns the transaction with the given hash.
func (ec *Client) TransactionByHash(ctx context.Context, hash common.Hash) (tx *types.Transaction, isPending bool, err error) {
	var json *rpcTransaction
	err = ec.c.CallContext(ctx, &json, "eth_getTransactionByHash", hash)
	if err != nil {
		return nil, false, err
	} else if json == nil {
		return nil, false, ethereum.NotFound
	} else if _, r, _ := json.tx.RawSignatureValues(); r == nil {
		return nil, false, fmt.Errorf("server returned transaction without signature")
	}
	if json.From != nil && json.BlockHash != nil {
		setSenderFromServer(json.tx, *json.From, *json.BlockHash)
	}
	return json.tx, json.BlockNumber == nil, nil
}

// TransactionSender returns the sender address of the given transaction. The transaction
// must be known to the remote node and included in the blockchain at the given block and
// index. The sender is the one derived by the protocol at the time of inclusion.
//
// There is a fast-path for transactions retrieved by TransactionByHash and
// TransactionInBlock. Getting their sender address can be done without an RPC interaction.
func (ec *Client) TransactionSender(ctx context.Context, tx *types.Transaction, block common.Hash, index uint) (common.Address, error) {
	// Try to load the address from the cache.
	sender, err := types.Sender(&senderFromServer{blockhash: block}, tx)
	if err == nil {
		return sender, nil
	}

	// It was not found in cache, ask the server.
	var meta struct {
		Hash common.Hash
		From common.Address
	}
	if err = ec.c.CallContext(ctx, &meta, "eth_getTransactionByBlockHashAndIndex", block, hexutil.Uint64(index)); err != nil {
		return common.Address{}, err
	}
	if meta.Hash == (common.Hash{}) || meta.Hash != tx.Hash() {
		return common.Address{}, errors.New("wrong inclusion block/index")
	}
	return meta.From, nil
}

// TransactionCount returns the total number of transactions in the given block.
func (ec *Client) TransactionCount(ctx context.Context, blockHash common.Hash) (uint, error) {
	var num hexutil.Uint
	err := ec.c.CallContext(ctx, &num, "eth_getBlockTransactionCountByHash", blockHash)
	return uint(num), err
}

// TransactionInBlock returns a single transaction at index in the given block.
func (ec *Client) TransactionInBlock(ctx context.Context, blockHash common.Hash, index uint) (*types.Transaction, error) {
	var json *rpcTransaction
	err := ec.c.CallContext(ctx, &json, "eth_getTransactionByBlockHashAndIndex", blockHash, hexutil.Uint64(index))
	if err != nil {
		return nil, err
	}
	if json == nil {
		return nil, ethereum.NotFound
	} else if _, r, _ := json.tx.RawSignatureValues(); r == nil {
		return nil, fmt.Errorf("server returned transaction without signature")
	}
	if json.From != nil && json.BlockHash != nil {
		setSenderFromServer(json.tx, *json.From, *json.BlockHash)
	}
	return json.tx, err
}

// TransactionReceipt returns the receipt of a transaction by transaction hash.
// Note that the receipt is not available for pending transactions.
func (ec *Client) TransactionReceipt(ctx context.Context, txHash common.Hash) (*types.Receipt, error) {
	var r *types.Receipt
	err := ec.c.CallContext(ctx, &r, "eth_getTransactionReceipt", txHash)
	if err == nil {
		if r == nil {
			return nil, ethereum.NotFound
		}
	}
	return r, err
}

<<<<<<< HEAD
=======
type ReceiptProofData struct {
	BlockHash        common.Hash   `json:"blockHash"`
	BlockNumber      uint64        `json:"blockNumber"`
	TransactionHash  common.Hash   `json:"TransactionHash"`
	TransactionIndex uint64        `json:"transactionIndex"`
	ReceiptRoot      common.Hash   `json:"receiptRoot"`
	ReceiptValue     hexutil.Bytes `json:"receiptValue"`
	ReceiptKey       hexutil.Bytes `json:"receiptKey"`
	ReceiptPath      hexutil.Bytes `json:"receiptPath"`
}

// ReceiptProof generates a proof which is the receipt-tree(mpt) path for the receipt corresponding to the specified block to verify the validity of the receipt
func (ec *Client) ReceiptProof(ctx context.Context, txHash common.Hash) (*ReceiptProofData, error) {
	var proof *ReceiptProofData
	err := ec.c.CallContext(ctx, &proof, "eth_getReceiptProof", txHash)
	if err == nil {
		if proof == nil {
			return nil, ethereum.NotFound
		}
	}
	return proof, err
}

>>>>>>> 8c3a22c3
type MindReadingOutput struct {
	BlockHash          common.Hash `json:"blockHash"`
	BlockNumber        uint64      `json:"blockNumber"`
	TxHash             common.Hash `json:"transactionHash"`
	TxIndex            uint64      `json:"transactionIndex"`
	ExternalCallResult []byte      `json:"externalCallResult"`
}

// MindReadingOutput returns the MindReadingOutput for the given transaction hash
func (ec *Client) MindReadingOutput(ctx context.Context, txHash common.Hash) (*MindReadingOutput, error) {
	var r *MindReadingOutput
	err := ec.c.CallContext(ctx, &r, "eth_getMindReadingOutput", txHash)
	if err == nil {
		if r == nil {
			return nil, ethereum.NotFound
		}
	}
	return r, err
}

// SyncProgress retrieves the current progress of the sync algorithm. If there's
// no sync currently running, it returns nil.
func (ec *Client) SyncProgress(ctx context.Context) (*ethereum.SyncProgress, error) {
	var raw json.RawMessage
	if err := ec.c.CallContext(ctx, &raw, "eth_syncing"); err != nil {
		return nil, err
	}
	// Handle the possible response types
	var syncing bool
	if err := json.Unmarshal(raw, &syncing); err == nil {
		return nil, nil // Not syncing (always false)
	}
	var p *rpcProgress
	if err := json.Unmarshal(raw, &p); err != nil {
		return nil, err
	}
	return p.toSyncProgress(), nil
}

// SubscribeNewHead subscribes to notifications about the current blockchain head
// on the given channel.
func (ec *Client) SubscribeNewHead(ctx context.Context, ch chan<- *types.Header) (ethereum.Subscription, error) {
	return ec.c.EthSubscribe(ctx, ch, "newHeads")
}

// State Access

// NetworkID returns the network ID (also known as the chain ID) for this chain.
func (ec *Client) NetworkID(ctx context.Context) (*big.Int, error) {
	version := new(big.Int)
	var ver string
	if err := ec.c.CallContext(ctx, &ver, "net_version"); err != nil {
		return nil, err
	}
	if _, ok := version.SetString(ver, 10); !ok {
		return nil, fmt.Errorf("invalid net_version result %q", ver)
	}
	return version, nil
}

// BalanceAt returns the wei balance of the given account.
// The block number can be nil, in which case the balance is taken from the latest known block.
func (ec *Client) BalanceAt(ctx context.Context, account common.Address, blockNumber *big.Int) (*big.Int, error) {
	var result hexutil.Big
	err := ec.c.CallContext(ctx, &result, "eth_getBalance", account, toBlockNumArg(blockNumber))
	return (*big.Int)(&result), err
}

// StorageAt returns the value of key in the contract storage of the given account.
// The block number can be nil, in which case the value is taken from the latest known block.
func (ec *Client) StorageAt(ctx context.Context, account common.Address, key common.Hash, blockNumber *big.Int) ([]byte, error) {
	var result hexutil.Bytes
	err := ec.c.CallContext(ctx, &result, "eth_getStorageAt", account, key, toBlockNumArg(blockNumber))
	return result, err
}

// CodeAt returns the contract code of the given account.
// The block number can be nil, in which case the code is taken from the latest known block.
func (ec *Client) CodeAt(ctx context.Context, account common.Address, blockNumber *big.Int) ([]byte, error) {
	var result hexutil.Bytes
	err := ec.c.CallContext(ctx, &result, "eth_getCode", account, toBlockNumArg(blockNumber))
	return result, err
}

// NonceAt returns the account nonce of the given account.
// The block number can be nil, in which case the nonce is taken from the latest known block.
func (ec *Client) NonceAt(ctx context.Context, account common.Address, blockNumber *big.Int) (uint64, error) {
	var result hexutil.Uint64
	err := ec.c.CallContext(ctx, &result, "eth_getTransactionCount", account, toBlockNumArg(blockNumber))
	return uint64(result), err
}

// Filters

// FilterLogs executes a filter query.
func (ec *Client) FilterLogs(ctx context.Context, q ethereum.FilterQuery) ([]types.Log, error) {
	var result []types.Log
	arg, err := toFilterArg(q)
	if err != nil {
		return nil, err
	}
	err = ec.c.CallContext(ctx, &result, "eth_getLogs", arg)
	return result, err
}

// SubscribeFilterLogs subscribes to the results of a streaming filter query.
func (ec *Client) SubscribeFilterLogs(ctx context.Context, q ethereum.FilterQuery, ch chan<- types.Log) (ethereum.Subscription, error) {
	arg, err := toFilterArg(q)
	if err != nil {
		return nil, err
	}
	return ec.c.EthSubscribe(ctx, ch, "logs", arg)
}

func toFilterArg(q ethereum.FilterQuery) (interface{}, error) {
	arg := map[string]interface{}{
		"address": q.Addresses,
		"topics":  q.Topics,
	}
	if q.BlockHash != nil {
		arg["blockHash"] = *q.BlockHash
		if q.FromBlock != nil || q.ToBlock != nil {
			return nil, fmt.Errorf("cannot specify both BlockHash and FromBlock/ToBlock")
		}
	} else {
		if q.FromBlock == nil {
			arg["fromBlock"] = "0x0"
		} else {
			arg["fromBlock"] = toBlockNumArg(q.FromBlock)
		}
		arg["toBlock"] = toBlockNumArg(q.ToBlock)
	}
	return arg, nil
}

// Pending State

// PendingBalanceAt returns the wei balance of the given account in the pending state.
func (ec *Client) PendingBalanceAt(ctx context.Context, account common.Address) (*big.Int, error) {
	var result hexutil.Big
	err := ec.c.CallContext(ctx, &result, "eth_getBalance", account, "pending")
	return (*big.Int)(&result), err
}

// PendingStorageAt returns the value of key in the contract storage of the given account in the pending state.
func (ec *Client) PendingStorageAt(ctx context.Context, account common.Address, key common.Hash) ([]byte, error) {
	var result hexutil.Bytes
	err := ec.c.CallContext(ctx, &result, "eth_getStorageAt", account, key, "pending")
	return result, err
}

// PendingCodeAt returns the contract code of the given account in the pending state.
func (ec *Client) PendingCodeAt(ctx context.Context, account common.Address) ([]byte, error) {
	var result hexutil.Bytes
	err := ec.c.CallContext(ctx, &result, "eth_getCode", account, "pending")
	return result, err
}

// PendingNonceAt returns the account nonce of the given account in the pending state.
// This is the nonce that should be used for the next transaction.
func (ec *Client) PendingNonceAt(ctx context.Context, account common.Address) (uint64, error) {
	var result hexutil.Uint64
	err := ec.c.CallContext(ctx, &result, "eth_getTransactionCount", account, "pending")
	return uint64(result), err
}

// PendingTransactionCount returns the total number of transactions in the pending state.
func (ec *Client) PendingTransactionCount(ctx context.Context) (uint, error) {
	var num hexutil.Uint
	err := ec.c.CallContext(ctx, &num, "eth_getBlockTransactionCountByNumber", "pending")
	return uint(num), err
}

// Contract Calling

// CallContract executes a message call transaction, which is directly executed in the VM
// of the node, but never mined into the blockchain.
//
// blockNumber selects the block height at which the call runs. It can be nil, in which
// case the code is taken from the latest known block. Note that state from very old
// blocks might not be available.
func (ec *Client) CallContract(ctx context.Context, msg ethereum.CallMsg, blockNumber *big.Int) ([]byte, error) {
	var hex hexutil.Bytes
	err := ec.c.CallContext(ctx, &hex, "eth_call", toCallArg(msg), toBlockNumArg(blockNumber))
	if err != nil {
		return nil, err
	}
	return hex, nil
}

// CallContractAtHash is almost the same as CallContract except that it selects
// the block by block hash instead of block height.
func (ec *Client) CallContractAtHash(ctx context.Context, msg ethereum.CallMsg, blockHash common.Hash) ([]byte, error) {
	var hex hexutil.Bytes
	err := ec.c.CallContext(ctx, &hex, "eth_call", toCallArg(msg), rpc.BlockNumberOrHashWithHash(blockHash, false))
	if err != nil {
		return nil, err
	}
	return hex, nil
}

// PendingCallContract executes a message call transaction using the EVM.
// The state seen by the contract call is the pending state.
func (ec *Client) PendingCallContract(ctx context.Context, msg ethereum.CallMsg) ([]byte, error) {
	var hex hexutil.Bytes
	err := ec.c.CallContext(ctx, &hex, "eth_call", toCallArg(msg), "pending")
	if err != nil {
		return nil, err
	}
	return hex, nil
}

// SuggestGasPrice retrieves the currently suggested gas price to allow a timely
// execution of a transaction.
func (ec *Client) SuggestGasPrice(ctx context.Context) (*big.Int, error) {
	var hex hexutil.Big
	if err := ec.c.CallContext(ctx, &hex, "eth_gasPrice"); err != nil {
		return nil, err
	}
	return (*big.Int)(&hex), nil
}

// SuggestGasTipCap retrieves the currently suggested gas tip cap after 1559 to
// allow a timely execution of a transaction.
func (ec *Client) SuggestGasTipCap(ctx context.Context) (*big.Int, error) {
	var hex hexutil.Big
	if err := ec.c.CallContext(ctx, &hex, "eth_maxPriorityFeePerGas"); err != nil {
		return nil, err
	}
	return (*big.Int)(&hex), nil
}

// EstimateGas tries to estimate the gas needed to execute a specific transaction based on
// the current pending state of the backend blockchain. There is no guarantee that this is
// the true gas limit requirement as other transactions may be added or removed by miners,
// but it should provide a basis for setting a reasonable default.
func (ec *Client) EstimateGas(ctx context.Context, msg ethereum.CallMsg) (uint64, error) {
	var hex hexutil.Uint64
	err := ec.c.CallContext(ctx, &hex, "eth_estimateGas", toCallArg(msg))
	if err != nil {
		return 0, err
	}
	return uint64(hex), nil
}

// SendTransaction injects a signed transaction into the pending pool for execution.
//
// If the transaction was a contract creation use the TransactionReceipt method to get the
// contract address after the transaction has been mined.
func (ec *Client) SendTransaction(ctx context.Context, tx *types.Transaction) error {
	data, err := tx.MarshalBinary()
	if err != nil {
		return err
	}
	return ec.c.CallContext(ctx, nil, "eth_sendRawTransaction", hexutil.Encode(data))
}

func toBlockNumArg(number *big.Int) string {
	if number == nil {
		return "latest"
	}
	pending := big.NewInt(-1)
	if number.Cmp(pending) == 0 {
		return "pending"
	}
	return hexutil.EncodeBig(number)
}

func toCallArg(msg ethereum.CallMsg) interface{} {
	arg := map[string]interface{}{
		"from": msg.From,
		"to":   msg.To,
	}
	if len(msg.Data) > 0 {
		arg["data"] = hexutil.Bytes(msg.Data)
	}
	if msg.Value != nil {
		arg["value"] = (*hexutil.Big)(msg.Value)
	}
	if msg.Gas != 0 {
		arg["gas"] = hexutil.Uint64(msg.Gas)
	}
	if msg.GasPrice != nil {
		arg["gasPrice"] = (*hexutil.Big)(msg.GasPrice)
	}
	return arg
}

// rpcProgress is a copy of SyncProgress with hex-encoded fields.
type rpcProgress struct {
	StartingBlock hexutil.Uint64
	CurrentBlock  hexutil.Uint64
	HighestBlock  hexutil.Uint64

	PulledStates hexutil.Uint64
	KnownStates  hexutil.Uint64

	SyncedAccounts      hexutil.Uint64
	SyncedAccountBytes  hexutil.Uint64
	SyncedBytecodes     hexutil.Uint64
	SyncedBytecodeBytes hexutil.Uint64
	SyncedStorage       hexutil.Uint64
	SyncedStorageBytes  hexutil.Uint64
	HealedTrienodes     hexutil.Uint64
	HealedTrienodeBytes hexutil.Uint64
	HealedBytecodes     hexutil.Uint64
	HealedBytecodeBytes hexutil.Uint64
	HealingTrienodes    hexutil.Uint64
	HealingBytecode     hexutil.Uint64
}

func (p *rpcProgress) toSyncProgress() *ethereum.SyncProgress {
	if p == nil {
		return nil
	}
	return &ethereum.SyncProgress{
		StartingBlock:       uint64(p.StartingBlock),
		CurrentBlock:        uint64(p.CurrentBlock),
		HighestBlock:        uint64(p.HighestBlock),
		PulledStates:        uint64(p.PulledStates),
		KnownStates:         uint64(p.KnownStates),
		SyncedAccounts:      uint64(p.SyncedAccounts),
		SyncedAccountBytes:  uint64(p.SyncedAccountBytes),
		SyncedBytecodes:     uint64(p.SyncedBytecodes),
		SyncedBytecodeBytes: uint64(p.SyncedBytecodeBytes),
		SyncedStorage:       uint64(p.SyncedStorage),
		SyncedStorageBytes:  uint64(p.SyncedStorageBytes),
		HealedTrienodes:     uint64(p.HealedTrienodes),
		HealedTrienodeBytes: uint64(p.HealedTrienodeBytes),
		HealedBytecodes:     uint64(p.HealedBytecodes),
		HealedBytecodeBytes: uint64(p.HealedBytecodeBytes),
		HealingTrienodes:    uint64(p.HealingTrienodes),
		HealingBytecode:     uint64(p.HealingBytecode),
	}
}<|MERGE_RESOLUTION|>--- conflicted
+++ resolved
@@ -286,8 +286,6 @@
 	return r, err
 }
 
-<<<<<<< HEAD
-=======
 type ReceiptProofData struct {
 	BlockHash        common.Hash   `json:"blockHash"`
 	BlockNumber      uint64        `json:"blockNumber"`
@@ -311,7 +309,6 @@
 	return proof, err
 }
 
->>>>>>> 8c3a22c3
 type MindReadingOutput struct {
 	BlockHash          common.Hash `json:"blockHash"`
 	BlockNumber        uint64      `json:"blockNumber"`
